<!DOCTYPE html>
<html lang="en">
    <head>
        <meta charset="utf-8" />
        <title>Plyr - A simple, customizable HTML5 Video, Audio, YouTube and Vimeo player</title>
        <meta
            name="description"
            property="og:description"
            content="A simple HTML5 media player with custom controls and WebVTT captions."
        />
        <meta name="author" content="Sam Potts" />
        <meta name="viewport" content="width=device-width, initial-scale=1" />

        <!-- Icons -->
        <link rel="icon" href="https://cdn.plyr.io/static/icons/favicon.ico" />
        <link rel="icon" type="image/png" href="https://cdn.plyr.io/static/icons/32x32.png" sizes="32x32" />
        <link rel="icon" type="image/png" href="https://cdn.plyr.io/static/icons/16x16.png" sizes="16x16" />
        <link rel="apple-touch-icon" sizes="180x180" href="https://cdn.plyr.io/static/icons/180x180.png" />

        <!-- Open Graph -->
        <meta
            property="og:title"
            content="Plyr - A simple, customizable HTML5 Video, Audio, YouTube and Vimeo player"
        />
        <meta property="og:site_name" content="Plyr" />
        <meta property="og:url" content="https://plyr.io" />
        <meta property="og:image" content="https://cdn.plyr.io/static/icons/1200x630.png" />

        <!-- Twitter -->
        <meta name="twitter:card" content="summary" />
        <meta name="twitter:site" content="@sam_potts" />
        <meta name="twitter:creator" content="@sam_potts" />
        <meta name="twitter:card" content="summary_large_image" />

        <!-- Docs styles -->
        <link rel="stylesheet" href="dist/demo.css" />

        <!-- Preload -->
        <link
            rel="preload"
            as="font"
            crossorigin
            type="font/woff2"
            href="https://cdn.plyr.io/static/fonts/gordita-medium.woff2"
        />
        <link
            rel="preload"
            as="font"
            crossorigin
            type="font/woff2"
            href="https://cdn.plyr.io/static/fonts/gordita-bold.woff2"
        />

        <!-- Google Analytics-->
        <script async src="https://www.googletagmanager.com/gtag/js?id=UA-132699580-1"></script>
        <script>
            window.dataLayer = window.dataLayer || [];
            function gtag() {
                dataLayer.push(arguments);
            }
            gtag('js', new Date());
            gtag('config', 'UA-132699580-1');
        </script>
    </head>

    <body>
        <div class="grid">
            <header>
                <h1>Pl<span>a</span>y<span>e</span>r</h1>
                <p>
                    A simple, accessible and customisable media player for
                    <button type="button" class="faux-link" data-source="video">
                        <svg class="icon">
                            <title>HTML5</title>
                            <path
                                d="M14.738.326C14.548.118 14.28 0 14 0H2c-.28 0-.55.118-.738.326S.98.81 1.004 1.09l1 11c.03.317.208.603.48.767l5 3c.16.095.338.143.516.143s.356-.048.515-.143l5-3c.273-.164.452-.45.48-.767l1-11c.026-.28-.067-.557-.257-.764zM12 4H6v2h6v5.72l-4 1.334-4-1.333V9h2v1.28l2 .666 2-.667V8H4V2h8v2z"
                            ></path></svg
                        >Video</button
                    >,
                    <button type="button" class="faux-link" data-source="audio">
                        <svg class="icon">
                            <title>HTML5</title>
                            <path
                                d="M14.738.326C14.548.118 14.28 0 14 0H2c-.28 0-.55.118-.738.326S.98.81 1.004 1.09l1 11c.03.317.208.603.48.767l5 3c.16.095.338.143.516.143s.356-.048.515-.143l5-3c.273-.164.452-.45.48-.767l1-11c.026-.28-.067-.557-.257-.764zM12 4H6v2h6v5.72l-4 1.334-4-1.333V9h2v1.28l2 .666 2-.667V8H4V2h8v2z"
                            ></path></svg
                        >Audio</button
                    >,
                    <button type="button" class="faux-link" data-source="youtube">
                        <svg class="icon" role="presentation">
                            <title>YouTube</title>
                            <path
                                d="M15.8,4.8c-0.2-1.3-0.8-2.2-2.2-2.4C11.4,2,8,2,8,2S4.6,2,2.4,2.4C1,2.6,0.3,3.5,0.2,4.8C0,6.1,0,8,0,8
                   s0,1.9,0.2,3.2c0.2,1.3,0.8,2.2,2.2,2.4C4.6,14,8,14,8,14s3.4,0,5.6-0.4c1.4-0.3,2-1.1,2.2-2.4C16,9.9,16,8,16,8S16,6.1,15.8,4.8z
                    M6,11V5l5,3L6,11z"
                            ></path></svg
                        >YouTube
                    </button>
                    and
                    <button type="button" class="faux-link" data-source="vimeo">
                        <svg class="icon" role="presentation">
                            <title>Vimeo</title>
                            <path
                                d="M16,4.3c-0.1,1.6-1.2,3.7-3.3,6.4c-2.2,2.8-4,4.2-5.5,4.2c-0.9,0-1.7-0.9-2.4-2.6C4,9.9,3.4,5,2,5
                       C1.9,5,1.5,5.3,0.8,5.8L0,4.8c0.8-0.7,3.5-3.4,4.7-3.5C5.9,1.2,6.7,2,7,3.8c0.3,2,0.8,6.1,1.8,6.1c0.9,0,2.5-3.4,2.6-4
                       c0.1-0.9-0.3-1.9-2.3-1.1c0.8-2.6,2.3-3.8,4.5-3.8C15.3,1.1,16.1,2.2,16,4.3z"
                            ></path></svg
                        >Vimeo
                    </button>
                </p>

                <p>
                    Premium video monetization from
                    <a href="https://vi.ai/publisher-video-monetization/?aid=plyrio" target="_blank" class="no-border">
                        <img src="https://cdn.plyr.io/static/vi-logo-24x24.svg" alt="ai.vi" />
                        <span class="sr-only">ai.vi</span>
                    </a>
                </p>

                <div class="call-to-action">
<<<<<<< HEAD
                    <span class="button--with-count">
                        <a <a href="https://github.com/sampotts/plyr" target="_blank" class="button js-shr-button">
                            <svg class="icon" role="presentation">
                                <title>GitHub</title>
                                <path
                                    d="M8,0.2c-4.4,0-8,3.6-8,8c0,3.5,2.3,6.5,5.5,7.6
               C5.9,15.9,6,15.6,6,15.4c0-0.2,0-0.7,0-1.4C3.8,14.5,3.3,13,3.3,13c-0.4-0.9-0.9-1.2-0.9-1.2c-0.7-0.5,0.1-0.5,0.1-0.5
               c0.8,0.1,1.2,0.8,1.2,0.8C4.4,13.4,5.6,13,6,12.8c0.1-0.5,0.3-0.9,0.5-1.1c-1.8-0.2-3.6-0.9-3.6-4c0-0.9,0.3-1.6,0.8-2.1
               c-0.1-0.2-0.4-1,0.1-2.1c0,0,0.7-0.2,2.2,0.8c0.6-0.2,1.3-0.3,2-0.3c0.7,0,1.4,0.1,2,0.3c1.5-1,2.2-0.8,2.2-0.8
               c0.4,1.1,0.2,1.9,0.1,2.1c0.5,0.6,0.8,1.3,0.8,2.1c0,3.1-1.9,3.7-3.7,3.9C9.7,12,10,12.5,10,13.2c0,1.1,0,1.9,0,2.2
               c0,0.2,0.1,0.5,0.6,0.4c3.2-1.1,5.5-4.1,5.5-7.6C16,3.8,12.4,0.2,8,0.2z"
                                ></path>
                            </svg>
                            Download on GitHub
                        </a>
                    </span>
=======
                    <a href="https://github.com/sampotts/plyr" target="_blank" class="button js-shr">
                        <svg class="icon" role="presentation">
                            <title>GitHub</title>
                            <path
                                d="M8,0.2c-4.4,0-8,3.6-8,8c0,3.5,2.3,6.5,5.5,7.6
            C5.9,15.9,6,15.6,6,15.4c0-0.2,0-0.7,0-1.4C3.8,14.5,3.3,13,3.3,13c-0.4-0.9-0.9-1.2-0.9-1.2c-0.7-0.5,0.1-0.5,0.1-0.5
            c0.8,0.1,1.2,0.8,1.2,0.8C4.4,13.4,5.6,13,6,12.8c0.1-0.5,0.3-0.9,0.5-1.1c-1.8-0.2-3.6-0.9-3.6-4c0-0.9,0.3-1.6,0.8-2.1
            c-0.1-0.2-0.4-1,0.1-2.1c0,0,0.7-0.2,2.2,0.8c0.6-0.2,1.3-0.3,2-0.3c0.7,0,1.4,0.1,2,0.3c1.5-1,2.2-0.8,2.2-0.8
            c0.4,1.1,0.2,1.9,0.1,2.1c0.5,0.6,0.8,1.3,0.8,2.1c0,3.1-1.9,3.7-3.7,3.9C9.7,12,10,12.5,10,13.2c0,1.1,0,1.9,0,2.2
            c0,0.2,0.1,0.5,0.6,0.4c3.2-1.1,5.5-4.1,5.5-7.6C16,3.8,12.4,0.2,8,0.2z"
                            ></path>
                        </svg>
                        Download on GitHub
                    </a>
>>>>>>> ad63af50
                </div>
            </header>
            <main>
                <!-- style="--plyr-color-main: #47bb4d; --plyr-video-control-bg-hover: var(--plyr-color-main); " -->
                <div id="container">
                    <video
                        controls
                        crossorigin
                        playsinline
                        poster="https://cdn.plyr.io/static/demo/View_From_A_Blue_Moon_Trailer-HD.jpg"
                        id="player"
                    >
                        <!-- Video files -->
                        <source
                            src="https://cdn.plyr.io/static/demo/View_From_A_Blue_Moon_Trailer-576p.mp4"
                            type="video/mp4"
                            size="576"
                        />
                        <source
                            src="https://cdn.plyr.io/static/demo/View_From_A_Blue_Moon_Trailer-720p.mp4"
                            type="video/mp4"
                            size="720"
                        />
                        <source
                            src="https://cdn.plyr.io/static/demo/View_From_A_Blue_Moon_Trailer-1080p.mp4"
                            type="video/mp4"
                            size="1080"
                        />

                        <!-- Caption files -->
                        <track
                            kind="captions"
                            label="English"
                            srclang="en"
                            src="https://cdn.plyr.io/static/demo/View_From_A_Blue_Moon_Trailer-HD.en.vtt"
                            default
                        />
                        <track
                            kind="captions"
                            label="Français"
                            srclang="fr"
                            src="https://cdn.plyr.io/static/demo/View_From_A_Blue_Moon_Trailer-HD.fr.vtt"
                        />

                        <!-- Fallback for browsers that don't support the <video> element -->
                        <a href="https://cdn.plyr.io/static/demo/View_From_A_Blue_Moon_Trailer-576p.mp4" download
                            >Download</a
                        >
                    </video>
                </div>

                <ul>
                    <li class="plyr__cite plyr__cite--video" hidden>
                        <small>
                            <svg class="icon">
                                <title>HTML5</title>
                                <path
                                    d="M14.738.326C14.548.118 14.28 0 14 0H2c-.28 0-.55.118-.738.326S.98.81 1.004 1.09l1 11c.03.317.208.603.48.767l5 3c.16.095.338.143.516.143s.356-.048.515-.143l5-3c.273-.164.452-.45.48-.767l1-11c.026-.28-.067-.557-.257-.764zM12 4H6v2h6v5.72l-4 1.334-4-1.333V9h2v1.28l2 .666 2-.667V8H4V2h8v2z"
                                ></path>
                            </svg>
                            <a
                                href="https://itunes.apple.com/au/movie/view-from-a-blue-moon/id1041586323"
                                target="_blank"
                                >View From A Blue Moon</a
                            >
                            &copy; Brainfarm
                        </small>
                    </li>
                    <li class="plyr__cite plyr__cite--audio" hidden>
                        <small>
                            <svg class="icon" title="HTML5">
                                <title>HTML5</title>
                                <path
                                    d="M14.738.326C14.548.118 14.28 0 14 0H2c-.28 0-.55.118-.738.326S.98.81 1.004 1.09l1 11c.03.317.208.603.48.767l5 3c.16.095.338.143.516.143s.356-.048.515-.143l5-3c.273-.164.452-.45.48-.767l1-11c.026-.28-.067-.557-.257-.764zM12 4H6v2h6v5.72l-4 1.334-4-1.333V9h2v1.28l2 .666 2-.667V8H4V2h8v2z"
                                ></path>
                            </svg>
                            <a href="http://www.kishibashi.com/" target="_blank"
                                >Kishi Bashi &ndash; &ldquo;It All Began With A Burst&rdquo;</a
                            >
                            &copy; Kishi Bashi
                        </small>
                    </li>
                    <li class="plyr__cite plyr__cite--youtube" hidden>
                        <small>
                            <a href="https://www.youtube.com/watch?v=bTqVqk7FSmY" target="_blank"
                                >View From A Blue Moon</a
                            >
                            on&nbsp;
                            <span class="color--youtube">
                                <svg class="icon" role="presentation">
                                    <title>YouTube</title>
                                    <path
                                        d="M15.8,4.8c-0.2-1.3-0.8-2.2-2.2-2.4C11.4,2,8,2,8,2S4.6,2,2.4,2.4C1,2.6,0.3,3.5,0.2,4.8C0,6.1,0,8,0,8
                                   s0,1.9,0.2,3.2c0.2,1.3,0.8,2.2,2.2,2.4C4.6,14,8,14,8,14s3.4,0,5.6-0.4c1.4-0.3,2-1.1,2.2-2.4C16,9.9,16,8,16,8S16,6.1,15.8,4.8z
                                    M6,11V5l5,3L6,11z"
                                    ></path></svg
                                >YouTube
                            </span>
                        </small>
                    </li>
                    <li class="plyr__cite plyr__cite--vimeo" hidden>
                        <small>
                            <a href="https://vimeo.com/40648169" target="_blank">Toob “Wavaphon” Music Video</a>
                            on&nbsp;
                            <span class="color--vimeo">
                                <svg class="icon" role="presentation">
                                    <title>Vimeo</title>
                                    <path
                                        d="M16,4.3c-0.1,1.6-1.2,3.7-3.3,6.4c-2.2,2.8-4,4.2-5.5,4.2c-0.9,0-1.7-0.9-2.4-2.6C4,9.9,3.4,5,2,5
                               C1.9,5,1.5,5.3,0.8,5.8L0,4.8c0.8-0.7,3.5-3.4,4.7-3.5C5.9,1.2,6.7,2,7,3.8c0.3,2,0.8,6.1,1.8,6.1c0.9,0,2.5-3.4,2.6-4
                               c0.1-0.9-0.3-1.9-2.3-1.1c0.8-2.6,2.3-3.8,4.5-3.8C15.3,1.1,16.1,2.2,16,4.3z"
                                    ></path></svg
                                >Vimeo
                            </span>
                        </small>
                    </li>
                </ul>
            </main>
        </div>

        <aside>
            <svg class="icon">
                <title>Twitter</title>
                <path
                    d="M16,3c-0.6,0.3-1.2,0.4-1.9,0.5c0.7-0.4,1.2-1,1.4-1.8c-0.6,0.4-1.3,0.6-2.1,0.8c-0.6-0.6-1.5-1-2.4-1
       C9.3,1.5,7.8,3,7.8,4.8c0,0.3,0,0.5,0.1,0.7C5.2,5.4,2.7,4.1,1.1,2.1c-0.3,0.5-0.4,1-0.4,1.7c0,1.1,0.6,2.1,1.5,2.7
       c-0.5,0-1-0.2-1.5-0.4c0,0,0,0,0,0c0,1.6,1.1,2.9,2.6,3.2C3,9.4,2.7,9.4,2.4,9.4c-0.2,0-0.4,0-0.6-0.1c0.4,1.3,1.6,2.3,3.1,2.3
       c-1.1,0.9-2.5,1.4-4.1,1.4c-0.3,0-0.5,0-0.8,0c1.5,0.9,3.2,1.5,5,1.5c6,0,9.3-5,9.3-9.3c0-0.1,0-0.3,0-0.4C15,4.3,15.6,3.7,16,3z"
                ></path>
            </svg>
            <p>
                If you think Plyr's good,
                <a
                    href="https://twitter.com/intent/tweet?text=A+simple+HTML5+media+player+with+custom+controls+and+WebVTT+captions.&amp;url=http%3A%2F%2Fplyr.io&amp;via=Sam_Potts"
                    target="_blank"
                    class="js-shr"
                    >tweet it</a
                >
                👍
            </p>
        </aside>

        <script src="dist/demo.js" crossorigin="anonymous"></script>
    </body>
</html><|MERGE_RESOLUTION|>--- conflicted
+++ resolved
@@ -117,44 +117,25 @@
                 </p>
 
                 <div class="call-to-action">
-<<<<<<< HEAD
-                    <span class="button--with-count">
-                        <a <a href="https://github.com/sampotts/plyr" target="_blank" class="button js-shr-button">
-                            <svg class="icon" role="presentation">
-                                <title>GitHub</title>
-                                <path
-                                    d="M8,0.2c-4.4,0-8,3.6-8,8c0,3.5,2.3,6.5,5.5,7.6
+                    <a href="https://github.com/sampotts/plyr" target="_blank" class="button js-shr">
+                        <svg class="icon" role="presentation">
+                            <title>GitHub</title>
+                            <path
+                                d="M8,0.2c-4.4,0-8,3.6-8,8c0,3.5,2.3,6.5,5.5,7.6
                C5.9,15.9,6,15.6,6,15.4c0-0.2,0-0.7,0-1.4C3.8,14.5,3.3,13,3.3,13c-0.4-0.9-0.9-1.2-0.9-1.2c-0.7-0.5,0.1-0.5,0.1-0.5
                c0.8,0.1,1.2,0.8,1.2,0.8C4.4,13.4,5.6,13,6,12.8c0.1-0.5,0.3-0.9,0.5-1.1c-1.8-0.2-3.6-0.9-3.6-4c0-0.9,0.3-1.6,0.8-2.1
                c-0.1-0.2-0.4-1,0.1-2.1c0,0,0.7-0.2,2.2,0.8c0.6-0.2,1.3-0.3,2-0.3c0.7,0,1.4,0.1,2,0.3c1.5-1,2.2-0.8,2.2-0.8
                c0.4,1.1,0.2,1.9,0.1,2.1c0.5,0.6,0.8,1.3,0.8,2.1c0,3.1-1.9,3.7-3.7,3.9C9.7,12,10,12.5,10,13.2c0,1.1,0,1.9,0,2.2
                c0,0.2,0.1,0.5,0.6,0.4c3.2-1.1,5.5-4.1,5.5-7.6C16,3.8,12.4,0.2,8,0.2z"
-                                ></path>
-                            </svg>
-                            Download on GitHub
-                        </a>
-                    </span>
-=======
-                    <a href="https://github.com/sampotts/plyr" target="_blank" class="button js-shr">
-                        <svg class="icon" role="presentation">
-                            <title>GitHub</title>
-                            <path
-                                d="M8,0.2c-4.4,0-8,3.6-8,8c0,3.5,2.3,6.5,5.5,7.6
-            C5.9,15.9,6,15.6,6,15.4c0-0.2,0-0.7,0-1.4C3.8,14.5,3.3,13,3.3,13c-0.4-0.9-0.9-1.2-0.9-1.2c-0.7-0.5,0.1-0.5,0.1-0.5
-            c0.8,0.1,1.2,0.8,1.2,0.8C4.4,13.4,5.6,13,6,12.8c0.1-0.5,0.3-0.9,0.5-1.1c-1.8-0.2-3.6-0.9-3.6-4c0-0.9,0.3-1.6,0.8-2.1
-            c-0.1-0.2-0.4-1,0.1-2.1c0,0,0.7-0.2,2.2,0.8c0.6-0.2,1.3-0.3,2-0.3c0.7,0,1.4,0.1,2,0.3c1.5-1,2.2-0.8,2.2-0.8
-            c0.4,1.1,0.2,1.9,0.1,2.1c0.5,0.6,0.8,1.3,0.8,2.1c0,3.1-1.9,3.7-3.7,3.9C9.7,12,10,12.5,10,13.2c0,1.1,0,1.9,0,2.2
-            c0,0.2,0.1,0.5,0.6,0.4c3.2-1.1,5.5-4.1,5.5-7.6C16,3.8,12.4,0.2,8,0.2z"
                             ></path>
                         </svg>
                         Download on GitHub
                     </a>
->>>>>>> ad63af50
                 </div>
             </header>
             <main>
-                <!-- style="--plyr-color-main: #47bb4d; --plyr-video-control-bg-hover: var(--plyr-color-main); " -->
-                <div id="container">
+                <!-- style="--plyr-color-main: #47bb4d; --plyr-video-control-background-hover: var(--plyr-color-main); " -->
+                <div id="container" style="--plyr-color-main: #1ac266;">
                     <video
                         controls
                         crossorigin
