<!DOCTYPE html>
<html lang="en">
    <head>
        <meta charset="utf-8" />
        <title>Plyr - A simple, customizable HTML5 Video, Audio, YouTube and Vimeo player</title>
        <meta
            name="description"
            property="og:description"
            content="A simple HTML5 media player with custom controls and WebVTT captions."
        />
        <meta name="author" content="Sam Potts" />
        <meta name="viewport" content="width=device-width, initial-scale=1" />

        <!-- Icons -->
        <link rel="icon" href="https://cdn.plyr.io/static/icons/favicon.ico" />
        <link rel="icon" type="image/png" href="https://cdn.plyr.io/static/icons/32x32.png" sizes="32x32" />
        <link rel="icon" type="image/png" href="https://cdn.plyr.io/static/icons/16x16.png" sizes="16x16" />
        <link rel="apple-touch-icon" sizes="180x180" href="https://cdn.plyr.io/static/icons/180x180.png" />

        <!-- Opengraph -->
        <meta
            property="og:title"
            content="Plyr - A simple, customizable HTML5 Video, Audio, YouTube and Vimeo player"
        />
        <meta property="og:site_name" content="Plyr" />
        <meta property="og:url" content="https://plyr.io" />
        <meta property="og:image" content="https://cdn.plyr.io/static/icons/1200x630.png" />

        <!-- Twitter -->
        <meta name="twitter:card" content="summary" />
        <meta name="twitter:site" content="@sam_potts" />
        <meta name="twitter:creator" content="@sam_potts" />
        <meta name="twitter:card" content="summary_large_image" />

        <!-- Docs styles -->
<<<<<<< HEAD
        <link rel="stylesheet" href="dist/demo.css?v=2" />
=======
        <link rel="stylesheet" href="dist/demo.css" />
>>>>>>> c202551e

        <!-- Preload -->
        <link
            rel="preload"
            as="font"
            crossorigin
            type="font/woff2"
            href="https://cdn.plyr.io/static/fonts/gordita-medium.woff2"
        />
        <link
            rel="preload"
            as="font"
            crossorigin
            type="font/woff2"
            href="https://cdn.plyr.io/static/fonts/gordita-bold.woff2"
        />
    </head>

    <body>
        <div class="grid">
            <header>
                <h1>Plyr</h1>
                <p>
                    A simple, accessible and customisable media player for
                    <button type="button" class="faux-link" data-source="video">
                        <svg class="icon">
                            <title>HTML5</title>
                            <path
                                d="M14.738.326C14.548.118 14.28 0 14 0H2c-.28 0-.55.118-.738.326S.98.81 1.004 1.09l1 11c.03.317.208.603.48.767l5 3c.16.095.338.143.516.143s.356-.048.515-.143l5-3c.273-.164.452-.45.48-.767l1-11c.026-.28-.067-.557-.257-.764zM12 4H6v2h6v5.72l-4 1.334-4-1.333V9h2v1.28l2 .666 2-.667V8H4V2h8v2z"
                            ></path></svg
                        >Video</button
                    >,
                    <button type="button" class="faux-link" data-source="audio">
                        <svg class="icon">
                            <title>HTML5</title>
                            <path
                                d="M14.738.326C14.548.118 14.28 0 14 0H2c-.28 0-.55.118-.738.326S.98.81 1.004 1.09l1 11c.03.317.208.603.48.767l5 3c.16.095.338.143.516.143s.356-.048.515-.143l5-3c.273-.164.452-.45.48-.767l1-11c.026-.28-.067-.557-.257-.764zM12 4H6v2h6v5.72l-4 1.334-4-1.333V9h2v1.28l2 .666 2-.667V8H4V2h8v2z"
                            ></path></svg
                        >Audio</button
                    >,
                    <button type="button" class="faux-link" data-source="youtube">
                        <svg class="icon" role="presentation">
                            <title>YouTube</title>
                            <path
                                d="M15.8,4.8c-0.2-1.3-0.8-2.2-2.2-2.4C11.4,2,8,2,8,2S4.6,2,2.4,2.4C1,2.6,0.3,3.5,0.2,4.8C0,6.1,0,8,0,8
                   s0,1.9,0.2,3.2c0.2,1.3,0.8,2.2,2.2,2.4C4.6,14,8,14,8,14s3.4,0,5.6-0.4c1.4-0.3,2-1.1,2.2-2.4C16,9.9,16,8,16,8S16,6.1,15.8,4.8z
                    M6,11V5l5,3L6,11z"
                            ></path></svg
                        >YouTube
                    </button>
                    and
                    <button type="button" class="faux-link" data-source="vimeo">
                        <svg class="icon" role="presentation">
                            <title>Vimeo</title>
                            <path
                                d="M16,4.3c-0.1,1.6-1.2,3.7-3.3,6.4c-2.2,2.8-4,4.2-5.5,4.2c-0.9,0-1.7-0.9-2.4-2.6C4,9.9,3.4,5,2,5
                       C1.9,5,1.5,5.3,0.8,5.8L0,4.8c0.8-0.7,3.5-3.4,4.7-3.5C5.9,1.2,6.7,2,7,3.8c0.3,2,0.8,6.1,1.8,6.1c0.9,0,2.5-3.4,2.6-4
                       c0.1-0.9-0.3-1.9-2.3-1.1c0.8-2.6,2.3-3.8,4.5-3.8C15.3,1.1,16.1,2.2,16,4.3z"
                            ></path></svg
                        >Vimeo
                    </button>
                </p>

                <p>
                    Premium video monitization from
                    <a href="https://vi.ai/publisher-video-monetization/?aid=plyrio" target="_blank" class="no-border">
                        <img src="https://cdn.plyr.io/static/vi-logo-24x24.svg" alt="ai.vi" />
                        <span class="sr-only">ai.vi</span>
                    </a>
                </p>

                <div class="call-to-action">
                    <span class="button--with-count">
<<<<<<< HEAD
                        <a
                            href="https://github.com/sampotts/plyr"
                            target="_blank"
                            class="button"
                            data-shr-network="github"
                        >
=======
                        <a href="https://github.com/sampotts/plyr" target="_blank" class="button js-shr-button">
>>>>>>> c202551e
                            <svg class="icon" role="presentation">
                                <title>GitHub</title>
                                <path
                                    d="M8,0.2c-4.4,0-8,3.6-8,8c0,3.5,2.3,6.5,5.5,7.6
               C5.9,15.9,6,15.6,6,15.4c0-0.2,0-0.7,0-1.4C3.8,14.5,3.3,13,3.3,13c-0.4-0.9-0.9-1.2-0.9-1.2c-0.7-0.5,0.1-0.5,0.1-0.5
               c0.8,0.1,1.2,0.8,1.2,0.8C4.4,13.4,5.6,13,6,12.8c0.1-0.5,0.3-0.9,0.5-1.1c-1.8-0.2-3.6-0.9-3.6-4c0-0.9,0.3-1.6,0.8-2.1
               c-0.1-0.2-0.4-1,0.1-2.1c0,0,0.7-0.2,2.2,0.8c0.6-0.2,1.3-0.3,2-0.3c0.7,0,1.4,0.1,2,0.3c1.5-1,2.2-0.8,2.2-0.8
               c0.4,1.1,0.2,1.9,0.1,2.1c0.5,0.6,0.8,1.3,0.8,2.1c0,3.1-1.9,3.7-3.7,3.9C9.7,12,10,12.5,10,13.2c0,1.1,0,1.9,0,2.2
               c0,0.2,0.1,0.5,0.6,0.4c3.2-1.1,5.5-4.1,5.5-7.6C16,3.8,12.4,0.2,8,0.2z"
                                ></path>
                            </svg>
                            Download on GitHub
                        </a>
                    </span>
                </div>
            </header>

            <main>
<<<<<<< HEAD
                <div id="container" style="--plyr-color-main: #e00202">
=======
                <div id="container">
>>>>>>> c202551e
                    <video
                        controls
                        crossorigin
                        playsinline
                        poster="https://cdn.plyr.io/static/demo/View_From_A_Blue_Moon_Trailer-HD.jpg"
                        id="player"
                    >
                        <!-- Video files -->
                        <source
                            src="https://cdn.plyr.io/static/demo/View_From_A_Blue_Moon_Trailer-576p.mp4"
                            type="video/mp4"
                            size="576"
                        />
                        <source
                            src="https://cdn.plyr.io/static/demo/View_From_A_Blue_Moon_Trailer-720p.mp4"
                            type="video/mp4"
                            size="720"
                        />
                        <source
                            src="https://cdn.plyr.io/static/demo/View_From_A_Blue_Moon_Trailer-1080p.mp4"
                            type="video/mp4"
                            size="1080"
                        />

                        <!-- Caption files -->
                        <track
                            kind="captions"
                            label="English"
                            srclang="en"
                            src="https://cdn.plyr.io/static/demo/View_From_A_Blue_Moon_Trailer-HD.en.vtt"
                            default
                        />
                        <track
                            kind="captions"
                            label="Français"
                            srclang="fr"
                            src="https://cdn.plyr.io/static/demo/View_From_A_Blue_Moon_Trailer-HD.fr.vtt"
                        />

                        <!-- Fallback for browsers that don't support the <video> element -->
                        <a href="https://cdn.plyr.io/static/demo/View_From_A_Blue_Moon_Trailer-576p.mp4" download
                            >Download</a
                        >
                    </video>
                </div>

                <ul>
                    <li class="plyr__cite plyr__cite--video" hidden>
                        <small>
                            <svg class="icon">
                                <title>HTML5</title>
                                <path
                                    d="M14.738.326C14.548.118 14.28 0 14 0H2c-.28 0-.55.118-.738.326S.98.81 1.004 1.09l1 11c.03.317.208.603.48.767l5 3c.16.095.338.143.516.143s.356-.048.515-.143l5-3c.273-.164.452-.45.48-.767l1-11c.026-.28-.067-.557-.257-.764zM12 4H6v2h6v5.72l-4 1.334-4-1.333V9h2v1.28l2 .666 2-.667V8H4V2h8v2z"
                                ></path>
                            </svg>
                            <a
                                href="https://itunes.apple.com/au/movie/view-from-a-blue-moon/id1041586323"
                                target="_blank"
                                >View From A Blue Moon</a
                            >
                            &copy; Brainfarm
                        </small>
                    </li>
                    <li class="plyr__cite plyr__cite--audio" hidden>
                        <small>
                            <svg class="icon" title="HTML5">
                                <title>HTML5</title>
                                <path
                                    d="M14.738.326C14.548.118 14.28 0 14 0H2c-.28 0-.55.118-.738.326S.98.81 1.004 1.09l1 11c.03.317.208.603.48.767l5 3c.16.095.338.143.516.143s.356-.048.515-.143l5-3c.273-.164.452-.45.48-.767l1-11c.026-.28-.067-.557-.257-.764zM12 4H6v2h6v5.72l-4 1.334-4-1.333V9h2v1.28l2 .666 2-.667V8H4V2h8v2z"
                                ></path>
                            </svg>
                            <a href="http://www.kishibashi.com/" target="_blank"
                                >Kishi Bashi &ndash; &ldquo;It All Began With A Burst&rdquo;</a
                            >
                            &copy; Kishi Bashi
                        </small>
                    </li>
                    <li class="plyr__cite plyr__cite--youtube" hidden>
                        <small>
                            <a href="https://www.youtube.com/watch?v=bTqVqk7FSmY" target="_blank"
                                >View From A Blue Moon</a
                            >
                            on&nbsp;
                            <span class="color--youtube">
                                <svg class="icon" role="presentation">
                                    <title>YouTube</title>
                                    <path
                                        d="M15.8,4.8c-0.2-1.3-0.8-2.2-2.2-2.4C11.4,2,8,2,8,2S4.6,2,2.4,2.4C1,2.6,0.3,3.5,0.2,4.8C0,6.1,0,8,0,8
                                   s0,1.9,0.2,3.2c0.2,1.3,0.8,2.2,2.2,2.4C4.6,14,8,14,8,14s3.4,0,5.6-0.4c1.4-0.3,2-1.1,2.2-2.4C16,9.9,16,8,16,8S16,6.1,15.8,4.8z
                                    M6,11V5l5,3L6,11z"
                                    ></path></svg
                                >YouTube
                            </span>
                        </small>
                    </li>
                    <li class="plyr__cite plyr__cite--vimeo" hidden>
                        <small>
                            <a href="https://vimeo.com/76979871" target="_blank">The New Vimeo Player</a> on&nbsp;
                            <span class="color--vimeo">
                                <svg class="icon" role="presentation">
                                    <title>Vimeo</title>
                                    <path
                                        d="M16,4.3c-0.1,1.6-1.2,3.7-3.3,6.4c-2.2,2.8-4,4.2-5.5,4.2c-0.9,0-1.7-0.9-2.4-2.6C4,9.9,3.4,5,2,5
                               C1.9,5,1.5,5.3,0.8,5.8L0,4.8c0.8-0.7,3.5-3.4,4.7-3.5C5.9,1.2,6.7,2,7,3.8c0.3,2,0.8,6.1,1.8,6.1c0.9,0,2.5-3.4,2.6-4
                               c0.1-0.9-0.3-1.9-2.3-1.1c0.8-2.6,2.3-3.8,4.5-3.8C15.3,1.1,16.1,2.2,16,4.3z"
                                    ></path></svg
                                >Vimeo
                            </span>
                        </small>
                    </li>
                </ul>
            </main>
        </div>

        <aside>
            <svg class="icon">
                <title>Twitter</title>
                <path
                    d="M16,3c-0.6,0.3-1.2,0.4-1.9,0.5c0.7-0.4,1.2-1,1.4-1.8c-0.6,0.4-1.3,0.6-2.1,0.8c-0.6-0.6-1.5-1-2.4-1
       C9.3,1.5,7.8,3,7.8,4.8c0,0.3,0,0.5,0.1,0.7C5.2,5.4,2.7,4.1,1.1,2.1c-0.3,0.5-0.4,1-0.4,1.7c0,1.1,0.6,2.1,1.5,2.7
       c-0.5,0-1-0.2-1.5-0.4c0,0,0,0,0,0c0,1.6,1.1,2.9,2.6,3.2C3,9.4,2.7,9.4,2.4,9.4c-0.2,0-0.4,0-0.6-0.1c0.4,1.3,1.6,2.3,3.1,2.3
       c-1.1,0.9-2.5,1.4-4.1,1.4c-0.3,0-0.5,0-0.8,0c1.5,0.9,3.2,1.5,5,1.5c6,0,9.3-5,9.3-9.3c0-0.1,0-0.3,0-0.4C15,4.3,15.6,3.7,16,3z"
                ></path>
            </svg>
            <p>
                If you think Plyr's good,
                <a
                    href="https://twitter.com/intent/tweet?text=A+simple+HTML5+media+player+with+custom+controls+and+WebVTT+captions.&amp;url=http%3A%2F%2Fplyr.io&amp;via=Sam_Potts"
                    target="_blank"
<<<<<<< HEAD
                    data-shr-network="twitter"
=======
                    class="js-shr-button"
>>>>>>> c202551e
                    >tweet it</a
                >
                👍
            </p>
        </aside>
<<<<<<< HEAD

        <!-- Polyfills -->
        <script
            src="https://cdn.polyfill.io/v2/polyfill.min.js?features=es6,Array.prototype.includes,CustomEvent,Object.entries,Object.values,URL"
            crossorigin="anonymous"
        ></script>

        <!-- Plyr core script -->
        <script src="../dist/plyr.js" crossorigin="anonymous"></script>

        <!-- Sharing libary (https://shr.one) -->
        <script src="https://cdn.shr.one/1.0.1/shr.js" crossorigin="anonymous"></script>

        <!-- Rangetouch to fix <input type="range"> on touch devices (see https://rangetouch.com) -->
        <script src="https://cdn.rangetouch.com/1.0.1/rangetouch.js" async crossorigin="anonymous"></script>
=======

        <!-- Polyfills -->
        <script
            src="https://cdn.polyfill.io/v2/polyfill.min.js?features=es6,Array.prototype.includes,CustomEvent,Object.entries,Object.values,URL,Math.trunc"
            crossorigin="anonymous"
        ></script>

        <!-- Sharing libary (https://shr.one) -->
        <script src="https://cdn.shr.one/2.0.0-beta.2/shr.js" crossorigin="anonymous"></script>
>>>>>>> c202551e

        <!-- Docs script -->
        <script src="dist/demo.js" crossorigin="anonymous"></script>
    </body>
</html><|MERGE_RESOLUTION|>--- conflicted
+++ resolved
@@ -33,11 +33,7 @@
         <meta name="twitter:card" content="summary_large_image" />
 
         <!-- Docs styles -->
-<<<<<<< HEAD
-        <link rel="stylesheet" href="dist/demo.css?v=2" />
-=======
         <link rel="stylesheet" href="dist/demo.css" />
->>>>>>> c202551e
 
         <!-- Preload -->
         <link
@@ -111,16 +107,12 @@
 
                 <div class="call-to-action">
                     <span class="button--with-count">
-<<<<<<< HEAD
                         <a
-                            href="https://github.com/sampotts/plyr"
+                        <a href="https://github.com/sampotts/plyr" target="_blank" class="button js-shr-button">
                             target="_blank"
                             class="button"
                             data-shr-network="github"
                         >
-=======
-                        <a href="https://github.com/sampotts/plyr" target="_blank" class="button js-shr-button">
->>>>>>> c202551e
                             <svg class="icon" role="presentation">
                                 <title>GitHub</title>
                                 <path
@@ -139,11 +131,7 @@
             </header>
 
             <main>
-<<<<<<< HEAD
                 <div id="container" style="--plyr-color-main: #e00202">
-=======
-                <div id="container">
->>>>>>> c202551e
                     <video
                         controls
                         crossorigin
@@ -273,33 +261,12 @@
                 <a
                     href="https://twitter.com/intent/tweet?text=A+simple+HTML5+media+player+with+custom+controls+and+WebVTT+captions.&amp;url=http%3A%2F%2Fplyr.io&amp;via=Sam_Potts"
                     target="_blank"
-<<<<<<< HEAD
-                    data-shr-network="twitter"
-=======
                     class="js-shr-button"
->>>>>>> c202551e
                     >tweet it</a
                 >
                 👍
             </p>
         </aside>
-<<<<<<< HEAD
-
-        <!-- Polyfills -->
-        <script
-            src="https://cdn.polyfill.io/v2/polyfill.min.js?features=es6,Array.prototype.includes,CustomEvent,Object.entries,Object.values,URL"
-            crossorigin="anonymous"
-        ></script>
-
-        <!-- Plyr core script -->
-        <script src="../dist/plyr.js" crossorigin="anonymous"></script>
-
-        <!-- Sharing libary (https://shr.one) -->
-        <script src="https://cdn.shr.one/1.0.1/shr.js" crossorigin="anonymous"></script>
-
-        <!-- Rangetouch to fix <input type="range"> on touch devices (see https://rangetouch.com) -->
-        <script src="https://cdn.rangetouch.com/1.0.1/rangetouch.js" async crossorigin="anonymous"></script>
-=======
 
         <!-- Polyfills -->
         <script
@@ -309,7 +276,6 @@
 
         <!-- Sharing libary (https://shr.one) -->
         <script src="https://cdn.shr.one/2.0.0-beta.2/shr.js" crossorigin="anonymous"></script>
->>>>>>> c202551e
 
         <!-- Docs script -->
         <script src="dist/demo.js" crossorigin="anonymous"></script>
