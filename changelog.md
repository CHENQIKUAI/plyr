<<<<<<< HEAD
## v3.5.0

-   Preview seek/scrubbing thumbnails (thanks @jamesoflol)
-   Fixes for proxy listeners (thanks @gurupras)
-   Fix for buffer progress transition on WebKit (thanks @samuelgozi)
-   Fix for error when mime type not specified (fixes #1274)
-   support Youtube noCookie Mode (thanks Omar Khatib)
-   Add Angular plugin reference (thanks @smnbbrv)
-   Use Math.trunc instead of parseInt (thanks @taion)
-   Many fixes for fullscreen in embedded players with non 16:9 screens or videos
-   Added 'force' fallback option for fullscreen
=======
### v3.4.8

-   Calling customized controls function with proper arguments (thanks @a60814billy)
>>>>>>> ad72ebd4

### v3.4.7

-   Fix for Vimeo fullscreen with non native aspect ratios (fixes #854)

### v3.4.6

-   Added picture-in-picture support for Chrome 70+
-   Fixed issue with versioning the SVG sprite in the gulp build script

### v3.4.5

-   Added download button option to download either current source or a custom URL you specify in options
-   Prevent immediate hiding of controls on mobile (thanks @jamesoflol)
-   Don't hide controls on focusout event (fixes #1122) (thanks @jamesoflol)
-   Fix HTML5 quality settings being incorrectly set in local storage (thanks @TechGuard)

### v3.4.4

-   Fixed issue with double binding for `click` and `touchstart` for `clickToPlay` option
-   Improved "faux" fullscreen on iPhone X/XS phones with notch
-   Babel 7 upgrade (which reduced the polyfilled build by ~10kb!)

### v3.4.3

-   Fixed issue with nodeList for custom playback controls

### v3.4.2

-   Fix play/pause button state

### v3.4.1

-   Bug fix for custom controls (fixes #1161)

## v3.4.0

-   Accessibility improvements (see #905)
-   Improvements to the way the controls work on iOS
-   Demo code clean up
-   YouTube quality selection removed due to their poor support for it. As a result, the `qualityrequested` event has been removed
-   Controls spacing improvements
-   Fix for pressed property missing with custom controls (Fixes #1062)
-   Fix #1153: Captions language fallback (thanks @friday)
-   Fix for setting pressed property of undefined (Fixes #1102)

### v3.3.23

-   Add support for YouTube's hl param (thanks @renaudleo)
-   Fix for captions positioning when no controls (thanks @friday and @mjfwebb)
-   Fix #1108: Make sure youtube.onReady doesn't run twice (thanks @friday)
-   Fix for WebKit repaint loop on the `<input type="range">` elements

### v3.3.22

-   Travis & CI improvements (thanks @friday)
-   Add navigator.languages fallback for iOS 9 (thanks @friday)

### v3.3.21

-   Hide currentTime and progress for streams (thanks @mimse)
-   Fixed condition check (thanks @mimse)
-   Handle undefined this.player.elements.buttons.play (thanks @klassicd)
-   Fix captions.toggle() if there is no toggle button (thanks @friday)

### v3.3.20

-   Fix for bug where controls wouldn't show on hover over YouTube video

### v3.3.19

-   Remove `pointer-events: none` on embed `<iframe>` to comply with YouTube ToS

### 3.3.18

-   Ads are now only supported on HTML5 videos as it violates terms of service for YouTube and Vimeo 😢
-   Fix i18n defaults path on README (thanks @meyt!)
-   Minor increaseVolume and decreaseVolume changes (thanks @friday!)

### v3.3.17

-   Fix YouTube muting after seeking with the progress slider (thanks @friday!)
-   Respect preload="none" when setting quality if the media hasn't been loaded some other way (thanks @friday!)

### v3.3.16

-   Fixed regression relating the play button status (fixes #1048)

### v3.3.15

-   Fix for error relating to play buttons when switching source

### v3.3.14

-   Fix sprite loading regression

### v3.3.13

You guessed it, a load of awesome changes from contributors:

Thanks @friday for the following:

-   Captions fixes
-   Fix poster race conditions
-   Minor code improvements for quality switching
-   Minor event changes
-   Fix condition in events.toggleListener to allow non-elements
-   Suggestion: Remove array newline rule
-   Contributions improvements

-   fix: html5.cancelRequest not remove source tag correctly (thanks @a60814billy)
-   remove event listeners in destroy() (thanks @cky917)
-   Fix markdown in README (thanks @azu)
-   Some parts of the accessibility improvements outlined in #905 (more on the way...)
-   Fix for bug where volume slider didn't always show

### v3.3.12

-   Fix synthetic event bubble/proxy loses detail (thanks @friday!)
-   Make utils static (thanks @friday!)
-   Fix for YouTube and Vimeo pausing after seek (thanks @friday!)
-   Vimeo: Update playback state and assure events are triggered on load (thanks @friday!)
-   Captions rewrite (use index internally to support missing or duplicate languages) (thanks @friday and @philipgiuliani!)
-   Contributing document and codepen demo updates (thanks @friday!)
-   Fix for after clicking on the progress bar, keyboard operations will not work (thanks @cky917!)

### v3.3.10

-   Fix for buffer display alignment and incorrect BEM classname
-   Fix for playback not resuming position after quality swap (fixes #991, thanks @philipgiuliani!)
-   Travis integration (thanks @friday!)
-   Translate quality badges and quality names (thanks @philipgiuliani!)
-   Improve captions handling for streaming (thanks @friday!)
-   Call duration update method manually if user config has duration (thanks @friday!)

### v3.3.9

Again, more changes from @friday!

-   Restore window reference in `is.cue()`
-   Fix InvalidStateError and IE11 issues
-   Respect storage being disabled for storage getter

### v3.3.8

Many changes here thanks to @friday:

-   Added missing URL polyfill
-   Pause while seeking to mimic default HTML5 behaviour
-   Add `seeked` event listener to update progress (fixes #966)
-   Trigger seeked event in youtube plugin if either playing or paused (fixes #921)
-   Fix for YouTube and Vimeo autoplays on seek (fixes #876)
-   Toggle controls improvements
-   Cleanup unused code
-   Poster image loading improvements
-   Fix for seek tooltip vs click accuracy

### v3.3.7

-   Poster fixes (thanks @friday)
-   Grid tweak

### v3.3.6

-   Vimeo fixes for mute state
-   Vimeo ID fix (fixes #945)
-   Use `<div>` for poster container
-   Tooltip fixes for unicode languages (fixes #943)

### v3.3.5

-   Removed `.load()` call as it breaks HLS (see #870)

### v3.3.4

-   Fix for controls sometimes not showing while video is playing
-   Fixed logic for show home tab on option select

### v3.3.3

-   Reverted change to show home tab on option select due to usability regression

### v3.3.2

-   Fix for ads running in audio
-   Fix for setting poster on source change

## v3.3.0

-   Now using a custom poster image element to hide the YouTube play button and give more control over when the poster image shows
-   Renamed `showPosterOnEnd` to `resetOnEnd` as it makes more sense and now works for all players and does not reload media
-   Fix for same domain SVG URLs (raised by Jochem in Slack)
-   [`URL`](https://developer.mozilla.org/en-US/docs/Web/API/Window/URL) is polyfill now required
-   Added pause className (fixes #941)
-   Button height set in CSS (auto) (fixes #928)
-   Don't autoplay cloned original media (fixes #936)
-   Return to the home menu pane after selecting an option

### v3.2.4

-   Fix issue wher player never reports as ready if controls is empty array
-   Fix issue where screen reader labels were removed from time displays
-   Fix issue where custom controls placeholders were not populated
-   Custom controls HTML example updated
-   Fix for aria-label being set to the initial state on toggle buttons, overriding the inner labels
-   Fix for hidden mute button on iOS (not functional for Vimeo due to API limitations) (fixes #656)

### v3.2.3

-   Fix for iOS 9 throwing error for `name` property in fullscreen API (fixes #908)

### v3.2.2

-   Fix for regression in 3.2.1 resulting in hidden buffer display (fixes #920)
-   Cleaned up incorrect use of `aria-hidden` attribute

### v3.2.1

-   Accessibility improvements for the controls (part of #905 fixes)
-   Fix for context menu showing on YouTube (thanks Anthony Recenello in Slack)
-   Vimeo fix for their API not returning the right duration until playback begins (fixes #891)

## v3.2.0

-   Fullscreen fixes (thanks @friday)
-   Menu fix for if speed not in config
-   Menu z-index fix (thanks @danielsarin)
-   i18n fix for missing "Normal" string (thanks @danielsarin)
-   Safer check for active caption (thanks @Antonio-Laguna)
-   Add custom property fallback (thanks @friday)
-   Fixed bug for captions with no srclang and labels and improved logic (fixes #875)
-   Fix for `playing` false positive (fixes #898)
-   Fix for IE issue with navigator.language (thanks @nicolasthy) (fixes #893)
-   Fix for Vimeo controls missing on iOS (thanks @verde-io) (fixes #807)
-   Fix for double vimeo caption rendering (fixes #877)

## v3.1.0

-   Styling fixes
-   YouTube playback speed fixes
-   HTML5 quality selection
-   Improvements to the YouTube quality selection

### v3.0.11

-   Muted and autoplay fixes
-   Small bug fixes from Sentry logs

### v3.0.10

-   Docs fix
-   Package upgrades

### v3.0.9

-   Demo fix
-   Fix Vimeo regression

### v3.0.8

-   Vimeo hotfix for private videos

### v3.0.7

-   Fix for keyboard shortcut error with fast forward
-   Fix for Vimeo trying to set playback rate when not allowed

### v3.0.6

-   Improved the logic for the custom handlers preventing default handlers

### v3.0.5

-   Removed console messages

### v3.0.4

-   Fixes for fullscreen not working inside iframes
-   Fixes for custom handlers being able to prevent default
-   Fixes for controls not hiding/showing correctly on Mobile Safari

### v3.0.3

-   Vimeo offset tweak (fixes #826)
-   Fix for .stop() method (fixes #819)
-   Check for array for speed options (fixes #817)
-   Restore as float (fixes #828)
-   Fix for Firefox fullscreen oddness (Fixes #821)
-   Improve Sprite checking (fixes #827)
-   Fix fast-forward control (thanks @saadshahd)
-   Fix the options link in the readme (thanks @DanielRuf)

### v3.0.2

-   Fix for Safari not firing error events when trying to load blocked scripts

### v3.0.1

-   Fix for trying to accessing local storage when it's blocked

# v3.0.0

This is a massive release. A _mostly_ complete rewrite in ES6. What started out as a few changes quickly snowballed. There's many breaking changes so be careful upgrading.

### Big changes

-   New settings menu complete with funky animations
-   Ability to adjust speed of playback
-   Ability to toggle caption language (HTML5 and Vimeo only)
-   Ability to set YouTube quality (HTML5 will follow)
-   Added support for Vimeo captions
-   Added Picture-in-Picture support (Safari only)
-   Added AirPlay support (again, Safari only)
-   Added `playsinline` support for iOS 10+
-   Soundcloud removed until I can work on a plugin framework
-   Embedded players are now progressively enhanced - no more empty `<div>`s!

### Other stuff

-   Now using SASS exclusively. Sorry, LESS folk it just made sense to maintain one method as SASS is what the cool kids use. It may come back if we work out an automated way to convert the SASS
-   Moved to ES6. All the rage these days. You'll need to look at polyfills. The demo uses [polyfill.io](https://polyfill.io)
-   Added basic looping support
-   Added an aspect ratio option for those that can't leave the 90s and want 4:3
-   `controlshidden` and `controlsshown` events added for when the controls show or hide
-   `qualityrequested` and `qualitychange` events for YouTube quality control (HTML5 will follow)
-   Volume is now `0` to `1` as per HTML5 spec
-   No longer bodging a `<progress>` behind the `<input type="range">` to make up for WebKit's lack of lower fill styling
-   Captions now render with line breaks as intended
-   Captions now render without AJAX using the native events etc
-   Added a fallback for getting YouTube video data incase `.getVideoData()` disappears when one of their developers randomly deletes it again
-   Setup and building of the UI should be way "snappier"
-   Click to toggle inverted time (e.g. 0:01 or -2:59 for a 3 minute video at 1 seconds) - new `toggleInvert` and `invertTime` options
-   Added `autopause` option for Vimeo
-   Added `muted` option for you guessed it, muted playback
-   Restored the `.off()` API method
-   `.play()` will now return a promise to prevent that pesky uncaught promise issue in Chrome etc
-   Pressing and hold the seek bar no longer freezes all other updates of the UI

...plus loads of bug fixes.

### Breaking changes

You gotta break eggs to make an omelette. Sadly, there's quite a few breaking changes:

-   Setup now uses proper constructor, accepts a single selector/element/node and returns a single instance - much simpler than before
-   Much of the API is now using getters and setters rather than methods (where it makes sense) to match the HTML5 API - see the docs for more info
-   The data attributes for the embeds are now `data-plyr-provider` and `data-plyr-embed-id` to prevent compatibility issues. These can be changed under `config.attributes.embed` if required
-   `blankUrl` -> `blankVideo`
-   `volume` is now `0` to `1` as per HTML5 spec
-   `keyboardShorcuts` (typo) is now just `keyboard`
-   `loop` is now `loop.active` in preparation for loop enhancements later
-   `html` option for custom controls removed in favour of the `controls` option which now accepts an array (to use built in controls) or a string of HTML for custom controls.
-   `classes` -> `classNames`
-   `classes.videoWrapper` -> `classNames.video`
-   `classes.embedWrapper` -> `classNames.embed`
-   `classes.ready` removed
-   `classes.setup` removed
-   `classes.muted` removed
-   `classes.fullscreen.active` removed in favour of the `:fullscreen` selector
-   `selectors.html5` removed
-   `selectors.embed` removed
-   `selectors.buttons.seek` -> `selectors.inputs.seek`
-   `selectors.volume.input` -> `selectors.inputs.volume`
-   `selectors.volume.display` -> `selectors.display.volume`
-   `selectors.currentTime` -> `selectors.display.currentTime`
-   `selectors.duration` -> `selectors.display.duration`

### Polyfilling

Because we're using the fancy new ES6 syntax, you will need to polyfill for vintage browsers if you want to use Plyr and still support them. Luckily there's a decent service for this that makes it painless, [polyfill.io](https://polyfill.io). Alternatively, you can use the prebuilt polyfilled build but bear in mind this is 20kb larger. I'd suggest working our your own polyfill strategy.

### v2.0.18

-   Fix for YouTube .getVideoData() issue (fixes #709)

### v2.0.17

-   Vimeo controls fix (fixes #697)
-   SVG4everybody compatibility fix
-   Allow Plyr.setup event listeners to be set up as separate event listeners (https://github.com/sampotts/plyr/pull/703)
-   Added title to the layer html template (for custom controls) (https://github.com/sampotts/plyr/pull/649)
-   Target is null bug fix (https://github.com/sampotts/plyr/pull/617)
-   fix #684 memory leaks issues after destroy (https://github.com/sampotts/plyr/pull/700)

### v2.0.16

-   Fullscreen bug fix (fixes #664)

### v2.0.15

-   Demo fix

### v2.0.14

-   CDN URL updates. Sorry, still working on V3 as hard as I can...

### v2.0.13

-   Repo moved and Vimeo demo fix

### v2.0.12

-   Ability to set custom `blankUrl` for source changes (https://github.com/sampotts/plyr/pull/504)
-   Ability to set caption button listener (https://github.com/sampotts/plyr/pull/468)

### v2.0.11

-   Fix for `cleanUp` being called twice (thanks to @sebastiancarlsson)
-   Fix for YouTube controls on iPad (fixes #391)

### v2.0.10

-   Added seek event fixes for Vimeo and YouTube (fixes #409)
-   Added support for embed URLs rather than ID only (fixes #345)

### v2.0.9

-   Temporary patch for the YouTube API issues with `getDuration()` (relates to #374)

### v2.0.8

-   Added `isPaused()` API method (thanks to @darrena092)
-   Allowed `.on()` API method to be chainable (thanks to @gurupras) (fixes #357)
-   Improved the "awful" rendering of captions on small screens in fullscreen mode (fixes #390)
-   Fix for Firefox VTT compatibility (thanks to @magourex)
-   Fix for Firefox Developer Edition blank video due to `-webkit-mask-image` issue (fixes #392)
-   Added Issue and PR templates with the aim of reducing duplicate or duff issues

### v2.0.7

-   Fixed `getCurrentTime()` method (fixes #351)
-   Added `getVolume()` , `isMuted()` and `getDuration()` API methods (fixes #346)

### v2.0.6

-   Fixed merge issue with `Updated define to work with AMD imports #326` PR
-   Code formatting

### v2.0.5

-   Fix for Vimeo in IE9 & IE10
-   Fix for HTML5 elements not firing `ready` event

### v2.0.4

-   Fix for Firefox full screen (fixes #343)

### v2.0.3

-   Set 'global' keyboard shortcut option to false as default, added `<textarea>` to editable elements to be ignored

### v2.0.2

-   Added 'global' keyboard shortcut option

### v2.0.1

-   Version bump for NPM (sorry for folks who upgraded to the now deleted v1.9.0 through NPM)

# v2.0.0

This version contains several potential **_breaking changes_**:

-   `setup()` has been reverted to pre v1.8.0 behaviour; meaning it will return the _instance_ rather than the _element_. This is because the reference to the instance is no longer added to the original element (see below).
-   The reference to the `plyr` instance is now added to the media element rather than original container. This is because if a container with multiple children was passed to `setup()` the references to all instances would have been added to the container, creating issues. I would recommend using the return value from `setup()` or the new `get()` method to access the instance.
-   Players will always be wrapped in their own div now - this makes `setup()` and `destroy()` cleaner. This _may_ break any custom styling based on DOM position.
-   Players no longer seek to 0 on 'ended' - this is to fix a bug with Microsoft Edge as it triggers 'ended' on media change for whatever reason. They'll never change ;-)

And some other changes and bug fixes:

-   New `get()` method on the global plyr object to get all instances inside a container
-   New API methods: - `getOriginal()` to get the original, _unmodified_ element plyr was setup on (`<video>`, `<audio>` or empty `<div>` for YouTube and Vimeo) - `getContainer()` to get the players outer wrapper element - `getMedia()` to get the players media element (`<video>`, `<audio>` or empty `<div>` for YouTube and Vimeo) - `getEmbed()` to access the YouTube or Vimeo API directly - `getType()` to get the type of the player - `isReady()` to determine if an instance has completed setup and necessary APIs are loaded (for YouTube / Vimeo) - `on()` to provide an easy way to listen to events - `stop()` to, you guessed it, stop the player
-   `destroy()` now works correctly for YouTube and Vimeo (fixes #272)
-   New `destroyed` event when `destroy()` has completed (original element is passed as event.target)
-   Default volume is now 10 (max) rather than 5
-   Sprite is only loaded once (fixes #259)
-   Fixes for Vimeo post message bugs on source change or destroy (fixes #318)
-   Save caption state in storage (fixes #311)
-   Added keyboard shortcuts to the current focused player (with `keyboardShortcuts` boolean option to disable) (fixes #309)
-   Fix for captions bug (fixes #332)
-   Change to AMD (fixes #298)

### v1.8.12

-   Vimeo keyboard focus fix (Fixes #317)
-   Fix for Vimeo on basic support devices

### v1.8.11

-   Fix for keyboard navigation on Vimeo (Fixes #317)
-   Fix for bug introduced in v1.8.9 related to additional controls
-   Vimeo API upgrade
-   Fix for YouTube bug introduced in v1.8.9
-   Added support for passing array to .setup() (Fixes #319)

### v1.8.10

-   Fix for seek issues introduced in v1.8.9

### v1.8.9

-   Fix for fullscreen not being defined (Fixes #295)
-   Fix for multiline captions (Fixes #314)
-   Clean up of type checks and fix for `restart()` (Fixes #315)
-   Fix for `MEDIA_ERR_SRC_NOT_SUPPORTED` when calling `.source()` API method

### v1.8.8

-   Added getCurrentTime API method (fixes #292)
-   Fix for !hideControls on touch devices (fixes #303)

### v1.8.7

-   Line height fix

### v1.8.6

-   Reverted font size change

### v1.8.5

-   Fixed overflow issues (fixes #286)

### v1.8.4

-   Fix for large play button on small videos

### v1.8.3

-   Disabled iPad support for YouTube and Vimeo due to iOS limitations with iFrame playback
-   Fixed IE11 icon loading (fixes #269)
-   Updated screenshot (fixes #281)
-   Added WordPress plugin (fixes #239)
-   Added Neos plugin
-   Added HLS, Shaka and dash.js examples (see #235 for more)
-   Improvements for controls hiding and showing on touch devices

### v1.8.2

-   Fixed event bubbling

### v1.8.1

-   Fixed inaccurate log message

## v1.8.0

-   **_(Important)_** `setup()` now returns the element Plyr was setup on rather than the `plyr` object. This means `var player = plyr.setup()[0];` would now be `var player = plyr.setup()[0].plyr;`. This improves support for React and other virtual dom frameworks as mentioned in #254
-   Fixed using a relative URL for `iconUrl` in IE (fixes #269)

## v1.7.0

-   SASS cleanup (fixes #265)
-   Docs tidy up to help quick start (fixes #253)
-   Fix for issues with data attribute options passing (fixes #257)
-   **_(Important)_** Removed the requirement for a wrapper div to setup Plyr and removed the dependency on the `plyr` classname as a JS hook. By default it will now look for `<video>`, `<audio>` and `[data-type]` elements. If you are just calling `setup()` with a `<div class="plyr">` you may want to give it a good test after upgrading. You can probably remove the wrapper div. The reason behind this is to make setup easier for newcomers and prevent the styling being used on unsupported players (because the plyr classname was used as a CSS and JS hook - which isn't ideal)
-   Renamed the 'docs' folder to `demo` to avoid confusion - the readme is the docs after all

### v1.6.20

-   Fix for multiple sprites being requested (fixes #259)

### v1.6.19

-   Fix for scroll direction issues on volume control (fixes #258)

### v1.6.18

-   Reduced rounding of seek value from 1 decimal point to 4 (fixes #242)

### v1.6.17

-   Added `disableContextMenu` option to hide the right click context menu (fixes #248 and #225)

### v1.6.16

-   Always hide standard controls (fixes #225)
-   Fix for Tooltips overflowing (fixes #230)

### v1.6.15

-   Restore scroll position when exiting full screen (fixes #236)

### v1.6.14

-   SVG sprite loading automatically for an easier setup
-   Touch devices now show controls on touch rather than pausing playback

### v1.6.13

-   Decreased sensitivity and inverted scroll on volume slider (scroll up to increase, down to decrease)

### v1.6.12

-   Fix for undefined buffer error
-   Add scroll listener on volume slider (PR #227 bty @igoradamenko)

### v1.6.11

-   Fix for Vimeo fullscreen (fixes #214)

### v1.6.10

-   Changed default icon prefix from 'icon' to 'plyr' to avoid clashes

### v1.6.9

-   Added 'latest' CDN option
-   Renamed `sprite.svg` to `plyr.svg` to be inline with the other package files

### v1.6.8

-   Fix for bug introduced in v1.6.7

### v1.6.7

-   Fixes for using `source` API method on iOS

### v1.6.6

-   Icons cleaned up
-   IE11 button fix for tooltips (fixes #210)

### v1.6.5

-   IE UI bug fixes

### v1.6.4

-   Bug fix for undefined progress bar

### v1.6.3

-   Seek back to 0 for all media on ended
-   Check for HTML5 video on ended reload
-   Update to docs for `showPosterOnEnd` option

### v1.6.2

-   Fix for tooltip displaying when duration is not set (fixes #177)
-   `showPosterOnEnd` option to show poster when HTML5 video ended (fixes #59)
-   Error handler for YouTube (fixes #189)
-   Initial SoundCloud support (fixes #194)
-   Other minor bug fixes

### v1.6.1

-   Tooltip changes for accessibility

## v1.6.0

-   New, cleaner, UI: - Controls are now overlaid, maintaining the video's ratio and making sizing easier - A large play button can now be overlaid over videos - Default number of control buttons reduced - New play, pause, rewind and fast forward icons - Flexbox all the things!
-   Tidied up the LESS (and SCSS) as part of the above, variables and mixins in seprate files amking customization and upgrades easier
-   Toggle mute bug fix; if a player was muted previously and the user refreshed, unmuting would have meant volume was still zero (effectively muted), now the config default value is used. Not ideal but good for now
-   New `iconUrl` option allowing specifying a same origin SVG sprite location. Loading this way means you don't need the AJAX sprite loading JavaScript
-   `click` option renamed to `clickToPlay` to make it a bit more self explanatory. Unfortunately cross origin SVG sprites is not supported in any browser yet :-(
-   `hideControls` is now a global option, rather than being exclusive to fullscreen. Controls are now hidden after 2 seconds of no mouse movement. Controls are always shown when media is paused or stopped. This is defaulted to true.
-   `sass` folder in `src` renamed from to `scss`

### v1.5.21

-   Bug fix for embeds: `play` not being defined (fixes #185 and #186)

### v1.5.20

-   Bug fix for autoplay option

### v1.5.19

-   Fix for accessing `embed` property after `ready` event fired

### v1.5.18

-   Added 'ready' event for initial setup complete or source change occurs
-   Fixed SASS stylesheet references to transparentize
-   Added default font stack to controls
-   Docs fixes inc controls HTML (fixes #180)

### v1.5.17

-   Expose YouTube and Vimeo API (docs update required) (fixes #176)
-   Auto set title based on YouTube getVideoData() title property
-   Bug fix for Vimeo API change (Uncaught TypeError: Cannot read property 'value' of undefined) due to a change their end

### v1.5.16

-   Cancel requests on source change (fixes #174)

### v1.5.15

-   Fix for CustomEvent polyfill and related bug (see #172)

### v1.5.14

-   Volume storage fix (fixes #171)

### v1.5.13

-   Fix for manual caption rendering

### v1.5.12

-   Added a duration option to pass the duration of the file
-   Added the ability to set options per element by setting a data-plyr attribute on the target elements (this might be useful for the duration option for example)
-   Fixes for Chrome and Safari caption rendering, they now use the default texttrack and cuechange events
-   Firefox bug fix for event not defined

### v1.5.11

-   iOS embed bug fixes (fixes #166)
-   Hide IE/Edge <input type='range'> tooltip (since we have a styled one) (fixes #160)
-   SASS bug fix for default values (fixes #158)

### v1.5.9

-   NPM bug fixes

### v1.5.10

-   NPM bug fixes

### v1.5.8

-   Fix for touch device seek tooltip
-   Seek improvements

### v1.5.7

-   Fix for control tooltips always showing

### v1.5.6

-   Seek tooltip (option for tooltips changed, please check docs)
-   SASS compile error fixes (fixes #148)
-   Fullscreen fixes for controls not always hiding/showing (fixes #149)
-   Screen reader icon fixes (title was being read twice due to the tooltip/hidden label)

### v1.5.5

-   Fixed controls.md example
-   Bug fix for docs error page
-   Bug fix for controls tooltips

### v1.5.4

-   Minor bug fix for clicking video to play/pause after source change

### v1.5.3

-   Minor bug fix for occasional display of 0:00 as the media duration

### v1.5.2

-   `handlers` option renamed to `listeners`
-   Added event listeners for all types to the plyr container (playback, fullscreen, captions etc - see docs)
-   Removed onSetup config option (use the 'setup' event instead, plyr element is event.plyr)
-   Style bug fixes
-   Vimeo seek bug fix (requires whole seconds when seeking)
-   Fix for fullscreen player (using class hook, not browser fullscreen)

### v1.5.1

-   Fix for event listeners being duplicated on source change

## v1.5.0

-   Vimeo support (fixes #8)
-   New options for initialization (you can now pass a selector, HTMLElement or NodeList) (fixes #118)
-   Switched to BEM methodology (you will need to change CSS and probably HTML)
-   Decoupled CSS and JS hooks (fixes #129)
-   Custom controls container (fixes #98)
-   Fix for private/incognito mode local storage bug (fixes #131)
-   UMD module setup (fixes #121)
-   Specify iframe title for Vimeo and YouTube (fixes #124)
-   Better handling of mission controls (fixes #132)
-   Retain classname on source change (fixes #120)
-   Increased thumb size on seek (partially fixes #130)
-   Passing no argument to `source` api method, now returns current source (by @gurupras)
-   Ability to add custom handlers to controls prior to Plyr bindings (by @gurupras)
-   Keyboard navigation improvements (focus on seek, focus trap in fullscreen) (fixes #135)

### v1.3.5

-   Fixed bug with API use on basic supported browsers

### v1.3.4

-   Code cleanup by @calvintam236

### v1.3.3

-   Removed captions being read by screen readers

### v1.3.2

-   Voiceover fix for captions

### v1.3.1

-   ARIA improvements for captions being read

### v1.3.0

-   Internationalization support (i18n) using default controls (required markup changes to controls)
-   ARIA enhancements for controls (required markup changes to controls)
-   Captions legibility improvements
-   YouTube bug fixes

### v1.2.6

-   SASS updates and fixes (cheers @ChristianPV)

### v1.2.5

-   Fix for YouTube quality (let them decide quality)

### v1.2.4

-   Fix for omitted kind attribute on <track> (fixes #88)

### v1.2.3

-   Fix for YouTube on iPhone or unsupported browsers (fallback to YouTube native)
-   Docs tidy up
-   Fullscreen for Safari fix (fixes #96)

### v1.2.2

-   Fix for :focus keyboard vs mouse (fixes #61)
-   Fix for caption positioning in full screen (fixes #92)

### v1.2.1

-   Tooltip bug fix

## v1.2.0

-   Added YouTube support

### v1.1.13

-   Added icon prefix option for when using default controls

### v1.1.13

-   Logic tweaks for hiding controls in fullscreen

### v1.1.12

-   Bug fix for Chrome Canary

### v1.1.11

-   Bug fix

### v1.1.10

-   Bug fix

### v1.1.9

-   Bug fix for 1.1.8

### v1.1.8

-   setVolume API method improvements (fixes #83)

### v1.1.7

-   Restore classname on destroy()

### v1.1.6

-   New API methods (fixes #77), Fix for non strict mode (fixes #78)

### v1.1.5

-   Fix for incorrect `isFullscreen()` return value in Mozilla (fixes #38)

### v1.1.4

-   Minor bug fixes

### v1.1.3

-   Fixes for random id used in controls with multiple instances and one call to setup
-   Audio player UI improvements

### v1.1.2

-   Added an onSetup callback option
-   Added fullscreen API methods `toggleFullscreen()` (must be user iniated), and `isFullscreen()`

### v1.1.1

-   Fix for unsupported browser handling
-   Fix for config.controls having no effect

## v1.1.0

-   Added config option to set which controls are shown (if using the default controls html) and better handling of missing controls

### v1.0.31

-   Display duration on `metadataloaded`

### v1.0.30

-   Fixed bug with media longer than 60 minutes (fixes #69)

### v1.0.29

-   Added option to hide controls on fullscreen (default `true`) while palying, after 1s. Pause, mouse hover on progress, or focus on a child control re-shows the controls. On touch a tap of the video (which plays/pauses the video by default) is required. (fixes #47)
-   Fixed a bug with caption toggle in 1.0.28

### v1.0.28

-   Added API support for browsers that don't have full plyr support (pretty much <=IE9 and `<video>` on iPhone/iPod)

### v1.0.27

-   Keyboard accessibility improvements (fixes #66)

### v1.0.26

-   Fixes for SASS (cheers @brunowego)
-   Indentation reset to 4 spaces

### v1.0.25

-   Fixes for iOS volume controls (hidden)
-   Classnames for left/right controls changed

### v1.0.24

-   Added tooltip option to display labels as tooltips (fixes #50)

### v1.0.23

-   Handling loading states in the UI (fixes #36)

### v1.0.22

-   Added support() API method for checking mimetype support
-   Added source() API method for setting media source(s) (fixes #44)
-   Added poster() API method for setting poster source
-   Refactored captions logic for manual captions

### v1.0.21

-   Added an <input type="range"> for seeking to improve experience (and support dragging) (fixes #40, #42)
-   Icons for restart and captions improved (and some IDs changed) (fixes #49)

### v1.0.20

-   Default controls included (Fixes #45)
-   Volume changes on `input` as well as `change` (fixes #43)
-   Fix for undefined Play text
-   License changed to MIT

### v1.0.19

-   Fixed firefox fullscreen issue (fixes #38)

### v1.0.18

-   Added CDN references

### v1.0.17

-   SASS support added (thanks to @brunowego)
-   Docs completely separated to avoid any confusion
-   New gulp tasks (will add more documentation for this)

### v1.0.16

-   Aria label is now dynamic

### v1.0.15

-   Fix for seek time display in controls
-   More documentation for controls html

### v1.0.14

-   Minor change for bootstrap compatibility

### v1.0.13

-   Minor tweaks

### v1.0.12

-   Handle native events (issue #34)

### v1.0.11

-   Bug fixes for fullscreen mode

### v1.0.10

-   Bower includes src files now
-   Folder re-arrangement

### v1.0.9

-   Added buffer progress bar
-   Fixed Safari 8 caption track (it needs to be removed from the DOM like in Safari 7)
-   Added validation (it works or it doesn't basically) of the `html` option passed

### v1.0.8

-   Bug fix

### v1.0.7

-   Storing user selected volume in local storage

### v1.0.6

-   Fullscreen fallback for older browsers to use "full window"

### v1.0.5

-   More minor bug fixes and improvements

### v1.0.4

-   Fixed caption legibility issues

### v1.0.3

-   Minor bug fixes

### v1.0.2

-   Added OGG to <audio> example for Firefox
-   Fixed IE11 fullscreen issues

### v1.0.1

-   Bug fixes for IE (as per usual)
-   Added CSS hooks for media type
-   Return instances of Plyr to the element

# v1.0.0

-   Initial release<|MERGE_RESOLUTION|>--- conflicted
+++ resolved
@@ -1,4 +1,3 @@
-<<<<<<< HEAD
 ## v3.5.0
 
 -   Preview seek/scrubbing thumbnails (thanks @jamesoflol)
@@ -10,11 +9,10 @@
 -   Use Math.trunc instead of parseInt (thanks @taion)
 -   Many fixes for fullscreen in embedded players with non 16:9 screens or videos
 -   Added 'force' fallback option for fullscreen
-=======
+
 ### v3.4.8
 
 -   Calling customized controls function with proper arguments (thanks @a60814billy)
->>>>>>> ad72ebd4
 
 ### v3.4.7
 
