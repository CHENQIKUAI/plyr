--- conflicted
+++ resolved
@@ -1,14 +1,9 @@
-<<<<<<< HEAD
-# v3.3.17
+# v3.3.12
 
 -   Travis & CI improvements (thanks @friday)
 -   Add navigator.languages fallback for iOS 9 (thanks @friday)
 
-# v3.3.16
-=======
-
 # v3.3.21
->>>>>>> 8616895e
 
 -   Hide currentTime and progress for streams (thanks @mimse)
 -   Fixed condition check (thanks @mimse)
