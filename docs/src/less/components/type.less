// ==========================================================================
// Typography
// ==========================================================================

// Headings
h1,
h2 {
    letter-spacing: -.025em;
    color: #2E3C44;
    margin: 0 0 (@padding-base / 2);
    line-height: 1.2;
    .font-smoothing();
}
h1 {
    .font-size(64);
    color: #3498DB;
}

// Paragraph and small
p,
small {
    margin: 0 0 @padding-base;
}
small {
    display: block;
    padding: 0 (@padding-base / 2);
    .font-size(14);
}
ul
li {
    list-style: none;
<<<<<<< HEAD
    margin: 0; 
=======
    margin: 0;
>>>>>>> 1371c134
    padding: 0;
}

// Links
a {
    text-decoration: none;
    color: @link-color;
    border-bottom: 1px dotted currentColor;
    transition: background .3s ease, color .3s ease, border .3s ease;

    &:hover,
    &:focus {
        color: @gray-dark;
        border-bottom-color: rgba(0,0,0,0);
    }
    &:focus {
        .tab-focus();
    }
    &.logo {
        border: 0;
    }
}

.color-vimeo {
    color: @color-vimeo;
}
.color-youtube {
    color: @color-youtube;
}<|MERGE_RESOLUTION|>--- conflicted
+++ resolved
@@ -29,11 +29,7 @@
 ul
 li {
     list-style: none;
-<<<<<<< HEAD
-    margin: 0; 
-=======
     margin: 0;
->>>>>>> 1371c134
     padding: 0;
 }
 
