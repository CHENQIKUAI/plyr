typeof navigator === "object" && (function (global, factory) {
    typeof exports === 'object' && typeof module !== 'undefined' ? module.exports = factory() :
    typeof define === 'function' && define.amd ? define('Plyr', factory) :
    (global.Plyr = factory());
}(this, (function () { 'use strict';

    // ==========================================================================
    // Type checking utils
    // ==========================================================================

    var getConstructor = function getConstructor(input) {
        return input !== null && typeof input !== 'undefined' ? input.constructor : null;
    };

    var instanceOf = function instanceOf(input, constructor) {
        return Boolean(input && constructor && input instanceof constructor);
    };

    var is = {
        object: function object(input) {
            return getConstructor(input) === Object;
        },
        number: function number(input) {
            return getConstructor(input) === Number && !Number.isNaN(input);
        },
        string: function string(input) {
            return getConstructor(input) === String;
        },
        boolean: function boolean(input) {
            return getConstructor(input) === Boolean;
        },
        function: function _function(input) {
            return getConstructor(input) === Function;
        },
        array: function array(input) {
            return !is.nullOrUndefined(input) && Array.isArray(input);
        },
        weakMap: function weakMap(input) {
            return instanceOf(input, WeakMap);
        },
        nodeList: function nodeList(input) {
            return instanceOf(input, NodeList);
        },
        element: function element(input) {
            return instanceOf(input, Element);
        },
        textNode: function textNode(input) {
            return getConstructor(input) === Text;
        },
        event: function event(input) {
            return instanceOf(input, Event);
        },
        cue: function cue(input) {
            return instanceOf(input, window.TextTrackCue) || instanceOf(input, window.VTTCue);
        },
        track: function track(input) {
            return instanceOf(input, TextTrack) || !is.nullOrUndefined(input) && is.string(input.kind);
        },
        url: function url(input) {
            return !is.nullOrUndefined(input) && /(ftp|http|https):\/\/(\w+:{0,1}\w*@)?(\S+)(:[0-9]+)?(\/|\/([\w#!:.?+=&%@!\-/]))?/.test(input);
        },
        nullOrUndefined: function nullOrUndefined(input) {
            return input === null || typeof input === 'undefined';
        },
        empty: function empty(input) {
            return is.nullOrUndefined(input) || (is.string(input) || is.array(input) || is.nodeList(input)) && !input.length || is.object(input) && !Object.keys(input).length;
        }
    };

    // ==========================================================================

    // Check for passive event listener support
    // https://github.com/WICG/EventListenerOptions/blob/gh-pages/explainer.md
    // https://www.youtube.com/watch?v=NPM6172J22g
    var supportsPassiveListeners = function () {
        // Test via a getter in the options object to see if the passive property is accessed
        var supported = false;
        try {
            var options = Object.defineProperty({}, 'passive', {
                get: function get() {
                    supported = true;
                    return null;
                }
            });
            window.addEventListener('test', null, options);
            window.removeEventListener('test', null, options);
        } catch (e) {
            // Do nothing
        }

        return supported;
    }();

    // Toggle event listener
    function toggleListener(element, event, callback) {
        var toggle = arguments.length > 3 && arguments[3] !== undefined ? arguments[3] : false;

        var _this = this;

        var passive = arguments.length > 4 && arguments[4] !== undefined ? arguments[4] : true;
        var capture = arguments.length > 5 && arguments[5] !== undefined ? arguments[5] : false;

        // Bail if no element, event, or callback
        if (!element || !('addEventListener' in element) || is.empty(event) || !is.function(callback)) {
            return;
        }

        // Allow multiple events
        var events = event.split(' ');

        // Build options
        // Default to just the capture boolean for browsers with no passive listener support
        var options = capture;

        // If passive events listeners are supported
        if (supportsPassiveListeners) {
            options = {
                // Whether the listener can be passive (i.e. default never prevented)
                passive: passive,
                // Whether the listener is a capturing listener or not
                capture: capture
            };
        }

        // If a single node is passed, bind the event listener
        events.forEach(function (type) {
            if (_this && _this.eventListeners && toggle) {
                // Cache event listener
                _this.eventListeners.push({ element: element, type: type, callback: callback, options: options });
            }

            element[toggle ? 'addEventListener' : 'removeEventListener'](type, callback, options);
        });
    }

    // Bind event handler
    function on(element) {
        var events = arguments.length > 1 && arguments[1] !== undefined ? arguments[1] : '';
        var callback = arguments[2];
        var passive = arguments.length > 3 && arguments[3] !== undefined ? arguments[3] : true;
        var capture = arguments.length > 4 && arguments[4] !== undefined ? arguments[4] : false;

        toggleListener.call(this, element, events, callback, true, passive, capture);
    }

    // Unbind event handler
    function off(element) {
        var events = arguments.length > 1 && arguments[1] !== undefined ? arguments[1] : '';
        var callback = arguments[2];
        var passive = arguments.length > 3 && arguments[3] !== undefined ? arguments[3] : true;
        var capture = arguments.length > 4 && arguments[4] !== undefined ? arguments[4] : false;

        toggleListener.call(this, element, events, callback, false, passive, capture);
    }

    // Bind once-only event handler
    function once(element) {
        var events = arguments.length > 1 && arguments[1] !== undefined ? arguments[1] : '';
        var callback = arguments[2];
        var passive = arguments.length > 3 && arguments[3] !== undefined ? arguments[3] : true;
        var capture = arguments.length > 4 && arguments[4] !== undefined ? arguments[4] : false;

        function onceCallback() {
            off(element, events, onceCallback, passive, capture);

            for (var _len = arguments.length, args = Array(_len), _key = 0; _key < _len; _key++) {
                args[_key] = arguments[_key];
            }

            callback.apply(this, args);
        }

        toggleListener.call(this, element, events, onceCallback, true, passive, capture);
    }

    // Trigger event
    function triggerEvent(element) {
        var type = arguments.length > 1 && arguments[1] !== undefined ? arguments[1] : '';
        var bubbles = arguments.length > 2 && arguments[2] !== undefined ? arguments[2] : false;
        var detail = arguments.length > 3 && arguments[3] !== undefined ? arguments[3] : {};

        // Bail if no element
        if (!is.element(element) || is.empty(type)) {
            return;
        }

        // Create and dispatch the event
        var event = new CustomEvent(type, {
            bubbles: bubbles,
            detail: Object.assign({}, detail, {
                plyr: this
            })
        });

        // Dispatch the event
        element.dispatchEvent(event);
    }

    // Unbind all cached event listeners
    function unbindListeners() {
        if (this && this.eventListeners) {
            this.eventListeners.forEach(function (item) {
                var element = item.element,
                    type = item.type,
                    callback = item.callback,
                    options = item.options;

                element.removeEventListener(type, callback, options);
            });

            this.eventListeners = [];
        }
    }

    // Run method when / if player is ready
    function ready() {
        var _this2 = this;

        return new Promise(function (resolve) {
            return _this2.ready ? setTimeout(resolve, 0) : on.call(_this2, _this2.elements.container, 'ready', resolve);
        }).then(function () {});
    }

    var classCallCheck = function (instance, Constructor) {
      if (!(instance instanceof Constructor)) {
        throw new TypeError("Cannot call a class as a function");
      }
    };

    var createClass = function () {
      function defineProperties(target, props) {
        for (var i = 0; i < props.length; i++) {
          var descriptor = props[i];
          descriptor.enumerable = descriptor.enumerable || false;
          descriptor.configurable = true;
          if ("value" in descriptor) descriptor.writable = true;
          Object.defineProperty(target, descriptor.key, descriptor);
        }
      }

      return function (Constructor, protoProps, staticProps) {
        if (protoProps) defineProperties(Constructor.prototype, protoProps);
        if (staticProps) defineProperties(Constructor, staticProps);
        return Constructor;
      };
    }();

    var defineProperty = function (obj, key, value) {
      if (key in obj) {
        Object.defineProperty(obj, key, {
          value: value,
          enumerable: true,
          configurable: true,
          writable: true
        });
      } else {
        obj[key] = value;
      }

      return obj;
    };

    var slicedToArray = function () {
      function sliceIterator(arr, i) {
        var _arr = [];
        var _n = true;
        var _d = false;
        var _e = undefined;

        try {
          for (var _i = arr[Symbol.iterator](), _s; !(_n = (_s = _i.next()).done); _n = true) {
            _arr.push(_s.value);

            if (i && _arr.length === i) break;
          }
        } catch (err) {
          _d = true;
          _e = err;
        } finally {
          try {
            if (!_n && _i["return"]) _i["return"]();
          } finally {
            if (_d) throw _e;
          }
        }

        return _arr;
      }

      return function (arr, i) {
        if (Array.isArray(arr)) {
          return arr;
        } else if (Symbol.iterator in Object(arr)) {
          return sliceIterator(arr, i);
        } else {
          throw new TypeError("Invalid attempt to destructure non-iterable instance");
        }
      };
    }();

    var toConsumableArray = function (arr) {
      if (Array.isArray(arr)) {
        for (var i = 0, arr2 = Array(arr.length); i < arr.length; i++) arr2[i] = arr[i];

        return arr2;
      } else {
        return Array.from(arr);
      }
    };

    // ==========================================================================

    // Wrap an element
    function wrap(elements, wrapper) {
        // Convert `elements` to an array, if necessary.
        var targets = elements.length ? elements : [elements];

        // Loops backwards to prevent having to clone the wrapper on the
        // first element (see `child` below).
        Array.from(targets).reverse().forEach(function (element, index) {
            var child = index > 0 ? wrapper.cloneNode(true) : wrapper;

            // Cache the current parent and sibling.
            var parent = element.parentNode;
            var sibling = element.nextSibling;

            // Wrap the element (is automatically removed from its current
            // parent).
            child.appendChild(element);

            // If the element had a sibling, insert the wrapper before
            // the sibling to maintain the HTML structure; otherwise, just
            // append it to the parent.
            if (sibling) {
                parent.insertBefore(child, sibling);
            } else {
                parent.appendChild(child);
            }
        });
    }

    // Set attributes
    function setAttributes(element, attributes) {
        if (!is.element(element) || is.empty(attributes)) {
            return;
        }

        // Assume null and undefined attributes should be left out,
        // Setting them would otherwise convert them to "null" and "undefined"
        Object.entries(attributes).filter(function (_ref) {
            var _ref2 = slicedToArray(_ref, 2),
                value = _ref2[1];

            return !is.nullOrUndefined(value);
        }).forEach(function (_ref3) {
            var _ref4 = slicedToArray(_ref3, 2),
                key = _ref4[0],
                value = _ref4[1];

            return element.setAttribute(key, value);
        });
    }

    // Create a DocumentFragment
    function createElement(type, attributes, text) {
        // Create a new <element>
        var element = document.createElement(type);

        // Set all passed attributes
        if (is.object(attributes)) {
            setAttributes(element, attributes);
        }

        // Add text node
        if (is.string(text)) {
            element.innerText = text;
        }

        // Return built element
        return element;
    }

    // Inaert an element after another
    function insertAfter(element, target) {
        target.parentNode.insertBefore(element, target.nextSibling);
    }

    // Insert a DocumentFragment
    function insertElement(type, parent, attributes, text) {
        // Inject the new <element>
        parent.appendChild(createElement(type, attributes, text));
    }

    // Remove element(s)
    function removeElement(element) {
        if (is.nodeList(element) || is.array(element)) {
            Array.from(element).forEach(removeElement);
            return;
        }

        if (!is.element(element) || !is.element(element.parentNode)) {
            return;
        }

        element.parentNode.removeChild(element);
    }

    // Remove all child elements
    function emptyElement(element) {
        var length = element.childNodes.length;


        while (length > 0) {
            element.removeChild(element.lastChild);
            length -= 1;
        }
    }

    // Replace element
    function replaceElement(newChild, oldChild) {
        if (!is.element(oldChild) || !is.element(oldChild.parentNode) || !is.element(newChild)) {
            return null;
        }

        oldChild.parentNode.replaceChild(newChild, oldChild);

        return newChild;
    }

    // Get an attribute object from a string selector
    function getAttributesFromSelector(sel, existingAttributes) {
        // For example:
        // '.test' to { class: 'test' }
        // '#test' to { id: 'test' }
        // '[data-test="test"]' to { 'data-test': 'test' }

        if (!is.string(sel) || is.empty(sel)) {
            return {};
        }

        var attributes = {};
        var existing = existingAttributes;

        sel.split(',').forEach(function (s) {
            // Remove whitespace
            var selector = s.trim();
            var className = selector.replace('.', '');
            var stripped = selector.replace(/[[\]]/g, '');

            // Get the parts and value
            var parts = stripped.split('=');
            var key = parts[0];
            var value = parts.length > 1 ? parts[1].replace(/["']/g, '') : '';

            // Get the first character
            var start = selector.charAt(0);

            switch (start) {
                case '.':
                    // Add to existing classname
                    if (is.object(existing) && is.string(existing.class)) {
                        existing.class += ' ' + className;
                    }

                    attributes.class = className;
                    break;

                case '#':
                    // ID selector
                    attributes.id = selector.replace('#', '');
                    break;

                case '[':
                    // Attribute selector
                    attributes[key] = value;

                    break;

                default:
                    break;
            }
        });

        return attributes;
    }

    // Toggle hidden
    function toggleHidden(element, hidden) {
        if (!is.element(element)) {
            return;
        }

        var hide = hidden;

        if (!is.boolean(hide)) {
            hide = !element.hasAttribute('hidden');
        }

        if (hide) {
            element.setAttribute('hidden', '');
        } else {
            element.removeAttribute('hidden');
        }
    }

    // Mirror Element.classList.toggle, with IE compatibility for "force" argument
    function toggleClass(element, className, force) {
        if (is.element(element)) {
            var method = 'toggle';
            if (typeof force !== 'undefined') {
                method = force ? 'add' : 'remove';
            }

            element.classList[method](className);
            return element.classList.contains(className);
        }

        return null;
    }

    // Has class name
    function hasClass(element, className) {
        return is.element(element) && element.classList.contains(className);
    }

    // Element matches selector
    function matches(element, selector) {
        var prototype = { Element: Element };

        function match() {
            return Array.from(document.querySelectorAll(selector)).includes(this);
        }

        var matches = prototype.matches || prototype.webkitMatchesSelector || prototype.mozMatchesSelector || prototype.msMatchesSelector || match;

        return matches.call(element, selector);
    }

    // Find all elements
    function getElements(selector) {
        return this.elements.container.querySelectorAll(selector);
    }

    // Find a single element
    function getElement(selector) {
        return this.elements.container.querySelector(selector);
    }

    // Get the focused element
    function getFocusElement() {
        var focused = document.activeElement;

        if (!focused || focused === document.body) {
            focused = null;
        } else {
            focused = document.querySelector(':focus');
        }

        return focused;
    }

    // Trap focus inside container
    function trapFocus() {
        var element = arguments.length > 0 && arguments[0] !== undefined ? arguments[0] : null;
        var toggle = arguments.length > 1 && arguments[1] !== undefined ? arguments[1] : false;

        if (!is.element(element)) {
            return;
        }

        var focusable = getElements.call(this, 'button:not(:disabled), input:not(:disabled), [tabindex]');
        var first = focusable[0];
        var last = focusable[focusable.length - 1];

        var trap = function trap(event) {
            // Bail if not tab key or not fullscreen
            if (event.key !== 'Tab' || event.keyCode !== 9) {
                return;
            }

            // Get the current focused element
            var focused = getFocusElement();

            if (focused === last && !event.shiftKey) {
                // Move focus to first element that can be tabbed if Shift isn't used
                first.focus();
                event.preventDefault();
            } else if (focused === first && event.shiftKey) {
                // Move focus to last element that can be tabbed if Shift is used
                last.focus();
                event.preventDefault();
            }
        };

        toggleListener.call(this, this.elements.container, 'keydown', trap, toggle, false);
    }

    // Toggle aria-pressed state on a toggle button
    // http://www.ssbbartgroup.com/blog/how-not-to-misuse-aria-states-properties-and-roles
    function toggleState(element, input) {
        // If multiple elements passed
        if (is.array(element) || is.nodeList(element)) {
            Array.from(element).forEach(function (target) {
                return toggleState(target, input);
            });
            return;
        }

        // Bail if no target
        if (!is.element(element)) {
            return;
        }

        // Get state
        var pressed = element.getAttribute('aria-pressed') === 'true';
        var state = is.boolean(input) ? input : !pressed;

        // Set the attribute on target
        element.setAttribute('aria-pressed', state);
    }

    // ==========================================================================

    var transitionEndEvent = function () {
        var element = document.createElement('span');

        var events = {
            WebkitTransition: 'webkitTransitionEnd',
            MozTransition: 'transitionend',
            OTransition: 'oTransitionEnd otransitionend',
            transition: 'transitionend'
        };

        var type = Object.keys(events).find(function (event) {
            return element.style[event] !== undefined;
        });

        return is.string(type) ? events[type] : false;
    }();

    // Force repaint of element
    function repaint(element) {
        setTimeout(function () {
            toggleHidden(element, true);
            element.offsetHeight; // eslint-disable-line
            toggleHidden(element, false);
        }, 0);
    }

    // ==========================================================================
    // Browser sniffing
    // Unfortunately, due to mixed support, UA sniffing is required
    // ==========================================================================

    var browser = {
        isIE: /* @cc_on!@ */!!document.documentMode,
        isWebkit: 'WebkitAppearance' in document.documentElement.style && !/Edge/.test(navigator.userAgent),
        isIPhone: /(iPhone|iPod)/gi.test(navigator.platform),
        isIos: /(iPad|iPhone|iPod)/gi.test(navigator.platform)
    };

    // ==========================================================================

    // Default codecs for checking mimetype support
    var defaultCodecs = {
        'audio/ogg': 'vorbis',
        'audio/wav': '1',
        'video/webm': 'vp8, vorbis',
        'video/mp4': 'avc1.42E01E, mp4a.40.2',
        'video/ogg': 'theora'
    };

    // Check for feature support
    var support = {
        // Basic support
        audio: 'canPlayType' in document.createElement('audio'),
        video: 'canPlayType' in document.createElement('video'),

        // Check for support
        // Basic functionality vs full UI
        check: function check(type, provider, playsinline) {
            var canPlayInline = browser.isIPhone && playsinline && support.playsinline;
            var api = support[type] || provider !== 'html5';
            var ui = api && support.rangeInput && (type !== 'video' || !browser.isIPhone || canPlayInline);

            return {
                api: api,
                ui: ui
            };
        },


        // Picture-in-picture support
        // Safari only currently
        pip: function () {
            return !browser.isIPhone && is.function(createElement('video').webkitSetPresentationMode);
        }(),

        // Airplay support
        // Safari only currently
        airplay: is.function(window.WebKitPlaybackTargetAvailabilityEvent),

        // Inline playback support
        // https://webkit.org/blog/6784/new-video-policies-for-ios/
        playsinline: 'playsInline' in document.createElement('video'),

        // Check for mime type support against a player instance
        // Credits: http://diveintohtml5.info/everything.html
        // Related: http://www.leanbackplayer.com/test/h5mt.html
        mime: function mime(inputType) {
            var _inputType$split = inputType.split('/'),
                _inputType$split2 = slicedToArray(_inputType$split, 1),
                mediaType = _inputType$split2[0];

            if (!this.isHTML5 || mediaType !== this.type) {
                return false;
            }

            var type = void 0;
            if (inputType && inputType.includes('codecs=')) {
                // Use input directly
                type = inputType;
            } else if (inputType === 'audio/mpeg') {
                // Skip codec
                type = 'audio/mpeg;';
            } else if (inputType in defaultCodecs) {
                // Use codec
                type = inputType + '; codecs="' + defaultCodecs[inputType] + '"';
            }

            try {
                return Boolean(type && this.media.canPlayType(type).replace(/no/, ''));
            } catch (err) {
                return false;
            }
        },


<<<<<<< HEAD
    // Format string
    format: function format(input) {
        for (var _len = arguments.length, args = Array(_len > 1 ? _len - 1 : 0), _key = 1; _key < _len; _key++) {
            args[_key - 1] = arguments[_key];
=======
        // Check for textTracks support
        textTracks: 'textTracks' in document.createElement('video'),

        // <input type="range"> Sliders
        rangeInput: function () {
            var range = document.createElement('input');
            range.type = 'range';
            return range.type === 'range';
        }(),

        // Touch
        // NOTE: Remember a device can be mouse + touch enabled so we check on first touch event
        touch: 'ontouchstart' in document.documentElement,

        // Detect transitions support
        transitions: transitionEndEvent !== false,

        // Reduced motion iOS & MacOS setting
        // https://webkit.org/blog/7551/responsive-design-for-motion/
        reducedMotion: 'matchMedia' in window && window.matchMedia('(prefers-reduced-motion)').matches
    };

    // ==========================================================================

    var html5 = {
        getSources: function getSources() {
            var _this = this;

            if (!this.isHTML5) {
                return [];
            }

            var sources = Array.from(this.media.querySelectorAll('source'));

            // Filter out unsupported sources
            return sources.filter(function (source) {
                return support.mime.call(_this, source.getAttribute('type'));
            });
        },


        // Get quality levels
        getQualityOptions: function getQualityOptions() {
            // Get sizes from <source> elements
            return html5.getSources.call(this).map(function (source) {
                return Number(source.getAttribute('size'));
            }).filter(Boolean);
        },
        extend: function extend() {
            if (!this.isHTML5) {
                return;
            }

            var player = this;

            // Quality
            Object.defineProperty(player.media, 'quality', {
                get: function get$$1() {
                    // Get sources
                    var sources = html5.getSources.call(player);

                    var _sources$filter = sources.filter(function (source) {
                        return source.getAttribute('src') === player.source;
                    }),
                        _sources$filter2 = slicedToArray(_sources$filter, 1),
                        source = _sources$filter2[0];

                    // Return size, if match is found


                    return source && Number(source.getAttribute('size'));
                },
                set: function set$$1(input) {
                    // Get sources
                    var sources = html5.getSources.call(player);

                    // Get first match for requested size
                    var source = sources.find(function (source) {
                        return Number(source.getAttribute('size')) === input;
                    });

                    // No matching source found
                    if (!source) {
                        return;
                    }

                    // Get current state
                    var currentTime = player.currentTime,
                        playing = player.playing;

                    // Set new source

                    player.media.src = source.getAttribute('src');

                    // Restore time
                    var onLoadedMetaData = function onLoadedMetaData() {
                        player.currentTime = currentTime;
                    };
                    player.once('loadedmetadata', onLoadedMetaData);

                    // Load new source
                    player.media.load();

                    // Resume playing
                    if (playing) {
                        player.play();
                    }

                    // Trigger change event
                    triggerEvent.call(player, player.media, 'qualitychange', false, {
                        quality: input
                    });
                }
            });
        },


        // Cancel current network requests
        // See https://github.com/sampotts/plyr/issues/174
        cancelRequests: function cancelRequests() {
            if (!this.isHTML5) {
                return;
            }

            // Remove child sources
            removeElement(html5.getSources.call(this));

            // Set blank video src attribute
            // This is to prevent a MEDIA_ERR_SRC_NOT_SUPPORTED error
            // Info: http://stackoverflow.com/questions/32231579/how-to-properly-dispose-of-an-html5-video-and-close-socket-or-connection
            this.media.setAttribute('src', this.config.blankVideo);

            // Load the new empty source
            // This will cancel existing requests
            // See https://github.com/sampotts/plyr/issues/174
            this.media.load();

            // Debugging
            this.debug.log('Cancelled network requests');
>>>>>>> d4abb4b1
        }
    };

    // ==========================================================================

    // Clone nested objects
    function cloneDeep(object) {
        return JSON.parse(JSON.stringify(object));
    }

    // Get a nested value in an object
    function getDeep(object, path) {
        return path.split('.').reduce(function (obj, key) {
            return obj && obj[key];
        }, object);
    }

    // Deep extend destination object with N more objects
    function extend() {
        var target = arguments.length > 0 && arguments[0] !== undefined ? arguments[0] : {};

        for (var _len = arguments.length, sources = Array(_len > 1 ? _len - 1 : 0), _key = 1; _key < _len; _key++) {
            sources[_key - 1] = arguments[_key];
        }

        if (!sources.length) {
            return target;
        }

        var source = sources.shift();

        if (!is.object(source)) {
            return target;
        }

        Object.keys(source).forEach(function (key) {
            if (is.object(source[key])) {
                if (!Object.keys(target).includes(key)) {
                    Object.assign(target, defineProperty({}, key, {}));
                }

                extend(target[key], source[key]);
            } else {
                Object.assign(target, defineProperty({}, key, source[key]));
            }
        });

        return extend.apply(undefined, [target].concat(sources));
    }

    // ==========================================================================

    // Generate a random ID
    function generateId(prefix) {
        return prefix + '-' + Math.floor(Math.random() * 10000);
    }

    // Format string
    function format(input) {
        for (var _len = arguments.length, args = Array(_len > 1 ? _len - 1 : 0), _key = 1; _key < _len; _key++) {
            args[_key - 1] = arguments[_key];
        }

        if (is.empty(input)) {
            return input;
        }

        return input.toString().replace(/{(\d+)}/g, function (match, i) {
            return args[i].toString();
        });
    }

    // Get percentage
    function getPercentage(current, max) {
        if (current === 0 || max === 0 || Number.isNaN(current) || Number.isNaN(max)) {
            return 0;
        }

        return (current / max * 100).toFixed(2);
    }

    // Replace all occurances of a string in a string
    function replaceAll() {
        var input = arguments.length > 0 && arguments[0] !== undefined ? arguments[0] : '';
        var find = arguments.length > 1 && arguments[1] !== undefined ? arguments[1] : '';
        var replace = arguments.length > 2 && arguments[2] !== undefined ? arguments[2] : '';

        return input.replace(new RegExp(find.toString().replace(/([.*+?^=!:${}()|[\]/\\])/g, '\\$1'), 'g'), replace.toString());
    }

    // Convert to title case
    function toTitleCase() {
        var input = arguments.length > 0 && arguments[0] !== undefined ? arguments[0] : '';

        return input.toString().replace(/\w\S*/g, function (text) {
            return text.charAt(0).toUpperCase() + text.substr(1).toLowerCase();
        });
    }

    // Convert string to pascalCase
    function toPascalCase() {
        var input = arguments.length > 0 && arguments[0] !== undefined ? arguments[0] : '';

        var string = input.toString();

        // Convert kebab case
        string = replaceAll(string, '-', ' ');

        // Convert snake case
        string = replaceAll(string, '_', ' ');

        // Convert to title case
        string = toTitleCase(string);

        // Convert to pascal case
        return replaceAll(string, ' ', '');
    }

    // Convert string to pascalCase
    function toCamelCase() {
        var input = arguments.length > 0 && arguments[0] !== undefined ? arguments[0] : '';

        var string = input.toString();

        // Convert to pascal case
        string = toPascalCase(string);

        // Convert first character to lowercase
        return string.charAt(0).toLowerCase() + string.slice(1);
    }

    // Remove HTML from a string
    function stripHTML(source) {
        var fragment = document.createDocumentFragment();
        var element = document.createElement('div');
        fragment.appendChild(element);
        element.innerHTML = source;
        return fragment.firstChild.innerText;
    }

    // Like outerHTML, but also works for DocumentFragment
    function getHTML(element) {
        var wrapper = document.createElement('div');
        wrapper.appendChild(element);
        return wrapper.innerHTML;
    }

    // ==========================================================================

    var i18n = {
        get: function get$$1() {
            var key = arguments.length > 0 && arguments[0] !== undefined ? arguments[0] : '';
            var config = arguments.length > 1 && arguments[1] !== undefined ? arguments[1] : {};

            if (is.empty(key) || is.empty(config)) {
                return '';
            }

            var string = getDeep(config.i18n, key);

            if (is.empty(string)) {
                return '';
            }

            var replace = {
                '{seektime}': config.seekTime,
                '{title}': config.title
            };

            Object.entries(replace).forEach(function (_ref) {
                var _ref2 = slicedToArray(_ref, 2),
                    key = _ref2[0],
                    value = _ref2[1];

                string = replaceAll(string, key, value);
            });

            return string;
        }
    };

    // ==========================================================================

    // Remove duplicates in an array
    function dedupe(array) {
        if (!is.array(array)) {
            return array;
        }

        return array.filter(function (item, index) {
            return array.indexOf(item) === index;
        });
    }

    // Get the closest value in an array
    function closest(array, value) {
        if (!is.array(array) || !array.length) {
            return null;
        }

        return array.reduce(function (prev, curr) {
            return Math.abs(curr - value) < Math.abs(prev - value) ? curr : prev;
        });
    }

    // ==========================================================================

    var Storage = function () {
        function Storage(player) {
            classCallCheck(this, Storage);

            this.enabled = player.config.storage.enabled;
            this.key = player.config.storage.key;
        }

        // Check for actual support (see if we can use it)


        createClass(Storage, [{
            key: 'get',
            value: function get$$1(key) {
                if (!Storage.supported || !this.enabled) {
                    return null;
                }

                var store = window.localStorage.getItem(this.key);

                if (is.empty(store)) {
                    return null;
                }

                var json = JSON.parse(store);

                return is.string(key) && key.length ? json[key] : json;
            }
        }, {
            key: 'set',
            value: function set$$1(object) {
                // Bail if we don't have localStorage support or it's disabled
                if (!Storage.supported || !this.enabled) {
                    return;
                }

                // Can only store objectst
                if (!is.object(object)) {
                    return;
                }

                // Get current storage
                var storage = this.get();

                // Default to empty object
                if (is.empty(storage)) {
                    storage = {};
                }

                // Update the working copy of the values
                extend(storage, object);

                // Update storage
                window.localStorage.setItem(this.key, JSON.stringify(storage));
            }
        }], [{
            key: 'supported',
            get: function get$$1() {
                try {
                    if (!('localStorage' in window)) {
                        return false;
                    }

                    var test = '___test';

                    // Try to use it (it might be disabled, e.g. user is in private mode)
                    // see: https://github.com/sampotts/plyr/issues/131
                    window.localStorage.setItem(test, test);
                    window.localStorage.removeItem(test);

                    return true;
                } catch (e) {
                    return false;
                }
            }
        }]);
        return Storage;
    }();

    // ==========================================================================

    // Load an external SVG sprite
    function loadSprite(url, id) {
        if (!is.string(url)) {
            return;
        }

        var prefix = 'cache';
        var hasId = is.string(id);
        var isCached = false;

        var exists = function exists() {
            return document.getElementById(id) !== null;
        };

        var update = function update(container, data) {
            container.innerHTML = data;

            // Check again incase of race condition
            if (hasId && exists()) {
                return;
            }

            // Inject the SVG to the body
            document.body.insertAdjacentElement('afterbegin', container);
        };

        // Only load once if ID set
        if (!hasId || !exists()) {
            var useStorage = Storage.supported;

            // Create container
            var container = document.createElement('div');
            container.setAttribute('hidden', '');

            if (hasId) {
                container.setAttribute('id', id);
            }

            // Check in cache
            if (useStorage) {
                var cached = window.localStorage.getItem(prefix + '-' + id);
                isCached = cached !== null;

                if (isCached) {
                    var data = JSON.parse(cached);
                    update(container, data.content);
                }
            }

            // Get the sprite
            fetch(url).then(function (result) {
                if (is.empty(result)) {
                    return;
                }

                if (useStorage) {
                    window.localStorage.setItem(prefix + '-' + id, JSON.stringify({
                        content: result
                    }));
                }

                update(container, result);
            }).catch(function () {});
        }
    }

    // ==========================================================================

    // Time helpers
    var getHours = function getHours(value) {
        return parseInt(value / 60 / 60 % 60, 10);
    };
    var getMinutes = function getMinutes(value) {
        return parseInt(value / 60 % 60, 10);
    };
    var getSeconds = function getSeconds(value) {
        return parseInt(value % 60, 10);
    };

    // Format time to UI friendly string
    function formatTime() {
        var time = arguments.length > 0 && arguments[0] !== undefined ? arguments[0] : 0;
        var displayHours = arguments.length > 1 && arguments[1] !== undefined ? arguments[1] : false;
        var inverted = arguments.length > 2 && arguments[2] !== undefined ? arguments[2] : false;

        // Bail if the value isn't a number
        if (!is.number(time)) {
            return formatTime(null, displayHours, inverted);
        }

        // Format time component to add leading zero
        var format = function format(value) {
            return ('0' + value).slice(-2);
        };

        // Breakdown to hours, mins, secs
        var hours = getHours(time);
        var mins = getMinutes(time);
        var secs = getSeconds(time);

        // Do we need to display hours?
        if (displayHours || hours > 0) {
            hours = hours + ':';
        } else {
            hours = '';
        }

        // Render
        return '' + (inverted ? '-' : '') + hours + format(mins) + ':' + format(secs);
    }

    // ==========================================================================

    var controls = {
        // Get icon URL
        getIconUrl: function getIconUrl() {
            var url = new URL(this.config.iconUrl, window.location);
            var cors = url.host !== window.location.host || browser.isIE && !window.svg4everybody;

            return {
                url: this.config.iconUrl,
                cors: cors
            };
        },


        // Find the UI controls and store references in custom controls
        // TODO: Allow settings menus with custom controls
        findElements: function findElements() {
            try {
                this.elements.controls = getElement.call(this, this.config.selectors.controls.wrapper);

                // Buttons
                this.elements.buttons = {
                    play: getElements.call(this, this.config.selectors.buttons.play),
                    pause: getElement.call(this, this.config.selectors.buttons.pause),
                    restart: getElement.call(this, this.config.selectors.buttons.restart),
                    rewind: getElement.call(this, this.config.selectors.buttons.rewind),
                    fastForward: getElement.call(this, this.config.selectors.buttons.fastForward),
                    mute: getElement.call(this, this.config.selectors.buttons.mute),
                    pip: getElement.call(this, this.config.selectors.buttons.pip),
                    airplay: getElement.call(this, this.config.selectors.buttons.airplay),
                    settings: getElement.call(this, this.config.selectors.buttons.settings),
                    captions: getElement.call(this, this.config.selectors.buttons.captions),
                    fullscreen: getElement.call(this, this.config.selectors.buttons.fullscreen)
                };

                // Progress
                this.elements.progress = getElement.call(this, this.config.selectors.progress);

                // Inputs
                this.elements.inputs = {
                    seek: getElement.call(this, this.config.selectors.inputs.seek),
                    volume: getElement.call(this, this.config.selectors.inputs.volume)
                };

                // Display
                this.elements.display = {
                    buffer: getElement.call(this, this.config.selectors.display.buffer),
                    currentTime: getElement.call(this, this.config.selectors.display.currentTime),
                    duration: getElement.call(this, this.config.selectors.display.duration)
                };

                // Seek tooltip
                if (is.element(this.elements.progress)) {
                    this.elements.display.seekTooltip = this.elements.progress.querySelector('.' + this.config.classNames.tooltip);
                }

                return true;
            } catch (error) {
                // Log it
                this.debug.warn('It looks like there is a problem with your custom controls HTML', error);

                // Restore native video controls
                this.toggleNativeControls(true);

                return false;
            }
        },


        // Create <svg> icon
        createIcon: function createIcon(type, attributes) {
            var namespace = 'http://www.w3.org/2000/svg';
            var iconUrl = controls.getIconUrl.call(this);
            var iconPath = (!iconUrl.cors ? iconUrl.url : '') + '#' + this.config.iconPrefix;

            // Create <svg>
            var icon = document.createElementNS(namespace, 'svg');
            setAttributes(icon, extend(attributes, {
                role: 'presentation',
                focusable: 'false'
            }));

            // Create the <use> to reference sprite
            var use = document.createElementNS(namespace, 'use');
            var path = iconPath + '-' + type;

            // Set `href` attributes
            // https://github.com/sampotts/plyr/issues/460
            // https://developer.mozilla.org/en-US/docs/Web/SVG/Attribute/xlink:href
            if ('href' in use) {
                use.setAttributeNS('http://www.w3.org/1999/xlink', 'href', path);
            } else {
                use.setAttributeNS('http://www.w3.org/1999/xlink', 'xlink:href', path);
            }

            // Add <use> to <svg>
            icon.appendChild(use);

            return icon;
        },


        // Create hidden text label
        createLabel: function createLabel(type) {
            var attr = arguments.length > 1 && arguments[1] !== undefined ? arguments[1] : {};

            // Skip i18n for abbreviations and brand names
            var universals = {
                pip: 'PIP',
                airplay: 'AirPlay'
            };

            var text = universals[type] || i18n.get(type, this.config);
            var attributes = Object.assign({}, attr, {
                class: [attr.class, this.config.classNames.hidden].filter(Boolean).join(' ')
            });

            return createElement('span', attributes, text);
        },


        // Create a badge
        createBadge: function createBadge(text) {
            if (is.empty(text)) {
                return null;
            }

            var badge = createElement('span', {
                class: this.config.classNames.menu.value
            });

            badge.appendChild(createElement('span', {
                class: this.config.classNames.menu.badge
            }, text));

            return badge;
        },


        // Create a <button>
        createButton: function createButton(buttonType, attr) {
            var button = createElement('button');
            var attributes = Object.assign({}, attr);
            var type = toCamelCase(buttonType);

            var toggle = false;
            var label = void 0;
            var icon = void 0;
            var labelPressed = void 0;
            var iconPressed = void 0;

            if (!('type' in attributes)) {
                attributes.type = 'button';
            }

            if ('class' in attributes) {
                if (attributes.class.includes(this.config.classNames.control)) {
                    attributes.class += ' ' + this.config.classNames.control;
                }
            } else {
                attributes.class = this.config.classNames.control;
            }

            // Large play button
            switch (buttonType) {
                case 'play':
                    toggle = true;
                    label = 'play';
                    labelPressed = 'pause';
                    icon = 'play';
                    iconPressed = 'pause';
                    break;

                case 'mute':
                    toggle = true;
                    label = 'mute';
                    labelPressed = 'unmute';
                    icon = 'volume';
                    iconPressed = 'muted';
                    break;

                case 'captions':
                    toggle = true;
                    label = 'enableCaptions';
                    labelPressed = 'disableCaptions';
                    icon = 'captions-off';
                    iconPressed = 'captions-on';
                    break;

                case 'fullscreen':
                    toggle = true;
                    label = 'enterFullscreen';
                    labelPressed = 'exitFullscreen';
                    icon = 'enter-fullscreen';
                    iconPressed = 'exit-fullscreen';
                    break;

                case 'play-large':
                    attributes.class += ' ' + this.config.classNames.control + '--overlaid';
                    type = 'play';
                    label = 'play';
                    icon = 'play';
                    break;

                default:
                    label = type;
                    icon = buttonType;
            }

            // Setup toggle icon and labels
            if (toggle) {
                // Icon
                button.appendChild(controls.createIcon.call(this, iconPressed, { class: 'icon--pressed' }));
                button.appendChild(controls.createIcon.call(this, icon, { class: 'icon--not-pressed' }));

                // Label/Tooltip
                button.appendChild(controls.createLabel.call(this, labelPressed, { class: 'label--pressed' }));
                button.appendChild(controls.createLabel.call(this, label, { class: 'label--not-pressed' }));

                // Add aria attributes
                attributes['aria-pressed'] = false;
            } else {
                button.appendChild(controls.createIcon.call(this, icon));
                button.appendChild(controls.createLabel.call(this, label));
            }

            // Merge attributes
            extend(attributes, getAttributesFromSelector(this.config.selectors.buttons[type], attributes));

            setAttributes(button, attributes);

            // We have multiple play buttons
            if (type === 'play') {
                if (!is.array(this.elements.buttons[type])) {
                    this.elements.buttons[type] = [];
                }

                this.elements.buttons[type].push(button);
            } else {
                this.elements.buttons[type] = button;
            }

            return button;
        },


        // Create an <input type='range'>
        createRange: function createRange(type, attributes) {
            // Seek label
            var label = createElement('label', {
                for: attributes.id,
                id: attributes.id + '-label',
                class: this.config.classNames.hidden
            }, i18n.get(type, this.config));

            // Seek input
            var input = createElement('input', extend(getAttributesFromSelector(this.config.selectors.inputs[type]), {
                type: 'range',
                min: 0,
                max: 100,
                step: 0.01,
                value: 0,
                autocomplete: 'off',
                // A11y fixes for https://github.com/sampotts/plyr/issues/905
                role: 'slider',
                'aria-labelledby': attributes.id + '-label',
                'aria-valuemin': 0,
                'aria-valuemax': 100,
                'aria-valuenow': 0
            }, attributes));

            this.elements.inputs[type] = input;

            // Set the fill for webkit now
            controls.updateRangeFill.call(this, input);

            return {
                label: label,
                input: input
            };
        },


        // Create a <progress>
        createProgress: function createProgress(type, attributes) {
            var progress = createElement('progress', extend(getAttributesFromSelector(this.config.selectors.display[type]), {
                min: 0,
                max: 100,
                value: 0,
                role: 'presentation',
                'aria-hidden': true
            }, attributes));

            // Create the label inside
            if (type !== 'volume') {
                progress.appendChild(createElement('span', null, '0'));

                var suffixKey = {
                    played: 'played',
                    buffer: 'buffered'
                }[type];

                var suffix = suffixKey ? i18n.get(suffixKey, this.config) : '';

                progress.innerText = '% ' + suffix.toLowerCase();
            }

            this.elements.display[type] = progress;

            return progress;
        },


        // Create time display
        createTime: function createTime(type) {
            var attributes = getAttributesFromSelector(this.config.selectors.display[type]);

            var container = createElement('div', extend(attributes, {
                class: 'plyr__time ' + attributes.class,
                'aria-label': i18n.get(type, this.config)
            }), '00:00');

            // Reference for updates
            this.elements.display[type] = container;

            return container;
        },


        // Create a settings menu item
        createMenuItem: function createMenuItem(_ref) {
            var value = _ref.value,
                list = _ref.list,
                type = _ref.type,
                title = _ref.title,
                _ref$badge = _ref.badge,
                badge = _ref$badge === undefined ? null : _ref$badge,
                _ref$checked = _ref.checked,
                checked = _ref$checked === undefined ? false : _ref$checked;

            var item = createElement('li');

            var label = createElement('label', {
                class: this.config.classNames.control
            });

            var radio = createElement('input', extend(getAttributesFromSelector(this.config.selectors.inputs[type]), {
                type: 'radio',
                name: 'plyr-' + type,
                value: value,
                checked: checked,
                class: 'plyr__sr-only'
            }));

            var faux = createElement('span', { hidden: '' });

            label.appendChild(radio);
            label.appendChild(faux);
            label.insertAdjacentHTML('beforeend', title);

            if (is.element(badge)) {
                label.appendChild(badge);
            }

            item.appendChild(label);
            list.appendChild(item);
        },


        // Update the displayed time
        updateTimeDisplay: function updateTimeDisplay() {
            var target = arguments.length > 0 && arguments[0] !== undefined ? arguments[0] : null;
            var time = arguments.length > 1 && arguments[1] !== undefined ? arguments[1] : 0;
            var inverted = arguments.length > 2 && arguments[2] !== undefined ? arguments[2] : false;

            // Bail if there's no element to display or the value isn't a number
            if (!is.element(target) || !is.number(time)) {
                return;
            }

            // Always display hours if duration is over an hour
            var forceHours = getHours(this.duration) > 0;

            // eslint-disable-next-line no-param-reassign
            target.innerText = formatTime(time, forceHours, inverted);
        },


        // Update volume UI and storage
        updateVolume: function updateVolume() {
            if (!this.supported.ui) {
                return;
            }

            // Update range
            if (is.element(this.elements.inputs.volume)) {
                controls.setRange.call(this, this.elements.inputs.volume, this.muted ? 0 : this.volume);
            }

            // Update mute state
            if (is.element(this.elements.buttons.mute)) {
                toggleState(this.elements.buttons.mute, this.muted || this.volume === 0);
            }
        },


        // Update seek value and lower fill
        setRange: function setRange(target) {
            var value = arguments.length > 1 && arguments[1] !== undefined ? arguments[1] : 0;

            if (!is.element(target)) {
                return;
            }

            // eslint-disable-next-line
            target.value = value;

            // Webkit range fill
            controls.updateRangeFill.call(this, target);
        },


        // Update <progress> elements
        updateProgress: function updateProgress(event) {
            var _this = this;

            if (!this.supported.ui || !is.event(event)) {
                return;
            }

            var value = 0;

            var setProgress = function setProgress(target, input) {
                var value = is.number(input) ? input : 0;
                var progress = is.element(target) ? target : _this.elements.display.buffer;

                // Update value and label
                if (is.element(progress)) {
                    progress.value = value;

                    // Update text label inside
                    var label = progress.getElementsByTagName('span')[0];
                    if (is.element(label)) {
                        label.childNodes[0].nodeValue = value;
                    }
                }
            };

            if (event) {
                switch (event.type) {
                    // Video playing
                    case 'timeupdate':
                    case 'seeking':
                    case 'seeked':
                        value = getPercentage(this.currentTime, this.duration);

                        // Set seek range value only if it's a 'natural' time event
                        if (event.type === 'timeupdate') {
                            controls.setRange.call(this, this.elements.inputs.seek, value);
                        }

                        break;

                    // Check buffer status
                    case 'playing':
                    case 'progress':
                        setProgress(this.elements.display.buffer, this.buffered * 100);

                        break;

                    default:
                        break;
                }
            }
        },


        // Webkit polyfill for lower fill range
        updateRangeFill: function updateRangeFill(target) {
            // Get range from event if event passed
            var range = is.event(target) ? target.target : target;

            // Needs to be a valid <input type='range'>
            if (!is.element(range) || range.getAttribute('type') !== 'range') {
                return;
            }

<<<<<<< HEAD
var controls = {
    // Get icon URL
    getIconUrl: function getIconUrl() {
        var url = new URL(this.config.iconUrl, window.location);
        var cors = url.host !== window.location.host || browser.isIE && !window.svg4everybody;
=======
            // Set aria value for https://github.com/sampotts/plyr/issues/905
            range.setAttribute('aria-valuenow', range.value);

            // WebKit only
            if (!browser.isWebkit) {
                return;
            }
>>>>>>> d4abb4b1

            // Set CSS custom property
            range.style.setProperty('--value', range.value / range.max * 100 + '%');
        },


        // Update hover tooltip for seeking
        updateSeekTooltip: function updateSeekTooltip(event) {
            var _this2 = this;

            // Bail if setting not true
            if (!this.config.tooltips.seek || !is.element(this.elements.inputs.seek) || !is.element(this.elements.display.seekTooltip) || this.duration === 0) {
                return;
            }

            // Calculate percentage
            var percent = 0;
            var clientRect = this.elements.progress.getBoundingClientRect();
            var visible = this.config.classNames.tooltip + '--visible';

            var toggle = function toggle(_toggle) {
                toggleClass(_this2.elements.display.seekTooltip, visible, _toggle);
            };

            // Hide on touch
            if (this.touch) {
                toggle(false);
                return;
            }

            // Determine percentage, if already visible
            if (is.event(event)) {
                percent = 100 / clientRect.width * (event.pageX - clientRect.left);
            } else if (hasClass(this.elements.display.seekTooltip, visible)) {
                percent = parseFloat(this.elements.display.seekTooltip.style.left, 10);
            } else {
                return;
            }

            // Set bounds
            if (percent < 0) {
                percent = 0;
            } else if (percent > 100) {
                percent = 100;
            }

            // Display the time a click would seek to
            controls.updateTimeDisplay.call(this, this.elements.display.seekTooltip, this.duration / 100 * percent);

            // Set position
            this.elements.display.seekTooltip.style.left = percent + '%';

            // Show/hide the tooltip
            // If the event is a moues in/out and percentage is inside bounds
            if (is.event(event) && ['mouseenter', 'mouseleave'].includes(event.type)) {
                toggle(event.type === 'mouseenter');
            }
        },


        // Handle time change event
        timeUpdate: function timeUpdate(event) {
            // Only invert if only one time element is displayed and used for both duration and currentTime
            var invert = !is.element(this.elements.display.duration) && this.config.invertTime;

            // Duration
            controls.updateTimeDisplay.call(this, this.elements.display.currentTime, invert ? this.duration - this.currentTime : this.currentTime, invert);

            // Ignore updates while seeking
            if (event && event.type === 'timeupdate' && this.media.seeking) {
                return;
            }

            // Playing progress
            controls.updateProgress.call(this, event);
        },


        // Show the duration on metadataloaded or durationchange events
        durationUpdate: function durationUpdate() {
            // Bail if no ui or durationchange event triggered after playing/seek when invertTime is false
            if (!this.supported.ui || !this.config.invertTime && this.currentTime) {
                return;
            }

            // If there's a spot to display duration
            var hasDuration = is.element(this.elements.display.duration);

            // If there's only one time display, display duration there
            if (!hasDuration && this.config.displayDuration && this.paused) {
                controls.updateTimeDisplay.call(this, this.elements.display.currentTime, this.duration);
            }

            // If there's a duration element, update content
            if (hasDuration) {
                controls.updateTimeDisplay.call(this, this.elements.display.duration, this.duration);
            }

            // Update the tooltip (if visible)
            controls.updateSeekTooltip.call(this);
        },


        // Hide/show a tab
        toggleTab: function toggleTab(setting, toggle) {
            toggleHidden(this.elements.settings.tabs[setting], !toggle);
        },


        // Set the quality menu
        setQualityMenu: function setQualityMenu(options) {
            var _this3 = this;

            // Menu required
            if (!is.element(this.elements.settings.panes.quality)) {
                return;
            }

            var type = 'quality';
            var list = this.elements.settings.panes.quality.querySelector('ul');

            // Set options if passed and filter based on uniqueness and config
            if (is.array(options)) {
                this.options.quality = dedupe(options).filter(function (quality) {
                    return _this3.config.quality.options.includes(quality);
                });
            }

            // Toggle the pane and tab
            var toggle = !is.empty(this.options.quality) && this.options.quality.length > 1;
            controls.toggleTab.call(this, type, toggle);

            // Check if we need to toggle the parent
            controls.checkMenu.call(this);

            // If we're hiding, nothing more to do
            if (!toggle) {
                return;
            }

            // Empty the menu
            emptyElement(list);

<<<<<<< HEAD
            // Label/Tooltip
            button.appendChild(controls.createLabel.call(this, labelPressed, { class: 'label--pressed' }));
            button.appendChild(controls.createLabel.call(this, label, { class: 'label--not-pressed' }));
        } else {
            button.appendChild(controls.createIcon.call(this, icon));
            button.appendChild(controls.createLabel.call(this, label));
        }
=======
            // Get the badge HTML for HD, 4K etc
            var getBadge = function getBadge(quality) {
                var label = i18n.get('qualityBadge.' + quality, _this3.config);

                if (!label.length) {
                    return null;
                }
>>>>>>> d4abb4b1

                return controls.createBadge.call(_this3, label);
            };

            // Sort options by the config and then render options
            this.options.quality.sort(function (a, b) {
                var sorting = _this3.config.quality.options;
                return sorting.indexOf(a) > sorting.indexOf(b) ? 1 : -1;
            }).forEach(function (quality) {
                controls.createMenuItem.call(_this3, {
                    value: quality,
                    list: list,
                    type: type,
                    title: controls.getLabel.call(_this3, 'quality', quality),
                    badge: getBadge(quality)
                });
            });

            controls.updateSetting.call(this, type, list);
        },


<<<<<<< HEAD
        // Toggle classname when pressed property is set
        var className = this.config.classNames.controlPressed;
        Object.defineProperty(button, 'pressed', {
            enumerable: true,
            get: function get$$1() {
                return utils.hasClass(button, className);
            },
            set: function set$$1() {
                var pressed = arguments.length > 0 && arguments[0] !== undefined ? arguments[0] : false;

                utils.toggleClass(button, className, pressed);
            }
        });

        return button;
    },


    // Create an <input type='range'>
    createRange: function createRange(type, attributes) {
        // Seek input
        var input = utils.createElement('input', utils.extend(utils.getAttributesFromSelector(this.config.selectors.inputs[type]), {
            type: 'range',
            min: 0,
            max: 100,
            step: 0.01,
            value: 0,
            autocomplete: 'off',
            // A11y fixes for https://github.com/sampotts/plyr/issues/905
            role: 'slider',
            'aria-label': i18n.get(type, this.config),
            'aria-valuemin': 0,
            'aria-valuemax': 100,
            'aria-valuenow': 0
        }, attributes));

        this.elements.inputs[type] = input;

        // Set the fill for webkit now
        controls.updateRangeFill.call(this, input);

        return input;
    },
=======
        // Translate a value into a nice label
        getLabel: function getLabel(setting, value) {
            switch (setting) {
                case 'speed':
                    return value === 1 ? i18n.get('normal', this.config) : value + '&times;';
>>>>>>> d4abb4b1

                case 'quality':
                    if (is.number(value)) {
                        var label = i18n.get('qualityLabel.' + value, this.config);

                        if (!label.length) {
                            return value + 'p';
                        }

                        return label;
                    }

                    return toTitleCase(value);

                case 'captions':
                    return captions.getLabel.call(this);

                default:
                    return null;
            }
        },


        // Update the selected setting
        updateSetting: function updateSetting(setting, container, input) {
            var pane = this.elements.settings.panes[setting];
            var value = null;
            var list = container;

            if (setting === 'captions') {
                value = this.currentTrack;
            } else {
                value = !is.empty(input) ? input : this[setting];

                // Get default
                if (is.empty(value)) {
                    value = this.config[setting].default;
                }

                // Unsupported value
                if (!is.empty(this.options[setting]) && !this.options[setting].includes(value)) {
                    this.debug.warn('Unsupported value of \'' + value + '\' for ' + setting);
                    return;
                }

                // Disabled value
                if (!this.config[setting].options.includes(value)) {
                    this.debug.warn('Disabled value of \'' + value + '\' for ' + setting);
                    return;
                }
            }

            // Get the list if we need to
            if (!is.element(list)) {
                list = pane && pane.querySelector('ul');
            }

            // If there's no list it means it's not been rendered...
            if (!is.element(list)) {
                return;
            }

            // Update the label
            var label = this.elements.settings.tabs[setting].querySelector('.' + this.config.classNames.menu.value);
            label.innerHTML = controls.getLabel.call(this, setting, value);

            // Find the radio option and check it
            var target = list && list.querySelector('input[value="' + value + '"]');

            if (is.element(target)) {
                target.checked = true;
            }
        },


        // Set the looping options
        /* setLoopMenu() {
            // Menu required
            if (!is.element(this.elements.settings.panes.loop)) {
                return;
            }
             const options = ['start', 'end', 'all', 'reset'];
            const list = this.elements.settings.panes.loop.querySelector('ul');
             // Show the pane and tab
            toggleHidden(this.elements.settings.tabs.loop, false);
            toggleHidden(this.elements.settings.panes.loop, false);
             // Toggle the pane and tab
            const toggle = !is.empty(this.loop.options);
            controls.toggleTab.call(this, 'loop', toggle);
             // Empty the menu
            emptyElement(list);
             options.forEach(option => {
                const item = createElement('li');
                 const button = createElement(
                    'button',
                    extend(getAttributesFromSelector(this.config.selectors.buttons.loop), {
                        type: 'button',
                        class: this.config.classNames.control,
                        'data-plyr-loop-action': option,
                    }),
                    i18n.get(option, this.config)
                );
                 if (['start', 'end'].includes(option)) {
                    const badge = controls.createBadge.call(this, '00:00');
                    button.appendChild(badge);
                }
                 item.appendChild(button);
                list.appendChild(item);
            });
        }, */

        // Get current selected caption language
        // TODO: rework this to user the getter in the API?

        // Set a list of available captions languages
        setCaptionsMenu: function setCaptionsMenu() {
            var _this4 = this;

            // TODO: Captions or language? Currently it's mixed
            var type = 'captions';
            var list = this.elements.settings.panes.captions.querySelector('ul');
            var tracks = captions.getTracks.call(this);

            // Toggle the pane and tab
            controls.toggleTab.call(this, type, tracks.length);

            // Empty the menu
            emptyElement(list);

<<<<<<< HEAD
    // Format a time for display
    formatTime: function formatTime() {
        var time = arguments.length > 0 && arguments[0] !== undefined ? arguments[0] : 0;
        var inverted = arguments.length > 1 && arguments[1] !== undefined ? arguments[1] : false;

        // Bail if the value isn't a number
        if (!utils.is.number(time)) {
            return time;
        }

        // Always display hours if duration is over an hour
        var forceHours = utils.getHours(this.duration) > 0;

        return utils.formatTime(time, forceHours, inverted);
    },


    // Update the displayed time
    updateTimeDisplay: function updateTimeDisplay() {
        var target = arguments.length > 0 && arguments[0] !== undefined ? arguments[0] : null;
        var time = arguments.length > 1 && arguments[1] !== undefined ? arguments[1] : 0;
        var inverted = arguments.length > 2 && arguments[2] !== undefined ? arguments[2] : false;
=======
            // Check if we need to toggle the parent
            controls.checkMenu.call(this);
>>>>>>> d4abb4b1

            // If there's no captions, bail
            if (!tracks.length) {
                return;
            }

<<<<<<< HEAD
        // eslint-disable-next-line no-param-reassign
        target.innerText = controls.formatTime(time, inverted);
    },
=======
            // Generate options data
            var options = tracks.map(function (track, value) {
                return {
                    value: value,
                    checked: _this4.captions.toggled && _this4.currentTrack === value,
                    title: captions.getLabel.call(_this4, track),
                    badge: track.language && controls.createBadge.call(_this4, track.language.toUpperCase()),
                    list: list,
                    type: 'language'
                };
            });

            // Add the "Disabled" option to turn off captions
            options.unshift({
                value: -1,
                checked: !this.captions.toggled,
                title: i18n.get('disabled', this.config),
                list: list,
                type: 'language'
            });
>>>>>>> d4abb4b1

            // Generate options
            options.forEach(controls.createMenuItem.bind(this));

            controls.updateSetting.call(this, type, list);
        },


<<<<<<< HEAD
        // Update mute state
        if (utils.is.element(this.elements.buttons.mute)) {
            this.elements.buttons.mute.pressed = this.muted || this.volume === 0;
        }
    },
=======
        // Set a list of available captions languages
        setSpeedMenu: function setSpeedMenu(options) {
            var _this5 = this;
>>>>>>> d4abb4b1

            // Do nothing if not selected
            if (!this.config.controls.includes('settings') || !this.config.settings.includes('speed')) {
                return;
            }

            // Menu required
            if (!is.element(this.elements.settings.panes.speed)) {
                return;
            }

            var type = 'speed';

            // Set the speed options
            if (is.array(options)) {
                this.options.speed = options;
            } else if (this.isHTML5 || this.isVimeo) {
                this.options.speed = [0.5, 0.75, 1, 1.25, 1.5, 1.75, 2];
            }

            // Set options if passed and filter based on config
            this.options.speed = this.options.speed.filter(function (speed) {
                return _this5.config.speed.options.includes(speed);
            });

            // Toggle the pane and tab
            var toggle = !is.empty(this.options.speed) && this.options.speed.length > 1;
            controls.toggleTab.call(this, type, toggle);

            // Check if we need to toggle the parent
            controls.checkMenu.call(this);

            // If we're hiding, nothing more to do
            if (!toggle) {
                return;
            }

            // Get the list to populate
            var list = this.elements.settings.panes.speed.querySelector('ul');

            // Empty the menu
            emptyElement(list);

            // Create items
            this.options.speed.forEach(function (speed) {
                controls.createMenuItem.call(_this5, {
                    value: speed,
                    list: list,
                    type: type,
                    title: controls.getLabel.call(_this5, 'speed', speed)
                });
            });

            controls.updateSetting.call(this, type, list);
        },


        // Check if we need to hide/show the settings menu
        checkMenu: function checkMenu() {
            var tabs = this.elements.settings.tabs;

            var visible = !is.empty(tabs) && Object.values(tabs).some(function (tab) {
                return !tab.hidden;
            });

            toggleHidden(this.elements.settings.menu, !visible);
        },


        // Show/hide menu
        toggleMenu: function toggleMenu(event) {
            var form = this.elements.settings.form;

            var button = this.elements.buttons.settings;

            // Menu and button are required
            if (!is.element(form) || !is.element(button)) {
                return;
            }

<<<<<<< HEAD
        // Set aria values for https://github.com/sampotts/plyr/issues/905
        if (utils.matches(range, this.config.selectors.inputs.seek)) {
            range.setAttribute('aria-valuenow', this.currentTime);
            var currentTime = controls.formatTime(this.currentTime);
            var duration = controls.formatTime(this.duration);
            var format = i18n.get('seekLabel', this.config);
            range.setAttribute('aria-valuetext', format.replace('{currentTime}', currentTime).replace('{duration}', duration));
        } else if (utils.matches(range, this.config.selectors.inputs.volume)) {
            var percent = range.value * 100;
            range.setAttribute('aria-valuenow', percent);
            range.setAttribute('aria-valuetext', percent + '%');
        } else {
            range.setAttribute('aria-valuenow', range.value);
        }
=======
            var show = is.boolean(event) ? event : is.element(form) && form.hasAttribute('hidden');
>>>>>>> d4abb4b1

            if (is.event(event)) {
                var isMenuItem = is.element(form) && form.contains(event.target);
                var isButton = event.target === this.elements.buttons.settings;

                // If the click was inside the form or if the click
                // wasn't the button or menu item and we're trying to
                // show the menu (a doc click shouldn't show the menu)
                if (isMenuItem || !isMenuItem && !isButton && show) {
                    return;
                }

                // Prevent the toggle being caught by the doc listener
                if (isButton) {
                    event.stopPropagation();
                }
            }

            // Set form and button attributes
            if (is.element(button)) {
                button.setAttribute('aria-expanded', show);
            }

            if (is.element(form)) {
                toggleHidden(form, !show);
                toggleClass(this.elements.container, this.config.classNames.menu.open, show);

                if (show) {
                    form.removeAttribute('tabindex');
                } else {
                    form.setAttribute('tabindex', -1);
                }
            }
        },


        // Get the natural size of a tab
        getTabSize: function getTabSize(tab) {
            var clone = tab.cloneNode(true);
            clone.style.position = 'absolute';
            clone.style.opacity = 0;
            clone.removeAttribute('hidden');

            // Prevent input's being unchecked due to the name being identical
            Array.from(clone.querySelectorAll('input[name]')).forEach(function (input) {
                var name = input.getAttribute('name');
                input.setAttribute('name', name + '-clone');
            });

            // Append to parent so we get the "real" size
            tab.parentNode.appendChild(clone);

            // Get the sizes before we remove
            var width = clone.scrollWidth;
            var height = clone.scrollHeight;

            // Remove from the DOM
            removeElement(clone);

            return {
                width: width,
                height: height
            };
        },


        // Toggle Menu
        showTab: function showTab() {
            var _this6 = this;

            var target = arguments.length > 0 && arguments[0] !== undefined ? arguments[0] : '';
            var menu = this.elements.settings.menu;

            var pane = document.getElementById(target);

            // Nothing to show, bail
            if (!is.element(pane)) {
                return;
            }

            // Are we targeting a tab? If not, bail
            var isTab = pane.getAttribute('role') === 'tabpanel';
            if (!isTab) {
                return;
            }

<<<<<<< HEAD
    // Show the duration on metadataloaded or durationchange events
    durationUpdate: function durationUpdate() {
        // Bail if no UI or durationchange event triggered after playing/seek when invertTime is false
        if (!this.supported.ui || !this.config.invertTime && this.currentTime) {
            return;
        }

        // Update ARIA values
        if (utils.is.element(this.elements.inputs.seek)) {
            this.elements.inputs.seek.setAttribute('aria-valuemax', this.duration);
        }

        // If there's a spot to display duration
        var hasDuration = utils.is.element(this.elements.display.duration);
=======
            // Hide all other tabs
            // Get other tabs
            var current = menu.querySelector('[role="tabpanel"]:not([hidden])');
            var container = current.parentNode;

            // Set other toggles to be expanded false
            Array.from(menu.querySelectorAll('[aria-controls="' + current.getAttribute('id') + '"]')).forEach(function (toggle) {
                toggle.setAttribute('aria-expanded', false);
            });
>>>>>>> d4abb4b1

            // If we can do fancy animations, we'll animate the height/width
            if (support.transitions && !support.reducedMotion) {
                // Set the current width as a base
                container.style.width = current.scrollWidth + 'px';
                container.style.height = current.scrollHeight + 'px';

                // Get potential sizes
                var size = controls.getTabSize.call(this, pane);

                // Restore auto height/width
                var restore = function restore(e) {
                    // We're only bothered about height and width on the container
                    if (e.target !== container || !['width', 'height'].includes(e.propertyName)) {
                        return;
                    }

                    // Revert back to auto
                    container.style.width = '';
                    container.style.height = '';

                    // Only listen once
                    off.call(_this6, container, transitionEndEvent, restore);
                };

                // Listen for the transition finishing and restore auto height/width
                on.call(this, container, transitionEndEvent, restore);

                // Set dimensions to target
                container.style.width = size.width + 'px';
                container.style.height = size.height + 'px';
            }

            // Set attributes on current tab
            toggleHidden(current, true);
            current.setAttribute('tabindex', -1);

            // Set attributes on target
            toggleHidden(pane, false);

            var tabs = getElements.call(this, '[aria-controls="' + target + '"]');
            Array.from(tabs).forEach(function (tab) {
                tab.setAttribute('aria-expanded', true);
            });
            pane.removeAttribute('tabindex');

            // Focus the first item
            pane.querySelectorAll('button:not(:disabled), input:not(:disabled), [tabindex]')[0].focus();
        },


        // Build the default HTML
        // TODO: Set order based on order in the config.controls array?
        create: function create(data) {
            var _this7 = this;

            // Do nothing if we want no controls
            if (is.empty(this.config.controls)) {
                return null;
            }

            // Create the container
            var container = createElement('div', getAttributesFromSelector(this.config.selectors.controls.wrapper));

            // Restart button
            if (this.config.controls.includes('restart')) {
                container.appendChild(controls.createButton.call(this, 'restart'));
            }

            // Rewind button
            if (this.config.controls.includes('rewind')) {
                container.appendChild(controls.createButton.call(this, 'rewind'));
            }

            // Play/Pause button
            if (this.config.controls.includes('play')) {
                container.appendChild(controls.createButton.call(this, 'play'));
            }

            // Fast forward button
            if (this.config.controls.includes('fast-forward')) {
                container.appendChild(controls.createButton.call(this, 'fast-forward'));
            }

            // Progress
            if (this.config.controls.includes('progress')) {
                var progress = createElement('div', getAttributesFromSelector(this.config.selectors.progress));

                // Seek range slider
                var seek = controls.createRange.call(this, 'seek', {
                    id: 'plyr-seek-' + data.id
                });
                progress.appendChild(seek.label);
                progress.appendChild(seek.input);

                // Buffer progress
                progress.appendChild(controls.createProgress.call(this, 'buffer'));

                // TODO: Add loop display indicator

                // Seek tooltip
                if (this.config.tooltips.seek) {
                    var tooltip = createElement('span', {
                        class: this.config.classNames.tooltip
                    }, '00:00');

                    progress.appendChild(tooltip);
                    this.elements.display.seekTooltip = tooltip;
                }

                this.elements.progress = progress;
                container.appendChild(this.elements.progress);
            }

            // Media current time display
            if (this.config.controls.includes('current-time')) {
                container.appendChild(controls.createTime.call(this, 'currentTime'));
            }

            // Media duration display
            if (this.config.controls.includes('duration')) {
                container.appendChild(controls.createTime.call(this, 'duration'));
            }

            // Toggle mute button
            if (this.config.controls.includes('mute')) {
                container.appendChild(controls.createButton.call(this, 'mute'));
            }

            // Volume range control
            if (this.config.controls.includes('volume')) {
                var volume = createElement('div', {
                    class: 'plyr__volume'
                });

                // Set the attributes
                var attributes = {
                    max: 1,
                    step: 0.05,
                    value: this.config.volume
                };

                // Create the volume range slider
                var range = controls.createRange.call(this, 'volume', extend(attributes, {
                    id: 'plyr-volume-' + data.id
                }));
                volume.appendChild(range.label);
                volume.appendChild(range.input);

                this.elements.volume = volume;

                container.appendChild(volume);
            }

            // Toggle captions button
            if (this.config.controls.includes('captions')) {
                container.appendChild(controls.createButton.call(this, 'captions'));
            }

            // Settings button / menu
            if (this.config.controls.includes('settings') && !is.empty(this.config.settings)) {
                var menu = createElement('div', {
                    class: 'plyr__menu',
                    hidden: ''
                });

                menu.appendChild(controls.createButton.call(this, 'settings', {
                    id: 'plyr-settings-toggle-' + data.id,
                    'aria-haspopup': true,
                    'aria-controls': 'plyr-settings-' + data.id,
                    'aria-expanded': false
                }));

                var form = createElement('form', {
                    class: 'plyr__menu__container',
                    id: 'plyr-settings-' + data.id,
                    hidden: '',
                    'aria-labelled-by': 'plyr-settings-toggle-' + data.id,
                    role: 'tablist',
                    tabindex: -1
                });

                var inner = createElement('div');

                var home = createElement('div', {
                    id: 'plyr-settings-' + data.id + '-home',
                    'aria-labelled-by': 'plyr-settings-toggle-' + data.id,
                    role: 'tabpanel'
                });

                // Create the tab list
                var tabs = createElement('ul', {
                    role: 'tablist'
                });

                // Build the tabs
                this.config.settings.forEach(function (type) {
                    var tab = createElement('li', {
                        role: 'tab',
                        hidden: ''
                    });

                    var button = createElement('button', extend(getAttributesFromSelector(_this7.config.selectors.buttons.settings), {
                        type: 'button',
                        class: _this7.config.classNames.control + ' ' + _this7.config.classNames.control + '--forward',
                        id: 'plyr-settings-' + data.id + '-' + type + '-tab',
                        'aria-haspopup': true,
                        'aria-controls': 'plyr-settings-' + data.id + '-' + type,
                        'aria-expanded': false
                    }), i18n.get(type, _this7.config));

                    var value = createElement('span', {
                        class: _this7.config.classNames.menu.value
                    });

                    // Speed contains HTML entities
                    value.innerHTML = data[type];

                    button.appendChild(value);
                    tab.appendChild(button);
                    tabs.appendChild(tab);

                    _this7.elements.settings.tabs[type] = tab;
                });

                home.appendChild(tabs);
                inner.appendChild(home);

                // Build the panes
                this.config.settings.forEach(function (type) {
                    var pane = createElement('div', {
                        id: 'plyr-settings-' + data.id + '-' + type,
                        hidden: '',
                        'aria-labelled-by': 'plyr-settings-' + data.id + '-' + type + '-tab',
                        role: 'tabpanel',
                        tabindex: -1
                    });

                    var back = createElement('button', {
                        type: 'button',
                        class: _this7.config.classNames.control + ' ' + _this7.config.classNames.control + '--back',
                        'aria-haspopup': true,
                        'aria-controls': 'plyr-settings-' + data.id + '-home',
                        'aria-expanded': false
                    }, i18n.get(type, _this7.config));

                    pane.appendChild(back);

                    var options = createElement('ul');

                    pane.appendChild(options);
                    inner.appendChild(pane);

                    _this7.elements.settings.panes[type] = pane;
                });

                form.appendChild(inner);
                menu.appendChild(form);
                container.appendChild(menu);

                this.elements.settings.form = form;
                this.elements.settings.menu = menu;
            }

            // Picture in picture button
            if (this.config.controls.includes('pip') && support.pip) {
                container.appendChild(controls.createButton.call(this, 'pip'));
            }

            // Airplay button
            if (this.config.controls.includes('airplay') && support.airplay) {
                container.appendChild(controls.createButton.call(this, 'airplay'));
            }

            // Toggle fullscreen button
            if (this.config.controls.includes('fullscreen')) {
                container.appendChild(controls.createButton.call(this, 'fullscreen'));
            }

            // Larger overlaid play button
            if (this.config.controls.includes('play-large')) {
                this.elements.container.appendChild(controls.createButton.call(this, 'play-large'));
            }

            this.elements.controls = container;

            if (this.isHTML5) {
                controls.setQualityMenu.call(this, html5.getQualityOptions.call(this));
            }

            controls.setSpeedMenu.call(this);

            return container;
        },


        // Insert controls
        inject: function inject() {
            var _this8 = this;

            // Sprite
            if (this.config.loadSprite) {
                var icon = controls.getIconUrl.call(this);

                // Only load external sprite using AJAX
                if (icon.cors) {
                    loadSprite(icon.url, 'sprite-plyr');
                }
            }

            // Create a unique ID
            this.id = Math.floor(Math.random() * 10000);

            // Null by default
            var container = null;
            this.elements.controls = null;

            // Set template properties
            var props = {
                id: this.id,
                seektime: this.config.seekTime,
                title: this.config.title
            };
            var update = true;

            if (is.string(this.config.controls) || is.element(this.config.controls)) {
                // String or HTMLElement passed as the option
                container = this.config.controls;
            } else if (is.function(this.config.controls)) {
                // A custom function to build controls
                // The function can return a HTMLElement or String
                container = this.config.controls.call(this, props);
            } else {
                // Create controls
                container = controls.create.call(this, {
                    id: this.id,
                    seektime: this.config.seekTime,
                    speed: this.speed,
                    quality: this.quality,
                    captions: captions.getLabel.call(this)
                    // TODO: Looping
                    // loop: 'None',
                });
                update = false;
            }

            // Replace props with their value
            var replace = function replace(input) {
                var result = input;

                Object.entries(props).forEach(function (_ref2) {
                    var _ref3 = slicedToArray(_ref2, 2),
                        key = _ref3[0],
                        value = _ref3[1];

                    result = replaceAll(result, '{' + key + '}', value);
                });

                return result;
            };

            // Update markup
            if (update) {
                if (is.string(this.config.controls)) {
                    container = replace(container);
                } else if (is.element(container)) {
                    container.innerHTML = replace(container.innerHTML);
                }
            }

            // Controls container
            var target = void 0;

            // Inject to custom location
            if (is.string(this.config.selectors.controls.container)) {
                target = document.querySelector(this.config.selectors.controls.container);
            }

            // Inject into the container by default
            if (!is.element(target)) {
                target = this.elements.container;
            }

            // Inject controls HTML
            if (is.element(container)) {
                target.appendChild(container);
            } else if (container) {
                target.insertAdjacentHTML('beforeend', container);
            }

            // Find the elements if need be
            if (!is.element(this.elements.controls)) {
                controls.findElements.call(this);
            }

            // Edge sometimes doesn't finish the paint so force a redraw
            if (window.navigator.userAgent.includes('Edge')) {
                repaint(target);
            }

            // Setup tooltips
            if (this.config.tooltips.controls) {
                var _config = this.config,
                    classNames = _config.classNames,
                    selectors = _config.selectors;

                var selector = selectors.controls.wrapper + ' ' + selectors.labels + ' .' + classNames.hidden;
                var labels = getElements.call(this, selector);

                Array.from(labels).forEach(function (label) {
                    toggleClass(label, _this8.config.classNames.hidden, false);
                    toggleClass(label, _this8.config.classNames.tooltip, true);
                    label.setAttribute('role', 'tooltip');
                });
            }
        }
    };

    // ==========================================================================
    // Fetch wrapper
    // Using XHR to avoid issues with older browsers
    // ==========================================================================

    function fetch$1(url) {
        var responseType = arguments.length > 1 && arguments[1] !== undefined ? arguments[1] : 'text';

        return new Promise(function (resolve, reject) {
            try {
                var request = new XMLHttpRequest();

                // Check for CORS support
                if (!('withCredentials' in request)) {
                    return;
                }

                request.addEventListener('load', function () {
                    if (responseType === 'text') {
                        try {
                            resolve(JSON.parse(request.responseText));
                        } catch (e) {
                            resolve(request.responseText);
                        }
                    } else {
                        resolve(request.response);
                    }
                });

                request.addEventListener('error', function () {
                    throw new Error(request.statusText);
                });

                request.open('GET', url, true);

                // Set the required response type
                request.responseType = responseType;

                request.send();
            } catch (e) {
                reject(e);
            }
        });
    }

    // ==========================================================================

    /**
     * Parse a string to a URL object
     * @param {string} input - the URL to be parsed
     * @param {boolean} safe - failsafe parsing
     */
    function parseUrl(input) {
        var safe = arguments.length > 1 && arguments[1] !== undefined ? arguments[1] : true;

        var url = input;

        if (safe) {
            var parser = document.createElement('a');
            parser.href = url;
            url = parser.href;
        }

        try {
            return new URL(url);
        } catch (e) {
            return null;
        }
    }

    // Convert object to URLSearchParams
    function buildUrlParams(input) {
        var params = new URLSearchParams();

        if (is.object(input)) {
            Object.entries(input).forEach(function (_ref) {
                var _ref2 = slicedToArray(_ref, 2),
                    key = _ref2[0],
                    value = _ref2[1];

                params.set(key, value);
            });
        }

        return params;
    }

    // ==========================================================================

    var captions = {
        // Setup captions
        setup: function setup() {
            // Requires UI support
            if (!this.supported.ui) {
                return;
            }

            // Only Vimeo and HTML5 video supported at this point
            if (!this.isVideo || this.isYouTube || this.isHTML5 && !support.textTracks) {
                // Clear menu and hide
                if (is.array(this.config.controls) && this.config.controls.includes('settings') && this.config.settings.includes('captions')) {
                    controls.setCaptionsMenu.call(this);
                }

                return;
            }

            // Inject the container
            if (!is.element(this.elements.captions)) {
                this.elements.captions = createElement('div', getAttributesFromSelector(this.config.selectors.captions));

                insertAfter(this.elements.captions, this.elements.wrapper);
            }

            // Fix IE captions if CORS is used
            // Fetch captions and inject as blobs instead (data URIs not supported!)
            if (browser.isIE && window.URL) {
                var elements = this.media.querySelectorAll('track');

                Array.from(elements).forEach(function (track) {
                    var src = track.getAttribute('src');
                    var url = parseUrl(src);

                    if (url !== null && url.hostname !== window.location.href.hostname && ['http:', 'https:'].includes(url.protocol)) {
                        fetch$1(src, 'blob').then(function (blob) {
                            track.setAttribute('src', window.URL.createObjectURL(blob));
                        }).catch(function () {
                            removeElement(track);
                        });
                    }
                });
            }

            // Get and set initial data
            // The "preferred" options are not realized unless / until the wanted language has a match
            // * languages: Array of user's browser languages.
            // * language:  The language preferred by user settings or config
            // * active:    The state preferred by user settings or config
            // * toggled:   The real captions state

            var languages = dedupe(Array.from(navigator.languages || navigator.userLanguage).map(function (language) {
                return language.split('-')[0];
            }));

            var language = (this.storage.get('language') || this.config.captions.language || 'auto').toLowerCase();

            // Use first browser language when language is 'auto'
            if (language === 'auto') {
                var _languages = slicedToArray(languages, 1);

                language = _languages[0];
            }

            var active = this.storage.get('captions');
            if (!is.boolean(active)) {
                active = this.config.captions.active;
            }

            Object.assign(this.captions, {
                toggled: false,
                active: active,
                language: language,
                languages: languages
            });

            // Watch changes to textTracks and update captions menu
            if (this.isHTML5) {
                var trackEvents = this.config.captions.update ? 'addtrack removetrack' : 'removetrack';
                on.call(this, this.media.textTracks, trackEvents, captions.update.bind(this));
            }

            // Update available languages in list next tick (the event must not be triggered before the listeners)
            setTimeout(captions.update.bind(this), 0);
        },


        // Update available language options in settings based on tracks
        update: function update() {
            var _this = this;

<<<<<<< HEAD
            // Seek range slider
            progress.appendChild(controls.createRange.call(this, 'seek', {
                id: 'plyr-seek-' + data.id
            }));
=======
            var tracks = captions.getTracks.call(this, true);
            // Get the wanted language
            var _captions = this.captions,
                active = _captions.active,
                language = _captions.language,
                meta = _captions.meta,
                currentTrackNode = _captions.currentTrackNode;
>>>>>>> d4abb4b1

            var languageExists = Boolean(tracks.find(function (track) {
                return track.language === language;
            }));

            // Handle tracks (add event listener and "pseudo"-default)
            if (this.isHTML5 && this.isVideo) {
                tracks.filter(function (track) {
                    return !meta.get(track);
                }).forEach(function (track) {
                    _this.debug.log('Track added', track);
                    // Attempt to store if the original dom element was "default"
                    meta.set(track, {
                        default: track.mode === 'showing'
                    });

                    // Turn off native caption rendering to avoid double captions
                    track.mode = 'hidden';

                    // Add event listener for cue changes
                    on.call(_this, track, 'cuechange', function () {
                        return captions.updateCues.call(_this);
                    });
                });
            }

            // Update language first time it matches, or if the previous matching track was removed
            if (languageExists && this.language !== language || !tracks.includes(currentTrackNode)) {
                captions.setLanguage.call(this, language);
                captions.toggle.call(this, active && languageExists);
            }

            // Enable or disable captions based on track length
            toggleClass(this.elements.container, this.config.classNames.captions.enabled, !is.empty(tracks));

            // Update available languages in list
            if ((this.config.controls || []).includes('settings') && this.config.settings.includes('captions')) {
                controls.setCaptionsMenu.call(this);
            }
        },


        // Toggle captions display
        // Used internally for the toggleCaptions method, with the passive option forced to false
        toggle: function toggle(input) {
            var passive = arguments.length > 1 && arguments[1] !== undefined ? arguments[1] : true;

            // If there's no full support
            if (!this.supported.ui) {
                return;
            }

<<<<<<< HEAD
            // Create the volume range slider
            volume.appendChild(controls.createRange.call(this, 'volume', utils.extend(attributes, {
                id: 'plyr-volume-' + data.id
            })));
=======
            var toggled = this.captions.toggled; // Current state
>>>>>>> d4abb4b1

            var activeClass = this.config.classNames.captions.active;

            // Get the next state
            // If the method is called without parameter, toggle based on current value
            var active = is.nullOrUndefined(input) ? !toggled : input;

            // Update state and trigger event
            if (active !== toggled) {
                // When passive, don't override user preferences
                if (!passive) {
                    this.captions.active = active;
                    this.storage.set({ captions: active });
                }

                // Force language if the call isn't passive and there is no matching language to toggle to
                if (!this.language && active && !passive) {
                    var tracks = captions.getTracks.call(this);
                    var track = captions.findTrack.call(this, [this.captions.language].concat(toConsumableArray(this.captions.languages)), true);

                    // Override user preferences to avoid switching languages if a matching track is added
                    this.captions.language = track.language;

                    // Set caption, but don't store in localStorage as user preference
                    captions.set.call(this, tracks.indexOf(track));
                    return;
                }

                // Toggle state
                toggleState(this.elements.buttons.captions, active);

                // Add class hook
                toggleClass(this.elements.container, activeClass, active);

                this.captions.toggled = active;

                // Update settings menu
                controls.updateSetting.call(this, 'captions');

                // Trigger event (not used internally)
                triggerEvent.call(this, this.media, active ? 'captionsenabled' : 'captionsdisabled');
            }
        },


        // Set captions by track index
        // Used internally for the currentTrack setter with the passive option forced to false
        set: function set$$1(index) {
            var passive = arguments.length > 1 && arguments[1] !== undefined ? arguments[1] : true;

            var tracks = captions.getTracks.call(this);

            // Disable captions if setting to -1
            if (index === -1) {
                captions.toggle.call(this, false, passive);
                return;
            }

            if (!is.number(index)) {
                this.debug.warn('Invalid caption argument', index);
                return;
            }

            if (!(index in tracks)) {
                this.debug.warn('Track not found', index);
                return;
            }

            if (this.captions.currentTrack !== index) {
                this.captions.currentTrack = index;
                var track = tracks[index];

                var _ref = track || {},
                    language = _ref.language;

                // Store reference to node for invalidation on remove


                this.captions.currentTrackNode = track;

                // Update settings menu
                controls.updateSetting.call(this, 'captions');

                // When passive, don't override user preferences
                if (!passive) {
                    this.captions.language = language;
                    this.storage.set({ language: language });
                }

                // Handle Vimeo captions
                if (this.isVimeo) {
                    this.embed.enableTextTrack(language);
                }

                // Trigger event
                triggerEvent.call(this, this.media, 'languagechange');
            }

            // Show captions
            captions.toggle.call(this, true, passive);

            if (this.isHTML5 && this.isVideo) {
                // If we change the active track while a cue is already displayed we need to update it
                captions.updateCues.call(this);
            }
        },


        // Set captions by language
        // Used internally for the language setter with the passive option forced to false
        setLanguage: function setLanguage(input) {
            var passive = arguments.length > 1 && arguments[1] !== undefined ? arguments[1] : true;

            if (!is.string(input)) {
                this.debug.warn('Invalid language argument', input);
                return;
            }
            // Normalize
            var language = input.toLowerCase();
            this.captions.language = language;

            // Set currentTrack
            var tracks = captions.getTracks.call(this);
            var track = captions.findTrack.call(this, [language]);
            captions.set.call(this, tracks.indexOf(track), passive);
        },


        // Get current valid caption tracks
        // If update is false it will also ignore tracks without metadata
        // This is used to "freeze" the language options when captions.update is false
        getTracks: function getTracks() {
            var _this2 = this;

            var update = arguments.length > 0 && arguments[0] !== undefined ? arguments[0] : false;

            // Handle media or textTracks missing or null
            var tracks = Array.from((this.media || {}).textTracks || []);
            // For HTML5, use cache instead of current tracks when it exists (if captions.update is false)
            // Filter out removed tracks and tracks that aren't captions/subtitles (for example metadata)
            return tracks.filter(function (track) {
                return !_this2.isHTML5 || update || _this2.captions.meta.has(track);
            }).filter(function (track) {
                return ['captions', 'subtitles'].includes(track.kind);
            });
        },


        // Match tracks based on languages and get the first
        findTrack: function findTrack(languages) {
            var _this3 = this;

            var force = arguments.length > 1 && arguments[1] !== undefined ? arguments[1] : false;

            var tracks = captions.getTracks.call(this);
            var sortIsDefault = function sortIsDefault(track) {
                return Number((_this3.captions.meta.get(track) || {}).default);
            };
            var sorted = Array.from(tracks).sort(function (a, b) {
                return sortIsDefault(b) - sortIsDefault(a);
            });
            var track = void 0;
            languages.every(function (language) {
                track = sorted.find(function (track) {
                    return track.language === language;
                });
                return !track; // Break iteration if there is a match
            });
            // If no match is found but is required, get first
            return track || (force ? sorted[0] : undefined);
        },


        // Get the current track
        getCurrentTrack: function getCurrentTrack() {
            return captions.getTracks.call(this)[this.currentTrack];
        },


        // Get UI label for track
        getLabel: function getLabel(track) {
            var currentTrack = track;

            if (!is.track(currentTrack) && support.textTracks && this.captions.toggled) {
                currentTrack = captions.getCurrentTrack.call(this);
            }

            if (is.track(currentTrack)) {
                if (!is.empty(currentTrack.label)) {
                    return currentTrack.label;
                }

                if (!is.empty(currentTrack.language)) {
                    return track.language.toUpperCase();
                }

                return i18n.get('enabled', this.config);
            }

            return i18n.get('disabled', this.config);
        },


        // Update captions using current track's active cues
        // Also optional array argument in case there isn't any track (ex: vimeo)
        updateCues: function updateCues(input) {
            // Requires UI
            if (!this.supported.ui) {
                return;
            }

<<<<<<< HEAD
            Array.from(labels).forEach(function (label) {
                utils.toggleClass(label, _this7.config.classNames.hidden, false);
                utils.toggleClass(label, _this7.config.classNames.tooltip, true);
            });
        }
    }
};
=======
            if (!is.element(this.elements.captions)) {
                this.debug.warn('No captions element to render to');
                return;
            }
>>>>>>> d4abb4b1

            // Only accept array or empty input
            if (!is.nullOrUndefined(input) && !Array.isArray(input)) {
                this.debug.warn('updateCues: Invalid input', input);
                return;
            }

            var cues = input;

            // Get cues from track
            if (!cues) {
                var track = captions.getCurrentTrack.call(this);
                cues = Array.from((track || {}).activeCues || []).map(function (cue) {
                    return cue.getCueAsHTML();
                }).map(getHTML);
            }

            // Set new caption text
            var content = cues.map(function (cueText) {
                return cueText.trim();
            }).join('\n');
            var changed = content !== this.elements.captions.innerHTML;

            if (changed) {
                // Empty the container and create a new child element
                emptyElement(this.elements.captions);
                var caption = createElement('span', getAttributesFromSelector(this.config.selectors.caption));
                caption.innerHTML = content;
                this.elements.captions.appendChild(caption);

                // Trigger event
                triggerEvent.call(this, this.media, 'cuechange');
            }
        }
    };

    // ==========================================================================
    // Plyr default config
    // ==========================================================================

    var defaults$1 = {
        // Disable
        enabled: true,

        // Custom media title
        title: '',

        // Logging to console
        debug: false,

        // Auto play (if supported)
        autoplay: false,

        // Only allow one media playing at once (vimeo only)
        autopause: true,

        // Default time to skip when rewind/fast forward
        seekTime: 10,

        // Default volume
        volume: 1,
        muted: false,

        // Pass a custom duration
        duration: null,

        // Display the media duration on load in the current time position
        // If you have opted to display both duration and currentTime, this is ignored
        displayDuration: true,

        // Invert the current time to be a countdown
        invertTime: true,

        // Clicking the currentTime inverts it's value to show time left rather than elapsed
        toggleInvert: true,

        // Aspect ratio (for embeds)
        ratio: '16:9',

        // Click video container to play/pause
        clickToPlay: true,

        // Auto hide the controls
        hideControls: true,

        // Reset to start when playback ended
        resetOnEnd: false,

        // Disable the standard context menu
        disableContextMenu: true,

        // Sprite (for icons)
        loadSprite: true,
        iconPrefix: 'plyr',
        iconUrl: 'https://cdn.plyr.io/3.3.12/plyr.svg',

        // Blank video (used to prevent errors on source change)
        blankVideo: 'https://cdn.plyr.io/static/blank.mp4',

        // Quality default
        quality: {
            default: 576,
            options: [4320, 2880, 2160, 1440, 1080, 720, 576, 480, 360, 240, 'default']
        },

        // Set loops
        loop: {
            active: false
            // start: null,
            // end: null,
        },

        // Speed default and options to display
        speed: {
            selected: 1,
            options: [0.5, 0.75, 1, 1.25, 1.5, 1.75, 2]
        },

        // Keyboard shortcut settings
        keyboard: {
            focused: true,
            global: false
        },

        // Display tooltips
        tooltips: {
            controls: false,
            seek: true
        },

        // Captions settings
        captions: {
            active: false,
            language: 'auto',
            // Listen to new tracks added after Plyr is initialized.
            // This is needed for streaming captions, but may result in unselectable options
            update: false
        },

        // Fullscreen settings
        fullscreen: {
            enabled: true, // Allow fullscreen?
            fallback: true, // Fallback for vintage browsers
            iosNative: false // Use the native fullscreen in iOS (disables custom controls)
        },

        // Local storage
        storage: {
            enabled: true,
            key: 'plyr'
        },

        // Default controls
        controls: ['play-large',
        // 'restart',
        // 'rewind',
        'play',
        // 'fast-forward',
        'progress', 'current-time', 'mute', 'volume', 'captions', 'settings', 'pip', 'airplay', 'fullscreen'],
        settings: ['captions', 'quality', 'speed'],

        // Localisation
        i18n: {
            restart: 'Restart',
            rewind: 'Rewind {seektime}s',
            play: 'Play',
            pause: 'Pause',
            fastForward: 'Forward {seektime}s',
            seek: 'Seek',
            played: 'Played',
            buffered: 'Buffered',
            currentTime: 'Current time',
            duration: 'Duration',
            volume: 'Volume',
            mute: 'Mute',
            unmute: 'Unmute',
            enableCaptions: 'Enable captions',
            disableCaptions: 'Disable captions',
            enterFullscreen: 'Enter fullscreen',
            exitFullscreen: 'Exit fullscreen',
            frameTitle: 'Player for {title}',
            captions: 'Captions',
            settings: 'Settings',
            speed: 'Speed',
            normal: 'Normal',
            quality: 'Quality',
            loop: 'Loop',
            start: 'Start',
            end: 'End',
            all: 'All',
            reset: 'Reset',
            disabled: 'Disabled',
            enabled: 'Enabled',
            advertisement: 'Ad',
            qualityBadge: {
                2160: '4K',
                1440: 'HD',
                1080: 'HD',
                720: 'HD',
                576: 'SD',
                480: 'SD'
            }
        },

        // URLs
        urls: {
            vimeo: {
                sdk: 'https://player.vimeo.com/api/player.js',
                iframe: 'https://player.vimeo.com/video/{0}?{1}',
                api: 'https://vimeo.com/api/v2/video/{0}.json'
            },
            youtube: {
                sdk: 'https://www.youtube.com/iframe_api',
                api: 'https://www.googleapis.com/youtube/v3/videos?id={0}&key={1}&fields=items(snippet(title))&part=snippet'
            },
            googleIMA: {
                sdk: 'https://imasdk.googleapis.com/js/sdkloader/ima3.js'
            }
        },

        // Custom control listeners
        listeners: {
            seek: null,
            play: null,
            pause: null,
            restart: null,
            rewind: null,
            fastForward: null,
            mute: null,
            volume: null,
            captions: null,
            fullscreen: null,
            pip: null,
            airplay: null,
            speed: null,
            quality: null,
            loop: null,
            language: null
        },

        // Events to watch and bubble
        events: [
        // Events to watch on HTML5 media elements and bubble
        // https://developer.mozilla.org/en/docs/Web/Guide/Events/Media_events
        'ended', 'progress', 'stalled', 'playing', 'waiting', 'canplay', 'canplaythrough', 'loadstart', 'loadeddata', 'loadedmetadata', 'timeupdate', 'volumechange', 'play', 'pause', 'error', 'seeking', 'seeked', 'emptied', 'ratechange', 'cuechange',

        // Custom events
        'enterfullscreen', 'exitfullscreen', 'captionsenabled', 'captionsdisabled', 'languagechange', 'controlshidden', 'controlsshown', 'ready',

        // YouTube
        'statechange', 'qualitychange', 'qualityrequested',

        // Ads
        'adsloaded', 'adscontentpause', 'adscontentresume', 'adstarted', 'adsmidpoint', 'adscomplete', 'adsallcomplete', 'adsimpression', 'adsclick'],

        // Selectors
        // Change these to match your template if using custom HTML
        selectors: {
            editable: 'input, textarea, select, [contenteditable]',
            container: '.plyr',
            controls: {
                container: null,
                wrapper: '.plyr__controls'
            },
            labels: '[data-plyr]',
            buttons: {
                play: '[data-plyr="play"]',
                pause: '[data-plyr="pause"]',
                restart: '[data-plyr="restart"]',
                rewind: '[data-plyr="rewind"]',
                fastForward: '[data-plyr="fast-forward"]',
                mute: '[data-plyr="mute"]',
                captions: '[data-plyr="captions"]',
                fullscreen: '[data-plyr="fullscreen"]',
                pip: '[data-plyr="pip"]',
                airplay: '[data-plyr="airplay"]',
                settings: '[data-plyr="settings"]',
                loop: '[data-plyr="loop"]'
            },
            inputs: {
                seek: '[data-plyr="seek"]',
                volume: '[data-plyr="volume"]',
                speed: '[data-plyr="speed"]',
                language: '[data-plyr="language"]',
                quality: '[data-plyr="quality"]'
            },
            display: {
                currentTime: '.plyr__time--current',
                duration: '.plyr__time--duration',
                buffer: '.plyr__progress__buffer',
                loop: '.plyr__progress__loop', // Used later
                volume: '.plyr__volume--display'
            },
            progress: '.plyr__progress',
            captions: '.plyr__captions',
            caption: '.plyr__caption',
            menu: {
                quality: '.js-plyr__menu__list--quality'
            }
        },

        // Class hooks added to the player in different states
        classNames: {
            type: 'plyr--{0}',
            provider: 'plyr--{0}',
            video: 'plyr__video-wrapper',
            embed: 'plyr__video-embed',
            embedContainer: 'plyr__video-embed__container',
            poster: 'plyr__poster',
            posterEnabled: 'plyr__poster-enabled',
            ads: 'plyr__ads',
            control: 'plyr__control',
            playing: 'plyr--playing',
            paused: 'plyr--paused',
            stopped: 'plyr--stopped',
            loading: 'plyr--loading',
            hover: 'plyr--hover',
            tooltip: 'plyr__tooltip',
            cues: 'plyr__cues',
            hidden: 'plyr__sr-only',
            hideControls: 'plyr--hide-controls',
            isIos: 'plyr--is-ios',
            isTouch: 'plyr--is-touch',
            uiSupported: 'plyr--full-ui',
            noTransition: 'plyr--no-transition',
            menu: {
                value: 'plyr__menu__value',
                badge: 'plyr__badge',
                open: 'plyr--menu-open'
            },
            captions: {
                enabled: 'plyr--captions-enabled',
                active: 'plyr--captions-active'
            },
            fullscreen: {
                enabled: 'plyr--fullscreen-enabled',
                fallback: 'plyr--fullscreen-fallback'
            },
            pip: {
                supported: 'plyr--pip-supported',
                active: 'plyr--pip-active'
            },
            airplay: {
                supported: 'plyr--airplay-supported',
                active: 'plyr--airplay-active'
            },
            tabFocus: 'plyr__tab-focus'
        },

        // Embed attributes
        attributes: {
            embed: {
                provider: 'data-plyr-provider',
                id: 'data-plyr-embed-id'
            }
        },

        // API keys
        keys: {
            google: null
        },

        // Advertisements plugin
        // Register for an account here: http://vi.ai/publisher-video-monetization/?aid=plyrio
        ads: {
            enabled: false,
            publisherId: ''
        }
    };

    // ==========================================================================
    // Plyr supported types and providers
    // ==========================================================================

    var providers = {
        html5: 'html5',
        youtube: 'youtube',
        vimeo: 'vimeo'
    };

    var types = {
        audio: 'audio',
        video: 'video'
    };

    /**
     * Get provider by URL
     * @param {string} url
     */
    function getProviderByUrl(url) {
        // YouTube
        if (/^(https?:\/\/)?(www\.)?(youtube\.com|youtu\.?be)\/.+$/.test(url)) {
            return providers.youtube;
        }

        // Vimeo
        if (/^https?:\/\/player.vimeo.com\/video\/\d{0,9}(?=\b|\/)/.test(url)) {
            return providers.vimeo;
        }

        return null;
    }

    // ==========================================================================
    // Console wrapper
    // ==========================================================================

    var noop = function noop() {};

    var Console = function () {
        function Console() {
            var enabled = arguments.length > 0 && arguments[0] !== undefined ? arguments[0] : false;
            classCallCheck(this, Console);

            this.enabled = window.console && enabled;

            if (this.enabled) {
                this.log('Debugging enabled');
            }
        }

        createClass(Console, [{
            key: 'log',
            get: function get$$1() {
                // eslint-disable-next-line no-console
                return this.enabled ? Function.prototype.bind.call(console.log, console) : noop;
            }
        }, {
            key: 'warn',
            get: function get$$1() {
                // eslint-disable-next-line no-console
                return this.enabled ? Function.prototype.bind.call(console.warn, console) : noop;
            }
        }, {
            key: 'error',
            get: function get$$1() {
                // eslint-disable-next-line no-console
                return this.enabled ? Function.prototype.bind.call(console.error, console) : noop;
            }
        }]);
        return Console;
    }();

    // ==========================================================================

    function onChange() {
        if (!this.enabled) {
            return;
        }

        // Update toggle button
        var button = this.player.elements.buttons.fullscreen;
        if (is.element(button)) {
            toggleState(button, this.active);
        }

        // Trigger an event
        triggerEvent.call(this.player, this.target, this.active ? 'enterfullscreen' : 'exitfullscreen', true);

        // Trap focus in container
        if (!browser.isIos) {
            trapFocus.call(this.player, this.target, this.active);
        }
    }

    function toggleFallback() {
        var toggle = arguments.length > 0 && arguments[0] !== undefined ? arguments[0] : false;

        // Store or restore scroll position
        if (toggle) {
            this.scrollPosition = {
                x: window.scrollX || 0,
                y: window.scrollY || 0
            };
        } else {
            window.scrollTo(this.scrollPosition.x, this.scrollPosition.y);
        }

        // Toggle scroll
        document.body.style.overflow = toggle ? 'hidden' : '';

        // Toggle class hook
        toggleClass(this.target, this.player.config.classNames.fullscreen.fallback, toggle);

<<<<<<< HEAD
    createClass(Console, [{
        key: 'log',
        get: function get$$1() {
            // eslint-disable-next-line no-console
            return this.enabled ? Function.prototype.bind.call(console.log, console) : noop;
        }
    }, {
        key: 'warn',
        get: function get$$1() {
            // eslint-disable-next-line no-console
            return this.enabled ? Function.prototype.bind.call(console.warn, console) : noop;
        }
    }, {
        key: 'error',
        get: function get$$1() {
            // eslint-disable-next-line no-console
            return this.enabled ? Function.prototype.bind.call(console.error, console) : noop;
        }
    }]);
    return Console;
}();

// ==========================================================================
// Plyr default config
// ==========================================================================

var defaults$1 = {
    // Disable
    enabled: true,

    // Custom media title
    title: '',

    // Logging to console
    debug: false,

    // Auto play (if supported)
    autoplay: false,

    // Only allow one media playing at once (vimeo only)
    autopause: true,

    // Allow inline playback on iOS (this effects YouTube/Vimeo - HTML5 requires the attribute present)
    // TODO: Remove iosNative fullscreen option in favour of this (logic needs work)
    playsinline: true,

    // Default time to skip when rewind/fast forward
    seekTime: 10,

    // Default volume
    volume: 1,
    muted: false,

    // Pass a custom duration
    duration: null,

    // Display the media duration on load in the current time position
    // If you have opted to display both duration and currentTime, this is ignored
    displayDuration: true,

    // Invert the current time to be a countdown
    invertTime: true,

    // Clicking the currentTime inverts it's value to show time left rather than elapsed
    toggleInvert: true,

    // Aspect ratio (for embeds)
    ratio: '16:9',

    // Click video container to play/pause
    clickToPlay: true,

    // Auto hide the controls
    hideControls: true,

    // Reset to start when playback ended
    resetOnEnd: false,

    // Disable the standard context menu
    disableContextMenu: true,

    // Sprite (for icons)
    loadSprite: true,
    iconPrefix: 'plyr',
    iconUrl: 'https://cdn.plyr.io/3.3.12/plyr.svg',

    // Blank video (used to prevent errors on source change)
    blankVideo: 'https://cdn.plyr.io/static/blank.mp4',

    // Quality default
    quality: {
        default: 576,
        options: [4320, 2880, 2160, 1440, 1080, 720, 576, 480, 360, 240, 'default']
    },

    // Set loops
    loop: {
        active: false
        // start: null,
        // end: null,
    },

    // Speed default and options to display
    speed: {
        selected: 1,
        options: [0.5, 0.75, 1, 1.25, 1.5, 1.75, 2]
    },

    // Keyboard shortcut settings
    keyboard: {
        focused: true,
        global: false
    },

    // Display tooltips
    tooltips: {
        controls: false,
        seek: true
    },

    // Captions settings
    captions: {
        active: false,
        language: 'auto',
        // Listen to new tracks added after Plyr is initialized.
        // This is needed for streaming captions, but may result in unselectable options
        update: false
    },

    // Fullscreen settings
    fullscreen: {
        enabled: true, // Allow fullscreen?
        fallback: true, // Fallback for vintage browsers
        iosNative: false // Use the native fullscreen in iOS (disables custom controls)
    },

    // Local storage
    storage: {
        enabled: true,
        key: 'plyr'
    },

    // Default controls
    controls: ['play-large',
    // 'restart',
    // 'rewind',
    'play',
    // 'fast-forward',
    'progress', 'current-time', 'mute', 'volume', 'captions', 'settings', 'pip', 'airplay', 'fullscreen'],
    settings: ['captions', 'quality', 'speed'],

    // Localisation
    i18n: {
        restart: 'Restart',
        rewind: 'Rewind {seektime}s',
        play: 'Play',
        pause: 'Pause',
        fastForward: 'Forward {seektime}s',
        seek: 'Seek',
        seekLabel: '{currentTime} of {duration}',
        played: 'Played',
        buffered: 'Buffered',
        currentTime: 'Current time',
        duration: 'Duration',
        volume: 'Volume',
        mute: 'Mute',
        unmute: 'Unmute',
        enableCaptions: 'Enable captions',
        disableCaptions: 'Disable captions',
        enterFullscreen: 'Enter fullscreen',
        exitFullscreen: 'Exit fullscreen',
        frameTitle: 'Player for {title}',
        captions: 'Captions',
        settings: 'Settings',
        menuBack: 'Go back to previous menu',
        speed: 'Speed',
        normal: 'Normal',
        quality: 'Quality',
        loop: 'Loop',
        start: 'Start',
        end: 'End',
        all: 'All',
        reset: 'Reset',
        disabled: 'Disabled',
        enabled: 'Enabled',
        advertisement: 'Ad',
        qualityBadge: {
            2160: '4K',
            1440: 'HD',
            1080: 'HD',
            720: 'HD',
            576: 'SD',
            480: 'SD'
        }
    },

    // URLs
    urls: {
        vimeo: {
            sdk: 'https://player.vimeo.com/api/player.js',
            iframe: 'https://player.vimeo.com/video/{0}?{1}',
            api: 'https://vimeo.com/api/v2/video/{0}.json'
        },
        youtube: {
            sdk: 'https://www.youtube.com/iframe_api',
            api: 'https://www.googleapis.com/youtube/v3/videos?id={0}&key={1}&fields=items(snippet(title))&part=snippet'
        },
        googleIMA: {
            sdk: 'https://imasdk.googleapis.com/js/sdkloader/ima3.js'
        }
    },

    // Custom control listeners
    listeners: {
        seek: null,
        play: null,
        pause: null,
        restart: null,
        rewind: null,
        fastForward: null,
        mute: null,
        volume: null,
        captions: null,
        fullscreen: null,
        pip: null,
        airplay: null,
        speed: null,
        quality: null,
        loop: null,
        language: null
    },

    // Events to watch and bubble
    events: [
    // Events to watch on HTML5 media elements and bubble
    // https://developer.mozilla.org/en/docs/Web/Guide/Events/Media_events
    'ended', 'progress', 'stalled', 'playing', 'waiting', 'canplay', 'canplaythrough', 'loadstart', 'loadeddata', 'loadedmetadata', 'timeupdate', 'volumechange', 'play', 'pause', 'error', 'seeking', 'seeked', 'emptied', 'ratechange', 'cuechange',

    // Custom events
    'enterfullscreen', 'exitfullscreen', 'captionsenabled', 'captionsdisabled', 'languagechange', 'controlshidden', 'controlsshown', 'ready',

    // YouTube
    'statechange', 'qualitychange', 'qualityrequested',

    // Ads
    'adsloaded', 'adscontentpause', 'adscontentresume', 'adstarted', 'adsmidpoint', 'adscomplete', 'adsallcomplete', 'adsimpression', 'adsclick'],

    // Selectors
    // Change these to match your template if using custom HTML
    selectors: {
        editable: 'input, textarea, select, [contenteditable]',
        container: '.plyr',
        controls: {
            container: null,
            wrapper: '.plyr__controls'
        },
        labels: '[data-plyr]',
        buttons: {
            play: '[data-plyr="play"]',
            pause: '[data-plyr="pause"]',
            restart: '[data-plyr="restart"]',
            rewind: '[data-plyr="rewind"]',
            fastForward: '[data-plyr="fast-forward"]',
            mute: '[data-plyr="mute"]',
            captions: '[data-plyr="captions"]',
            fullscreen: '[data-plyr="fullscreen"]',
            pip: '[data-plyr="pip"]',
            airplay: '[data-plyr="airplay"]',
            settings: '[data-plyr="settings"]',
            loop: '[data-plyr="loop"]'
        },
        inputs: {
            seek: '[data-plyr="seek"]',
            volume: '[data-plyr="volume"]',
            speed: '[data-plyr="speed"]',
            language: '[data-plyr="language"]',
            quality: '[data-plyr="quality"]'
        },
        display: {
            currentTime: '.plyr__time--current',
            duration: '.plyr__time--duration',
            buffer: '.plyr__progress__buffer',
            loop: '.plyr__progress__loop', // Used later
            volume: '.plyr__volume--display'
        },
        progress: '.plyr__progress',
        captions: '.plyr__captions',
        caption: '.plyr__caption',
        menu: {
            quality: '.js-plyr__menu__list--quality'
        }
    },

    // Class hooks added to the player in different states
    classNames: {
        type: 'plyr--{0}',
        provider: 'plyr--{0}',
        video: 'plyr__video-wrapper',
        embed: 'plyr__video-embed',
        embedContainer: 'plyr__video-embed__container',
        poster: 'plyr__poster',
        posterEnabled: 'plyr__poster-enabled',
        ads: 'plyr__ads',
        control: 'plyr__control',
        controlPressed: 'plyr__control--pressed',
        playing: 'plyr--playing',
        paused: 'plyr--paused',
        stopped: 'plyr--stopped',
        loading: 'plyr--loading',
        hover: 'plyr--hover',
        tooltip: 'plyr__tooltip',
        cues: 'plyr__cues',
        hidden: 'plyr__sr-only',
        hideControls: 'plyr--hide-controls',
        isIos: 'plyr--is-ios',
        isTouch: 'plyr--is-touch',
        uiSupported: 'plyr--full-ui',
        noTransition: 'plyr--no-transition',
        menu: {
            value: 'plyr__menu__value',
            badge: 'plyr__badge',
            open: 'plyr--menu-open'
        },
        captions: {
            enabled: 'plyr--captions-enabled',
            active: 'plyr--captions-active'
        },
        fullscreen: {
            enabled: 'plyr--fullscreen-enabled',
            fallback: 'plyr--fullscreen-fallback'
        },
        pip: {
            supported: 'plyr--pip-supported',
            active: 'plyr--pip-active'
        },
        airplay: {
            supported: 'plyr--airplay-supported',
            active: 'plyr--airplay-active'
        },
        tabFocus: 'plyr__tab-focus'
    },

    // Embed attributes
    attributes: {
        embed: {
            provider: 'data-plyr-provider',
            id: 'data-plyr-embed-id'
        }
    },

    // API keys
    keys: {
        google: null
    },

    // Advertisements plugin
    // Register for an account here: http://vi.ai/publisher-video-monetization/?aid=plyrio
    ads: {
        enabled: false,
        publisherId: ''
=======
        // Toggle button and fire events
        onChange.call(this);
>>>>>>> d4abb4b1
    }

    var Fullscreen = function () {
        function Fullscreen(player) {
            var _this = this;

            classCallCheck(this, Fullscreen);

            // Keep reference to parent
            this.player = player;

<<<<<<< HEAD
    // Update toggle button
    var button = this.player.elements.buttons.fullscreen;
    if (utils.is.element(button)) {
        button.pressed = this.active;
    }
=======
            // Get prefix
            this.prefix = Fullscreen.prefix;
            this.property = Fullscreen.property;
>>>>>>> d4abb4b1

            // Scroll position
            this.scrollPosition = { x: 0, y: 0 };

            // Register event listeners
            // Handle event (incase user presses escape etc)
            on.call(this.player, document, this.prefix === 'ms' ? 'MSFullscreenChange' : this.prefix + 'fullscreenchange', function () {
                // TODO: Filter for target??
                onChange.call(_this);
            });

            // Fullscreen toggle on double click
            on.call(this.player, this.player.elements.container, 'dblclick', function (event) {
                // Ignore double click in controls
                if (is.element(_this.player.elements.controls) && _this.player.elements.controls.contains(event.target)) {
                    return;
                }

                _this.toggle();
            });

            // Update the UI
            this.update();
        }

        // Determine if native supported


        createClass(Fullscreen, [{
            key: 'update',


            // Update UI
            value: function update() {
                if (this.enabled) {
                    this.player.debug.log((Fullscreen.native ? 'Native' : 'Fallback') + ' fullscreen enabled');
                } else {
                    this.player.debug.log('Fullscreen not supported and fallback disabled');
                }

                // Add styling hook to show button
                toggleClass(this.player.elements.container, this.player.config.classNames.fullscreen.enabled, this.enabled);
            }

            // Make an element fullscreen

        }, {
            key: 'enter',
            value: function enter() {
                if (!this.enabled) {
                    return;
                }

                // iOS native fullscreen doesn't need the request step
                if (browser.isIos && this.player.config.fullscreen.iosNative) {
                    if (this.player.playing) {
                        this.target.webkitEnterFullscreen();
                    }
                } else if (!Fullscreen.native) {
                    toggleFallback.call(this, true);
                } else if (!this.prefix) {
                    this.target.requestFullscreen();
                } else if (!is.empty(this.prefix)) {
                    this.target[this.prefix + 'Request' + this.property]();
                }
            }

            // Bail from fullscreen

        }, {
            key: 'exit',
            value: function exit() {
                if (!this.enabled) {
                    return;
                }

                // iOS native fullscreen
                if (browser.isIos && this.player.config.fullscreen.iosNative) {
                    this.target.webkitExitFullscreen();
                    this.player.play();
                } else if (!Fullscreen.native) {
                    toggleFallback.call(this, false);
                } else if (!this.prefix) {
                    (document.cancelFullScreen || document.exitFullscreen).call(document);
                } else if (!is.empty(this.prefix)) {
                    var action = this.prefix === 'moz' ? 'Cancel' : 'Exit';
                    document['' + this.prefix + action + this.property]();
                }
            }

            // Toggle state

        }, {
            key: 'toggle',
            value: function toggle() {
                if (!this.active) {
                    this.enter();
                } else {
                    this.exit();
                }
            }
        }, {
            key: 'enabled',


            // Determine if fullscreen is enabled
            get: function get$$1() {
                return (Fullscreen.native || this.player.config.fullscreen.fallback) && this.player.config.fullscreen.enabled && this.player.supported.ui && this.player.isVideo;
            }

            // Get active state

        }, {
            key: 'active',
            get: function get$$1() {
                if (!this.enabled) {
                    return false;
                }

                // Fallback using classname
                if (!Fullscreen.native) {
                    return hasClass(this.target, this.player.config.classNames.fullscreen.fallback);
                }

                var element = !this.prefix ? document.fullscreenElement : document['' + this.prefix + this.property + 'Element'];

                return element === this.target;
            }

            // Get target element

        }, {
            key: 'target',
            get: function get$$1() {
                return browser.isIos && this.player.config.fullscreen.iosNative ? this.player.media : this.player.elements.container;
            }
        }], [{
            key: 'native',
            get: function get$$1() {
                return !!(document.fullscreenEnabled || document.webkitFullscreenEnabled || document.mozFullScreenEnabled || document.msFullscreenEnabled);
            }

            // Get the prefix for handlers

        }, {
            key: 'prefix',
            get: function get$$1() {
                // No prefix
                if (is.function(document.exitFullscreen)) {
                    return '';
                }

                // Check for fullscreen support by vendor prefix
                var value = '';
                var prefixes = ['webkit', 'moz', 'ms'];

                prefixes.some(function (pre) {
                    if (is.function(document[pre + 'ExitFullscreen']) || is.function(document[pre + 'CancelFullScreen'])) {
                        value = pre;
                        return true;
                    }

                    return false;
                });

                return value;
            }
        }, {
            key: 'property',
            get: function get$$1() {
                return this.prefix === 'moz' ? 'FullScreen' : 'Fullscreen';
            }
        }]);
        return Fullscreen;
    }();

    // ==========================================================================
    // Load image avoiding xhr/fetch CORS issues
    // Server status can't be obtained this way unfortunately, so this uses "naturalWidth" to determine if the image has loaded
    // By default it checks if it is at least 1px, but you can add a second argument to change this
    // ==========================================================================

    function loadImage(src) {
        var minWidth = arguments.length > 1 && arguments[1] !== undefined ? arguments[1] : 1;

        return new Promise(function (resolve, reject) {
            var image = new Image();

            var handler = function handler() {
                delete image.onload;
                delete image.onerror;
                (image.naturalWidth >= minWidth ? resolve : reject)(image);
            };

            Object.assign(image, { onload: handler, onerror: handler, src: src });
        });
    }

    // ==========================================================================

    var ui = {
        addStyleHook: function addStyleHook() {
            toggleClass(this.elements.container, this.config.selectors.container.replace('.', ''), true);
            toggleClass(this.elements.container, this.config.classNames.uiSupported, this.supported.ui);
        },


        // Toggle native HTML5 media controls
        toggleNativeControls: function toggleNativeControls() {
            var toggle = arguments.length > 0 && arguments[0] !== undefined ? arguments[0] : false;

            if (toggle && this.isHTML5) {
                this.media.setAttribute('controls', '');
            } else {
                this.media.removeAttribute('controls');
            }
        },


        // Setup the UI
        build: function build() {
            var _this = this;

            // Re-attach media element listeners
            // TODO: Use event bubbling?
            this.listeners.media();

            // Don't setup interface if no support
            if (!this.supported.ui) {
                this.debug.warn('Basic support only for ' + this.provider + ' ' + this.type);

                // Restore native controls
                ui.toggleNativeControls.call(this, true);

                // Bail
                return;
            }

            // Inject custom controls if not present
            if (!is.element(this.elements.controls)) {
                // Inject custom controls
                controls.inject.call(this);

                // Re-attach control listeners
                this.listeners.controls();
            }

            // Remove native controls
            ui.toggleNativeControls.call(this);

            // Setup captions for HTML5
            if (this.isHTML5) {
                captions.setup.call(this);
            }

            // Reset volume
            this.volume = null;

            // Reset mute state
            this.muted = null;

            // Reset speed
            this.speed = null;

            // Reset loop state
            this.loop = null;

            // Reset quality setting
            this.quality = null;

            // Reset volume display
            controls.updateVolume.call(this);

            // Reset time display
            controls.timeUpdate.call(this);

            // Update the UI
            ui.checkPlaying.call(this);

            // Check for picture-in-picture support
            toggleClass(this.elements.container, this.config.classNames.pip.supported, support.pip && this.isHTML5 && this.isVideo);

            // Check for airplay support
            toggleClass(this.elements.container, this.config.classNames.airplay.supported, support.airplay && this.isHTML5);

            // Add iOS class
            toggleClass(this.elements.container, this.config.classNames.isIos, browser.isIos);

            // Add touch class
            toggleClass(this.elements.container, this.config.classNames.isTouch, this.touch);

            // Ready for API calls
            this.ready = true;

            // Ready event at end of execution stack
            setTimeout(function () {
                triggerEvent.call(_this, _this.media, 'ready');
            }, 0);

            // Set the title
            ui.setTitle.call(this);

            // Assure the poster image is set, if the property was added before the element was created
            if (this.poster) {
                ui.setPoster.call(this, this.poster, false).catch(function () {});
            }

            // Manually set the duration if user has overridden it.
            // The event listeners for it doesn't get called if preload is disabled (#701)
            if (this.config.duration) {
                controls.durationUpdate.call(this);
            }
        },


        // Setup aria attribute for play and iframe title
        setTitle: function setTitle() {
            // Find the current text
            var label = i18n.get('play', this.config);

            // If there's a media title set, use that for the label
            if (is.string(this.config.title) && !is.empty(this.config.title)) {
                label += ', ' + this.config.title;

                // Set container label
                this.elements.container.setAttribute('aria-label', this.config.title);
            }

            // If there's a play button, set label
            if (is.nodeList(this.elements.buttons.play)) {
                Array.from(this.elements.buttons.play).forEach(function (button) {
                    button.setAttribute('aria-label', label);
                });
            }

            // Set iframe title
            // https://github.com/sampotts/plyr/issues/124
            if (this.isEmbed) {
                var iframe = getElement.call(this, 'iframe');

                if (!is.element(iframe)) {
                    return;
                }

                // Default to media type
                var title = !is.empty(this.config.title) ? this.config.title : 'video';
                var format = i18n.get('frameTitle', this.config);

<<<<<<< HEAD
        // If there's a media title set, use that for the label
        if (utils.is.string(this.config.title) && !utils.is.empty(this.config.title)) {
            label += ', ' + this.config.title;
        }
=======
                iframe.setAttribute('title', format.replace('{title}', title));
            }
        },

>>>>>>> d4abb4b1

        // Toggle poster
        togglePoster: function togglePoster(enable) {
            toggleClass(this.elements.container, this.config.classNames.posterEnabled, enable);
        },


        // Set the poster image (async)
        // Used internally for the poster setter, with the passive option forced to false
        setPoster: function setPoster(poster) {
            var _this2 = this;

            var passive = arguments.length > 1 && arguments[1] !== undefined ? arguments[1] : true;

            // Don't override if call is passive
            if (passive && this.poster) {
                return Promise.reject(new Error('Poster already set'));
            }

            // Set property synchronously to respect the call order
            this.media.setAttribute('poster', poster);

            // Wait until ui is ready
            return ready.call(this)
            // Load image
            .then(function () {
                return loadImage(poster);
            }).catch(function (err) {
                // Hide poster on error unless it's been set by another call
                if (poster === _this2.poster) {
                    ui.togglePoster.call(_this2, false);
                }
                // Rethrow
                throw err;
            }).then(function () {
                // Prevent race conditions
                if (poster !== _this2.poster) {
                    throw new Error('setPoster cancelled by later call to setPoster');
                }
            }).then(function () {
                Object.assign(_this2.elements.poster.style, {
                    backgroundImage: 'url(\'' + poster + '\')',
                    // Reset backgroundSize as well (since it can be set to "cover" for padded thumbnails for youtube)
                    backgroundSize: ''
                });
                ui.togglePoster.call(_this2, true);
                return poster;
            });
        },


        // Check playing state
        checkPlaying: function checkPlaying(event) {
            // Class hooks
            toggleClass(this.elements.container, this.config.classNames.playing, this.playing);
            toggleClass(this.elements.container, this.config.classNames.paused, this.paused);
            toggleClass(this.elements.container, this.config.classNames.stopped, this.stopped);

            // Set ARIA state
            toggleState(this.elements.buttons.play, this.playing);

            // Only update controls on non timeupdate events
            if (is.event(event) && event.type === 'timeupdate') {
                return;
            }

            // Toggle controls
            ui.toggleControls.call(this);
        },


        // Check if media is loading
        checkLoading: function checkLoading(event) {
            var _this3 = this;

            this.loading = ['stalled', 'waiting'].includes(event.type);

            // Clear timer
            clearTimeout(this.timers.loading);

            // Timer to prevent flicker when seeking
            this.timers.loading = setTimeout(function () {
                // Update progress bar loading class state
                toggleClass(_this3.elements.container, _this3.config.classNames.loading, _this3.loading);

<<<<<<< HEAD
    // Check playing state
    checkPlaying: function checkPlaying(event) {
        var _this3 = this;

        // Class hooks
        utils.toggleClass(this.elements.container, this.config.classNames.playing, this.playing);
        utils.toggleClass(this.elements.container, this.config.classNames.paused, this.paused);
        utils.toggleClass(this.elements.container, this.config.classNames.stopped, this.stopped);

        // Set state
        Array.from(this.elements.buttons.play).forEach(function (target) {
            target.pressed = _this3.playing;
        });
=======
                // Update controls visibility
                ui.toggleControls.call(_this3);
            }, this.loading ? 250 : 0);
        },

>>>>>>> d4abb4b1

        // Toggle controls based on state and `force` argument
        toggleControls: function toggleControls(force) {
            var controls$$1 = this.elements.controls;


            if (controls$$1 && this.config.hideControls) {
                // Show controls if force, loading, paused, or button interaction, otherwise hide
                this.toggleControls(Boolean(force || this.loading || this.paused || controls$$1.pressed || controls$$1.hover));
            }
        }
    };

<<<<<<< HEAD
    // Check if media is loading
    checkLoading: function checkLoading(event) {
        var _this4 = this;
=======
    // ==========================================================================
>>>>>>> d4abb4b1

    var Listeners = function () {
        function Listeners(player) {
            classCallCheck(this, Listeners);

            this.player = player;
            this.lastKey = null;

<<<<<<< HEAD
        // Timer to prevent flicker when seeking
        this.timers.loading = setTimeout(function () {
            // Update progress bar loading class state
            utils.toggleClass(_this4.elements.container, _this4.config.classNames.loading, _this4.loading);

            // Update controls visibility
            ui.toggleControls.call(_this4);
        }, this.loading ? 250 : 0);
    },
=======
            this.handleKey = this.handleKey.bind(this);
            this.toggleMenu = this.toggleMenu.bind(this);
            this.firstTouch = this.firstTouch.bind(this);
        }

        // Handle key presses
>>>>>>> d4abb4b1


        createClass(Listeners, [{
            key: 'handleKey',
            value: function handleKey(event) {
                var _this = this;

                var code = event.keyCode ? event.keyCode : event.which;
                var pressed = event.type === 'keydown';
                var repeat = pressed && code === this.lastKey;

                // Bail if a modifier key is set
                if (event.altKey || event.ctrlKey || event.metaKey || event.shiftKey) {
                    return;
                }

                // If the event is bubbled from the media element
                // Firefox doesn't get the keycode for whatever reason
                if (!is.number(code)) {
                    return;
                }

                // Seek by the number keys
                var seekByKey = function seekByKey() {
                    // Divide the max duration into 10th's and times by the number value
                    _this.player.currentTime = _this.player.duration / 10 * (code - 48);
                };

                // Handle the key on keydown
                // Reset on keyup
                if (pressed) {
                    // Which keycodes should we prevent default
                    var preventDefault = [32, 37, 38, 39, 40, 48, 49, 50, 51, 52, 53, 54, 56, 57, 67, 70, 73, 75, 76, 77, 79];

                    // Check focused element
                    // and if the focused element is not editable (e.g. text input)
                    // and any that accept key input http://webaim.org/techniques/keyboard/
                    var focused = getFocusElement();
                    if (is.element(focused) && focused !== this.player.elements.inputs.seek && matches(focused, this.player.config.selectors.editable)) {
                        return;
                    }

                    // If the code is found prevent default (e.g. prevent scrolling for arrows)
                    if (preventDefault.includes(code)) {
                        event.preventDefault();
                        event.stopPropagation();
                    }

                    switch (code) {
                        case 48:
                        case 49:
                        case 50:
                        case 51:
                        case 52:
                        case 53:
                        case 54:
                        case 55:
                        case 56:
                        case 57:
                            // 0-9
                            if (!repeat) {
                                seekByKey();
                            }
                            break;

                        case 32:
                        case 75:
                            // Space and K key
                            if (!repeat) {
                                this.player.togglePlay();
                            }
                            break;

                        case 38:
                            // Arrow up
                            this.player.increaseVolume(0.1);
                            break;

                        case 40:
                            // Arrow down
                            this.player.decreaseVolume(0.1);
                            break;

                        case 77:
                            // M key
                            if (!repeat) {
                                this.player.muted = !this.player.muted;
                            }
                            break;

                        case 39:
                            // Arrow forward
                            this.player.forward();
                            break;

                        case 37:
                            // Arrow back
                            this.player.rewind();
                            break;

                        case 70:
                            // F key
                            this.player.fullscreen.toggle();
                            break;

                        case 67:
                            // C key
                            if (!repeat) {
                                this.player.toggleCaptions();
                            }
                            break;

                        case 76:
                            // L key
                            this.player.loop = !this.player.loop;
                            break;

                        /* case 73:
                            this.setLoop('start');
                            break;
                         case 76:
                            this.setLoop();
                            break;
                         case 79:
                            this.setLoop('end');
                            break; */

                        default:
                            break;
                    }

                    // Escape is handle natively when in full screen
                    // So we only need to worry about non native
                    if (!this.player.fullscreen.enabled && this.player.fullscreen.active && code === 27) {
                        this.player.fullscreen.toggle();
                    }

                    // Store last code for next cycle
                    this.lastKey = code;
                } else {
                    this.lastKey = null;
                }
            }

            // Toggle menu

        }, {
            key: 'toggleMenu',
            value: function toggleMenu(event) {
                controls.toggleMenu.call(this.player, event);
            }

            // Device is touch enabled

        }, {
            key: 'firstTouch',
            value: function firstTouch() {
                this.player.touch = true;

                // Add touch class
                toggleClass(this.player.elements.container, this.player.config.classNames.isTouch, true);
            }

            // Global window & document listeners

        }, {
            key: 'global',
            value: function global() {
                var toggle = arguments.length > 0 && arguments[0] !== undefined ? arguments[0] : true;

                // Keyboard shortcuts
                if (this.player.config.keyboard.global) {
                    toggleListener.call(this.player, window, 'keydown keyup', this.handleKey, toggle, false);
                }

                // Click anywhere closes menu
                toggleListener.call(this.player, document.body, 'click', this.toggleMenu, toggle);

                // Detect touch by events
                once.call(this.player, document.body, 'touchstart', this.firstTouch);
            }

            // Container listeners

        }, {
            key: 'container',
            value: function container() {
                var _this2 = this;

                // Keyboard shortcuts
                if (!this.player.config.keyboard.global && this.player.config.keyboard.focused) {
                    on.call(this.player, this.player.elements.container, 'keydown keyup', this.handleKey, false);
                }

                // Detect tab focus
                // Remove class on blur/focusout
                on.call(this.player, this.player.elements.container, 'focusout', function (event) {
                    toggleClass(event.target, _this2.player.config.classNames.tabFocus, false);
                });
                // Add classname to tabbed elements
                on.call(this.player, this.player.elements.container, 'keydown', function (event) {
                    if (event.keyCode !== 9) {
                        return;
                    }

                    // Delay the adding of classname until the focus has changed
                    // This event fires before the focusin event
                    setTimeout(function () {
                        toggleClass(getFocusElement(), _this2.player.config.classNames.tabFocus, true);
                    }, 0);
                });

                // Toggle controls on mouse events and entering fullscreen
                on.call(this.player, this.player.elements.container, 'mousemove mouseleave touchstart touchmove enterfullscreen exitfullscreen', function (event) {
                    var controls$$1 = _this2.player.elements.controls;

                    // Remove button states for fullscreen

                    if (event.type === 'enterfullscreen') {
                        controls$$1.pressed = false;
                        controls$$1.hover = false;
                    }

                    // Show, then hide after a timeout unless another control event occurs
                    var show = ['touchstart', 'touchmove', 'mousemove'].includes(event.type);

                    var delay = 0;

                    if (show) {
                        ui.toggleControls.call(_this2.player, true);
                        // Use longer timeout for touch devices
                        delay = _this2.player.touch ? 3000 : 2000;
                    }

                    // Clear timer
                    clearTimeout(_this2.player.timers.controls);
                    // Timer to prevent flicker when seeking
                    _this2.player.timers.controls = setTimeout(function () {
                        return ui.toggleControls.call(_this2.player, false);
                    }, delay);
                });
            }

            // Listen for media events

        }, {
            key: 'media',
            value: function media() {
                var _this3 = this;

                // Time change on media
                on.call(this.player, this.player.media, 'timeupdate seeking seeked', function (event) {
                    return controls.timeUpdate.call(_this3.player, event);
                });

                // Display duration
                on.call(this.player, this.player.media, 'durationchange loadeddata loadedmetadata', function (event) {
                    return controls.durationUpdate.call(_this3.player, event);
                });

                // Check for audio tracks on load
                // We can't use `loadedmetadata` as it doesn't seem to have audio tracks at that point
                on.call(this.player, this.player.media, 'canplay', function () {
                    toggleHidden(_this3.player.elements.volume, !_this3.player.hasAudio);
                    toggleHidden(_this3.player.elements.buttons.mute, !_this3.player.hasAudio);
                });

                // Handle the media finishing
                on.call(this.player, this.player.media, 'ended', function () {
                    // Show poster on end
                    if (_this3.player.isHTML5 && _this3.player.isVideo && _this3.player.config.resetOnEnd) {
                        // Restart
                        _this3.player.restart();
                    }
                });

                // Check for buffer progress
                on.call(this.player, this.player.media, 'progress playing seeking seeked', function (event) {
                    return controls.updateProgress.call(_this3.player, event);
                });

                // Handle volume changes
                on.call(this.player, this.player.media, 'volumechange', function (event) {
                    return controls.updateVolume.call(_this3.player, event);
                });

                // Handle play/pause
                on.call(this.player, this.player.media, 'playing play pause ended emptied timeupdate', function (event) {
                    return ui.checkPlaying.call(_this3.player, event);
                });

                // Loading state
                on.call(this.player, this.player.media, 'waiting canplay seeked playing', function (event) {
                    return ui.checkLoading.call(_this3.player, event);
                });

                // If autoplay, then load advertisement if required
                // TODO: Show some sort of loading state while the ad manager loads else there's a delay before ad shows
                on.call(this.player, this.player.media, 'playing', function () {
                    if (!_this3.player.ads) {
                        return;
                    }

                    // If ads are enabled, wait for them first
                    if (_this3.player.ads.enabled && !_this3.player.ads.initialized) {
                        // Wait for manager response
                        _this3.player.ads.managerPromise.then(function () {
                            return _this3.player.ads.play();
                        }).catch(function () {
                            return _this3.player.play();
                        });
                    }
                });

                // Click video
                if (this.player.supported.ui && this.player.config.clickToPlay && !this.player.isAudio) {
                    // Re-fetch the wrapper
                    var wrapper = getElement.call(this.player, '.' + this.player.config.classNames.video);

                    // Bail if there's no wrapper (this should never happen)
                    if (!is.element(wrapper)) {
                        return;
                    }

                    // On click play, pause ore restart
                    on.call(this.player, wrapper, 'click', function () {
                        // Touch devices will just show controls (if we're hiding controls)
                        if (_this3.player.config.hideControls && _this3.player.touch && !_this3.player.paused) {
                            return;
                        }

                        if (_this3.player.paused) {
                            _this3.player.play();
                        } else if (_this3.player.ended) {
                            _this3.player.restart();
                            _this3.player.play();
                        } else {
                            _this3.player.pause();
                        }
                    });
                }

                // Disable right click
                if (this.player.supported.ui && this.player.config.disableContextMenu) {
                    on.call(this.player, this.player.elements.wrapper, 'contextmenu', function (event) {
                        event.preventDefault();
                    }, false);
                }

                // Volume change
                on.call(this.player, this.player.media, 'volumechange', function () {
                    // Save to storage
                    _this3.player.storage.set({ volume: _this3.player.volume, muted: _this3.player.muted });
                });

                // Speed change
                on.call(this.player, this.player.media, 'ratechange', function () {
                    // Update UI
                    controls.updateSetting.call(_this3.player, 'speed');

                    // Save to storage
                    _this3.player.storage.set({ speed: _this3.player.speed });
                });

                // Quality request
                on.call(this.player, this.player.media, 'qualityrequested', function (event) {
                    // Save to storage
                    _this3.player.storage.set({ quality: event.detail.quality });
                });

                // Quality change
                on.call(this.player, this.player.media, 'qualitychange', function (event) {
                    // Update UI
                    controls.updateSetting.call(_this3.player, 'quality', null, event.detail.quality);
                });

                // Proxy events to container
                // Bubble up key events for Edge
                var proxyEvents = this.player.config.events.concat(['keyup', 'keydown']).join(' ');
                on.call(this.player, this.player.media, proxyEvents, function (event) {
                    var _event$detail = event.detail,
                        detail = _event$detail === undefined ? {} : _event$detail;

                    // Get error details from media

                    if (event.type === 'error') {
                        detail = _this3.player.media.error;
                    }

                    triggerEvent.call(_this3.player, _this3.player.elements.container, event.type, true, detail);
                });
            }

            // Listen for control events

        }, {
            key: 'controls',
            value: function controls$$1() {
                var _this4 = this;

                // IE doesn't support input event, so we fallback to change
                var inputEvent = browser.isIE ? 'change' : 'input';

                // Run default and custom handlers
                var proxy = function proxy(event, defaultHandler, customHandlerKey) {
                    var customHandler = _this4.player.config.listeners[customHandlerKey];
                    var hasCustomHandler = is.function(customHandler);
                    var returned = true;

                    // Execute custom handler
                    if (hasCustomHandler) {
                        returned = customHandler.call(_this4.player, event);
                    }

                    // Only call default handler if not prevented in custom handler
                    if (returned && is.function(defaultHandler)) {
                        defaultHandler.call(_this4.player, event);
                    }
                };

                // Trigger custom and default handlers
                var bind = function bind(element, type, defaultHandler, customHandlerKey) {
                    var passive = arguments.length > 4 && arguments[4] !== undefined ? arguments[4] : true;

                    var customHandler = _this4.player.config.listeners[customHandlerKey];
                    var hasCustomHandler = is.function(customHandler);

                    on.call(_this4.player, element, type, function (event) {
                        return proxy(event, defaultHandler, customHandlerKey);
                    }, passive && !hasCustomHandler);
                };

                // Play/pause toggle
                Array.from(this.player.elements.buttons.play).forEach(function (button) {
                    bind(button, 'click', _this4.player.togglePlay, 'play');
                });

                // Pause
                bind(this.player.elements.buttons.restart, 'click', this.player.restart, 'restart');

                // Rewind
                bind(this.player.elements.buttons.rewind, 'click', this.player.rewind, 'rewind');

                // Rewind
                bind(this.player.elements.buttons.fastForward, 'click', this.player.forward, 'fastForward');

                // Mute toggle
                bind(this.player.elements.buttons.mute, 'click', function () {
                    _this4.player.muted = !_this4.player.muted;
                }, 'mute');

                // Captions toggle
                bind(this.player.elements.buttons.captions, 'click', function () {
                    return _this4.player.toggleCaptions();
                });

                // Fullscreen toggle
                bind(this.player.elements.buttons.fullscreen, 'click', function () {
                    _this4.player.fullscreen.toggle();
                }, 'fullscreen');

                // Picture-in-Picture
                bind(this.player.elements.buttons.pip, 'click', function () {
                    _this4.player.pip = 'toggle';
                }, 'pip');

                // Airplay
                bind(this.player.elements.buttons.airplay, 'click', this.player.airplay, 'airplay');

                // Settings menu
                bind(this.player.elements.buttons.settings, 'click', function (event) {
                    controls.toggleMenu.call(_this4.player, event);
                });

                // Settings menu
                bind(this.player.elements.settings.form, 'click', function (event) {
                    event.stopPropagation();

                    // Go back to home tab on click
                    var showHomeTab = function showHomeTab() {
                        var id = 'plyr-settings-' + _this4.player.id + '-home';
                        controls.showTab.call(_this4.player, id);
                    };

                    // Settings menu items - use event delegation as items are added/removed
                    if (matches(event.target, _this4.player.config.selectors.inputs.language)) {
                        proxy(event, function () {
                            _this4.player.currentTrack = Number(event.target.value);
                            showHomeTab();
                        }, 'language');
                    } else if (matches(event.target, _this4.player.config.selectors.inputs.quality)) {
                        proxy(event, function () {
                            _this4.player.quality = event.target.value;
                            showHomeTab();
                        }, 'quality');
                    } else if (matches(event.target, _this4.player.config.selectors.inputs.speed)) {
                        proxy(event, function () {
                            _this4.player.speed = parseFloat(event.target.value);
                            showHomeTab();
                        }, 'speed');
                    } else {
                        var tab = event.target;
                        controls.showTab.call(_this4.player, tab.getAttribute('aria-controls'));
                    }
                });

                // Set range input alternative "value", which matches the tooltip time (#954)
                bind(this.player.elements.inputs.seek, 'mousedown mousemove', function (event) {
                    var clientRect = _this4.player.elements.progress.getBoundingClientRect();
                    var percent = 100 / clientRect.width * (event.pageX - clientRect.left);
                    event.currentTarget.setAttribute('seek-value', percent);
                });

                // Pause while seeking
                bind(this.player.elements.inputs.seek, 'mousedown mouseup keydown keyup touchstart touchend', function (event) {
                    var seek = event.currentTarget;

                    var code = event.keyCode ? event.keyCode : event.which;
                    var eventType = event.type;

                    if ((eventType === 'keydown' || eventType === 'keyup') && code !== 39 && code !== 37) {
                        return;
                    }
                    // Was playing before?
                    var play = seek.hasAttribute('play-on-seeked');

                    // Done seeking
                    var done = ['mouseup', 'touchend', 'keyup'].includes(event.type);

                    // If we're done seeking and it was playing, resume playback
                    if (play && done) {
                        seek.removeAttribute('play-on-seeked');
                        _this4.player.play();
                    } else if (!done && _this4.player.playing) {
                        seek.setAttribute('play-on-seeked', '');
                        _this4.player.pause();
                    }
                });

                // Seek
                bind(this.player.elements.inputs.seek, inputEvent, function (event) {
                    var seek = event.currentTarget;

                    // If it exists, use seek-value instead of "value" for consistency with tooltip time (#954)
                    var seekTo = seek.getAttribute('seek-value');

                    if (is.empty(seekTo)) {
                        seekTo = seek.value;
                    }

                    seek.removeAttribute('seek-value');

                    _this4.player.currentTime = seekTo / seek.max * _this4.player.duration;
                }, 'seek');

                // Current time invert
                // Only if one time element is used for both currentTime and duration
                if (this.player.config.toggleInvert && !is.element(this.player.elements.display.duration)) {
                    bind(this.player.elements.display.currentTime, 'click', function () {
                        // Do nothing if we're at the start
                        if (_this4.player.currentTime === 0) {
                            return;
                        }

                        _this4.player.config.invertTime = !_this4.player.config.invertTime;

                        controls.timeUpdate.call(_this4.player);
                    });
                }

                // Volume
                bind(this.player.elements.inputs.volume, inputEvent, function (event) {
                    _this4.player.volume = event.target.value;
                }, 'volume');

                // Polyfill for lower fill in <input type="range"> for webkit
                if (browser.isWebkit) {
                    Array.from(getElements.call(this.player, 'input[type="range"]')).forEach(function (element) {
                        bind(element, 'input', function (event) {
                            return controls.updateRangeFill.call(_this4.player, event.target);
                        });
                    });
                }

                // Seek tooltip
                bind(this.player.elements.progress, 'mouseenter mouseleave mousemove', function (event) {
                    return controls.updateSeekTooltip.call(_this4.player, event);
                });

                // Update controls.hover state (used for ui.toggleControls to avoid hiding when interacting)
                bind(this.player.elements.controls, 'mouseenter mouseleave', function (event) {
                    _this4.player.elements.controls.hover = !_this4.player.touch && event.type === 'mouseenter';
                });

                // Update controls.pressed state (used for ui.toggleControls to avoid hiding when interacting)
                bind(this.player.elements.controls, 'mousedown mouseup touchstart touchend touchcancel', function (event) {
                    _this4.player.elements.controls.pressed = ['mousedown', 'touchstart'].includes(event.type);
                });

                // Focus in/out on controls
                bind(this.player.elements.controls, 'focusin focusout', function (event) {
                    var _player = _this4.player,
                        config = _player.config,
                        elements = _player.elements,
                        timers = _player.timers;

                    // Skip transition to prevent focus from scrolling the parent element

                    toggleClass(elements.controls, config.classNames.noTransition, event.type === 'focusin');

                    // Toggle
                    ui.toggleControls.call(_this4.player, event.type === 'focusin');

                    // If focusin, hide again after delay
                    if (event.type === 'focusin') {
                        // Restore transition
                        setTimeout(function () {
                            toggleClass(elements.controls, config.classNames.noTransition, false);
                        }, 0);

                        // Delay a little more for keyboard users
                        var delay = _this4.touch ? 3000 : 4000;

                        // Clear timer
                        clearTimeout(timers.controls);
                        // Hide
                        timers.controls = setTimeout(function () {
                            return ui.toggleControls.call(_this4.player, false);
                        }, delay);
                    }
                });

                // Mouse wheel for volume
                bind(this.player.elements.inputs.volume, 'wheel', function (event) {
                    // Detect "natural" scroll - suppored on OS X Safari only
                    // Other browsers on OS X will be inverted until support improves
                    var inverted = event.webkitDirectionInvertedFromDevice;
                    var step = 1 / 50;
                    var direction = 0;

                    // Scroll down (or up on natural) to decrease
                    if (event.deltaY < 0 || event.deltaX > 0) {
                        if (inverted) {
                            _this4.player.decreaseVolume(step);
                            direction = -1;
                        } else {
                            _this4.player.increaseVolume(step);
                            direction = 1;
                        }
                    }

                    // Scroll up (or down on natural) to increase
                    if (event.deltaY > 0 || event.deltaX < 0) {
                        if (inverted) {
                            _this4.player.increaseVolume(step);
                            direction = 1;
                        } else {
                            _this4.player.decreaseVolume(step);
                            direction = -1;
                        }
                    }

                    // Don't break page scrolling at max and min
                    if (direction === 1 && _this4.player.media.volume < 1 || direction === -1 && _this4.player.media.volume > 0) {
                        event.preventDefault();
                    }
                }, 'volume', false);
            }
        }]);
        return Listeners;
    }();

    var commonjsGlobal = typeof window !== 'undefined' ? window : typeof global !== 'undefined' ? global : typeof self !== 'undefined' ? self : {};

    function createCommonjsModule(fn, module) {
    	return module = { exports: {} }, fn(module, module.exports), module.exports;
    }

    var loadjs_umd = createCommonjsModule(function (module, exports) {
    (function(root, factory) {
      if (typeof undefined === 'function' && undefined.amd) {
        undefined([], factory);
      } else {
        module.exports = factory();
      }
    }(commonjsGlobal, function() {
    /**
     * Global dependencies.
     * @global {Object} document - DOM
     */

    var devnull = function() {},
        bundleIdCache = {},
        bundleResultCache = {},
        bundleCallbackQueue = {};


    /**
     * Subscribe to bundle load event.
     * @param {string[]} bundleIds - Bundle ids
     * @param {Function} callbackFn - The callback function
     */
    function subscribe(bundleIds, callbackFn) {
      // listify
      bundleIds = bundleIds.push ? bundleIds : [bundleIds];

      var depsNotFound = [],
          i = bundleIds.length,
          numWaiting = i,
          fn,
          bundleId,
          r,
          q;

      // define callback function
      fn = function (bundleId, pathsNotFound) {
        if (pathsNotFound.length) depsNotFound.push(bundleId);

        numWaiting--;
        if (!numWaiting) callbackFn(depsNotFound);
      };

      // register callback
      while (i--) {
        bundleId = bundleIds[i];

        // execute callback if in result cache
        r = bundleResultCache[bundleId];
        if (r) {
          fn(bundleId, r);
          continue;
        }

        // add to callback queue
        q = bundleCallbackQueue[bundleId] = bundleCallbackQueue[bundleId] || [];
        q.push(fn);
      }
    }


    /**
     * Publish bundle load event.
     * @param {string} bundleId - Bundle id
     * @param {string[]} pathsNotFound - List of files not found
     */
    function publish(bundleId, pathsNotFound) {
      // exit if id isn't defined
      if (!bundleId) return;

      var q = bundleCallbackQueue[bundleId];

      // cache result
      bundleResultCache[bundleId] = pathsNotFound;

      // exit if queue is empty
      if (!q) return;

      // empty callback queue
      while (q.length) {
        q[0](bundleId, pathsNotFound);
        q.splice(0, 1);
      }
    }


    /**
     * Execute callbacks.
     * @param {Object or Function} args - The callback args
     * @param {string[]} depsNotFound - List of dependencies not found
     */
    function executeCallbacks(args, depsNotFound) {
      // accept function as argument
      if (args.call) args = {success: args};

      // success and error callbacks
      if (depsNotFound.length) (args.error || devnull)(depsNotFound);
      else (args.success || devnull)(args);
    }


    /**
     * Load individual file.
     * @param {string} path - The file path
     * @param {Function} callbackFn - The callback function
     */
    function loadFile(path, callbackFn, args, numTries) {
      var doc = document,
          async = args.async,
          maxTries = (args.numRetries || 0) + 1,
          beforeCallbackFn = args.before || devnull,
          pathStripped = path.replace(/^(css|img)!/, ''),
          isCss,
          e;

      numTries = numTries || 0;

      if (/(^css!|\.css$)/.test(path)) {
        isCss = true;

        // css
        e = doc.createElement('link');
        e.rel = 'stylesheet';
        e.href = pathStripped; //.replace(/^css!/, '');  // remove "css!" prefix
      } else if (/(^img!|\.(png|gif|jpg|svg)$)/.test(path)) {
        // image
        e = doc.createElement('img');
        e.src = pathStripped;    
      } else {
        // javascript
        e = doc.createElement('script');
        e.src = path;
        e.async = async === undefined ? true : async;
      }

      e.onload = e.onerror = e.onbeforeload = function (ev) {
        var result = ev.type[0];

        // Note: The following code isolates IE using `hideFocus` and treats empty
        // stylesheets as failures to get around lack of onerror support
        if (isCss && 'hideFocus' in e) {
          try {
            if (!e.sheet.cssText.length) result = 'e';
          } catch (x) {
            // sheets objects created from load errors don't allow access to
            // `cssText`
            result = 'e';
          }
        }

        // handle retries in case of load failure
        if (result == 'e') {
          // increment counter
          numTries += 1;

          // exit function and try again
          if (numTries < maxTries) {
            return loadFile(path, callbackFn, args, numTries);
          }
        }

        // execute callback
        callbackFn(path, result, ev.defaultPrevented);
      };

      // add to document (unless callback returns `false`)
      if (beforeCallbackFn(path, e) !== false) doc.head.appendChild(e);
    }


    /**
     * Load multiple files.
     * @param {string[]} paths - The file paths
     * @param {Function} callbackFn - The callback function
     */
    function loadFiles(paths, callbackFn, args) {
      // listify paths
      paths = paths.push ? paths : [paths];

      var numWaiting = paths.length,
          x = numWaiting,
          pathsNotFound = [],
          fn,
          i;

      // define callback function
      fn = function(path, result, defaultPrevented) {
        // handle error
        if (result == 'e') pathsNotFound.push(path);

        // handle beforeload event. If defaultPrevented then that means the load
        // will be blocked (ex. Ghostery/ABP on Safari)
        if (result == 'b') {
          if (defaultPrevented) pathsNotFound.push(path);
          else return;
        }

        numWaiting--;
        if (!numWaiting) callbackFn(pathsNotFound);
      };

      // load scripts
      for (i=0; i < x; i++) loadFile(paths[i], fn, args);
    }


    /**
     * Initiate script load and register bundle.
     * @param {(string|string[])} paths - The file paths
     * @param {(string|Function)} [arg1] - The bundleId or success callback
     * @param {Function} [arg2] - The success or error callback
     * @param {Function} [arg3] - The error callback
     */
    function loadjs(paths, arg1, arg2) {
      var bundleId,
          args;

      // bundleId (if string)
      if (arg1 && arg1.trim) bundleId = arg1;

      // args (default is {})
      args = (bundleId ? arg2 : arg1) || {};

      // throw error if bundle is already defined
      if (bundleId) {
        if (bundleId in bundleIdCache) {
          throw "LoadJS";
        } else {
          bundleIdCache[bundleId] = true;
        }
      }

      // load scripts
      loadFiles(paths, function (pathsNotFound) {
        // execute callbacks
        executeCallbacks(args, pathsNotFound);

        // publish bundle load event
        publish(bundleId, pathsNotFound);
      }, args);
    }


    /**
     * Execute callbacks when dependencies have been satisfied.
     * @param {(string|string[])} deps - List of bundle ids
     * @param {Object} args - success/error arguments
     */
    loadjs.ready = function ready(deps, args) {
      // subscribe to bundle load event
      subscribe(deps, function (depsNotFound) {
        // execute callbacks
        executeCallbacks(args, depsNotFound);
      });

      return loadjs;
    };


    /**
     * Manually satisfy bundle dependencies.
     * @param {string} bundleId - The bundle id
     */
    loadjs.done = function done(bundleId) {
      publish(bundleId, []);
    };


    /**
     * Reset loadjs dependencies statuses
     */
    loadjs.reset = function reset() {
      bundleIdCache = {};
      bundleResultCache = {};
      bundleCallbackQueue = {};
    };


    /**
     * Determine if bundle has already been defined
     * @param String} bundleId - The bundle id
     */
    loadjs.isDefined = function isDefined(bundleId) {
      return bundleId in bundleIdCache;
    };


    // export
    return loadjs;

    }));
    });

    // ==========================================================================

    function loadScript(url) {
        return new Promise(function (resolve, reject) {
            loadjs_umd(url, {
                success: resolve,
                error: reject
            });
        });
    }

    // ==========================================================================

    // Parse Vimeo ID from URL
    function parseId(url) {
        if (is.empty(url)) {
            return null;
        }

        if (is.number(Number(url))) {
            return url;
        }

        var regex = /^.*(vimeo.com\/|video\/)(\d+).*/;
        return url.match(regex) ? RegExp.$2 : url;
    }

    // Get aspect ratio for dimensions
    function getAspectRatio(width, height) {
        var getRatio = function getRatio(w, h) {
            return h === 0 ? w : getRatio(h, w % h);
        };
        var ratio = getRatio(width, height);
        return width / ratio + ':' + height / ratio;
    }

    // Set playback state and trigger change (only on actual change)
    function assurePlaybackState(play) {
        if (play && !this.embed.hasPlayed) {
            this.embed.hasPlayed = true;
        }
        if (this.media.paused === play) {
            this.media.paused = !play;
            triggerEvent.call(this, this.media, play ? 'play' : 'pause');
        }
    }

    var vimeo = {
        setup: function setup() {
            var _this = this;

            // Add embed class for responsive
            toggleClass(this.elements.wrapper, this.config.classNames.embed, true);

            // Set intial ratio
            vimeo.setAspectRatio.call(this);

            // Load the API if not already
            if (!is.object(window.Vimeo)) {
                loadScript(this.config.urls.vimeo.sdk).then(function () {
                    vimeo.ready.call(_this);
                }).catch(function (error) {
                    _this.debug.warn('Vimeo API failed to load', error);
                });
            } else {
                vimeo.ready.call(this);
            }
        },


        // Set aspect ratio
        // For Vimeo we have an extra 300% height <div> to hide the standard controls and UI
        setAspectRatio: function setAspectRatio(input) {
            var _split = (is.string(input) ? input : this.config.ratio).split(':'),
                _split2 = slicedToArray(_split, 2),
                x = _split2[0],
                y = _split2[1];

            var padding = 100 / x * y;
            this.elements.wrapper.style.paddingBottom = padding + '%';

            if (this.supported.ui) {
                var height = 240;
                var offset = (height - padding) / (height / 50);

                this.media.style.transform = 'translateY(-' + offset + '%)';
            }
        },


        // API Ready
        ready: function ready$$1() {
            var _this2 = this;

            var player = this;

            // Get Vimeo params for the iframe
            var options = {
                loop: player.config.loop.active,
                autoplay: player.autoplay,
                // muted: player.muted,
                byline: false,
                portrait: false,
                title: false,
                speed: true,
                transparent: 0,
                gesture: 'media',
                playsinline: !this.config.fullscreen.iosNative
            };
            var params = buildUrlParams(options);

            // Get the source URL or ID
            var source = player.media.getAttribute('src');

            // Get from <div> if needed
            if (is.empty(source)) {
                source = player.media.getAttribute(player.config.attributes.embed.id);
            }

            var id = parseId(source);

            // Build an iframe
            var iframe = createElement('iframe');
            var src = format(player.config.urls.vimeo.iframe, id, params);
            iframe.setAttribute('src', src);
            iframe.setAttribute('allowfullscreen', '');
            iframe.setAttribute('allowtransparency', '');
            iframe.setAttribute('allow', 'autoplay');

            // Get poster, if already set
            var poster = player.poster;

            // Inject the package

            var wrapper = createElement('div', { poster: poster, class: player.config.classNames.embedContainer });
            wrapper.appendChild(iframe);
            player.media = replaceElement(wrapper, player.media);

            // Get poster image
            fetch$1(format(player.config.urls.vimeo.api, id), 'json').then(function (response) {
                if (is.empty(response)) {
                    return;
                }

                // Get the URL for thumbnail
                var url = new URL(response[0].thumbnail_large);

                // Get original image
                url.pathname = url.pathname.split('_')[0] + '.jpg';

                // Set and show poster
                ui.setPoster.call(player, url.href).catch(function () {});
            });

            // Setup instance
            // https://github.com/vimeo/player.js
            player.embed = new window.Vimeo.Player(iframe, {
                autopause: player.config.autopause,
                muted: player.muted
            });

            player.media.paused = true;
            player.media.currentTime = 0;

            // Disable native text track rendering
            if (player.supported.ui) {
                player.embed.disableTextTrack();
            }

            // Create a faux HTML5 API using the Vimeo API
            player.media.play = function () {
                assurePlaybackState.call(player, true);
                return player.embed.play();
            };

            player.media.pause = function () {
                assurePlaybackState.call(player, false);
                return player.embed.pause();
            };

            player.media.stop = function () {
                player.pause();
                player.currentTime = 0;
            };

            // Seeking
            var currentTime = player.media.currentTime;

            Object.defineProperty(player.media, 'currentTime', {
                get: function get$$1() {
                    return currentTime;
                },
                set: function set$$1(time) {
                    // Vimeo will automatically play on seek if the video hasn't been played before

                    // Get current paused state and volume etc
                    var embed = player.embed,
                        media = player.media,
                        paused = player.paused,
                        volume = player.volume;

                    var restorePause = paused && !embed.hasPlayed;

                    // Set seeking state and trigger event
                    media.seeking = true;
                    triggerEvent.call(player, media, 'seeking');

                    // If paused, mute until seek is complete
                    Promise.resolve(restorePause && embed.setVolume(0))
                    // Seek
                    .then(function () {
                        return embed.setCurrentTime(time);
                    })
                    // Restore paused
                    .then(function () {
                        return restorePause && embed.pause();
                    })
                    // Restore volume
                    .then(function () {
                        return restorePause && embed.setVolume(volume);
                    }).catch(function () {
                        // Do nothing
                    });
                }
            });

            // Playback speed
            var speed = player.config.speed.selected;
            Object.defineProperty(player.media, 'playbackRate', {
                get: function get$$1() {
                    return speed;
                },
                set: function set$$1(input) {
                    player.embed.setPlaybackRate(input).then(function () {
                        speed = input;
                        triggerEvent.call(player, player.media, 'ratechange');
                    }).catch(function (error) {
                        // Hide menu item (and menu if empty)
                        if (error.name === 'Error') {
                            controls.setSpeedMenu.call(player, []);
                        }
                    });
                }
            });

            // Volume
            var volume = player.config.volume;

            Object.defineProperty(player.media, 'volume', {
                get: function get$$1() {
                    return volume;
                },
                set: function set$$1(input) {
                    player.embed.setVolume(input).then(function () {
                        volume = input;
                        triggerEvent.call(player, player.media, 'volumechange');
                    });
                }
            });

            // Muted
            var muted = player.config.muted;

            Object.defineProperty(player.media, 'muted', {
                get: function get$$1() {
                    return muted;
                },
                set: function set$$1(input) {
                    var toggle = is.boolean(input) ? input : false;

                    player.embed.setVolume(toggle ? 0 : player.config.volume).then(function () {
                        muted = toggle;
                        triggerEvent.call(player, player.media, 'volumechange');
                    });
                }
            });

            // Loop
            var loop = player.config.loop;

            Object.defineProperty(player.media, 'loop', {
                get: function get$$1() {
                    return loop;
                },
                set: function set$$1(input) {
                    var toggle = is.boolean(input) ? input : player.config.loop.active;

                    player.embed.setLoop(toggle).then(function () {
                        loop = toggle;
                    });
                }
            });

            // Source
            var currentSrc = void 0;
            player.embed.getVideoUrl().then(function (value) {
                currentSrc = value;
            }).catch(function (error) {
                _this2.debug.warn(error);
            });

            Object.defineProperty(player.media, 'currentSrc', {
                get: function get$$1() {
                    return currentSrc;
                }
            });

            // Ended
            Object.defineProperty(player.media, 'ended', {
                get: function get$$1() {
                    return player.currentTime === player.duration;
                }
            });

            // Set aspect ratio based on video size
            Promise.all([player.embed.getVideoWidth(), player.embed.getVideoHeight()]).then(function (dimensions) {
                var ratio = getAspectRatio(dimensions[0], dimensions[1]);
                vimeo.setAspectRatio.call(_this2, ratio);
            });

            // Set autopause
            player.embed.setAutopause(player.config.autopause).then(function (state) {
                player.config.autopause = state;
            });

            // Get title
            player.embed.getVideoTitle().then(function (title) {
                player.config.title = title;
                ui.setTitle.call(_this2);
            });

            // Get current time
            player.embed.getCurrentTime().then(function (value) {
                currentTime = value;
                triggerEvent.call(player, player.media, 'timeupdate');
            });

            // Get duration
            player.embed.getDuration().then(function (value) {
                player.media.duration = value;
                triggerEvent.call(player, player.media, 'durationchange');
            });

            // Get captions
            player.embed.getTextTracks().then(function (tracks) {
                player.media.textTracks = tracks;
                captions.setup.call(player);
            });

            player.embed.on('cuechange', function (_ref) {
                var _ref$cues = _ref.cues,
                    cues = _ref$cues === undefined ? [] : _ref$cues;

                var strippedCues = cues.map(function (cue) {
                    return stripHTML(cue.text);
                });
                captions.updateCues.call(player, strippedCues);
            });

            player.embed.on('loaded', function () {
                // Assure state and events are updated on autoplay
                player.embed.getPaused().then(function (paused) {
                    assurePlaybackState.call(player, !paused);
                    if (!paused) {
                        triggerEvent.call(player, player.media, 'playing');
                    }
                });

                if (is.element(player.embed.element) && player.supported.ui) {
                    var frame = player.embed.element;

                    // Fix keyboard focus issues
                    // https://github.com/sampotts/plyr/issues/317
                    frame.setAttribute('tabindex', -1);
                }
            });

            player.embed.on('play', function () {
                assurePlaybackState.call(player, true);
                triggerEvent.call(player, player.media, 'playing');
            });

            player.embed.on('pause', function () {
                assurePlaybackState.call(player, false);
            });

            player.embed.on('timeupdate', function (data) {
                player.media.seeking = false;
                currentTime = data.seconds;
                triggerEvent.call(player, player.media, 'timeupdate');
            });

            player.embed.on('progress', function (data) {
                player.media.buffered = data.percent;
                triggerEvent.call(player, player.media, 'progress');

                // Check all loaded
                if (parseInt(data.percent, 10) === 1) {
                    triggerEvent.call(player, player.media, 'canplaythrough');
                }

                // Get duration as if we do it before load, it gives an incorrect value
                // https://github.com/sampotts/plyr/issues/891
                player.embed.getDuration().then(function (value) {
                    if (value !== player.media.duration) {
                        player.media.duration = value;
                        triggerEvent.call(player, player.media, 'durationchange');
                    }
                });
            });

            player.embed.on('seeked', function () {
                player.media.seeking = false;
                triggerEvent.call(player, player.media, 'seeked');
            });

            player.embed.on('ended', function () {
                player.media.paused = true;
                triggerEvent.call(player, player.media, 'ended');
            });

            player.embed.on('error', function (detail) {
                player.media.error = detail;
                triggerEvent.call(player, player.media, 'error');
            });

            // Rebuild UI
            setTimeout(function () {
                return ui.build.call(player);
            }, 0);
        }
    };

    // ==========================================================================

    // Parse YouTube ID from URL
    function parseId$1(url) {
        if (is.empty(url)) {
            return null;
        }

        var regex = /^.*(youtu.be\/|v\/|u\/\w\/|embed\/|watch\?v=|&v=)([^#&?]*).*/;
        return url.match(regex) ? RegExp.$2 : url;
    }

    // Standardise YouTube quality unit
    function mapQualityUnit(input) {
        var qualities = {
            hd2160: 2160,
            hd1440: 1440,
            hd1080: 1080,
            hd720: 720,
            large: 480,
            medium: 360,
            small: 240,
            tiny: 144
        };

        var entry = Object.entries(qualities).find(function (entry) {
            return entry.includes(input);
        });

        if (entry) {
            // Get the match corresponding to the input
            return entry.find(function (value) {
                return value !== input;
            });
        }

        return 'default';
    }

    function mapQualityUnits(levels) {
        if (is.empty(levels)) {
            return levels;
        }

        return dedupe(levels.map(function (level) {
            return mapQualityUnit(level);
        }));
    }

    // Set playback state and trigger change (only on actual change)
    function assurePlaybackState$1(play) {
        if (play && !this.embed.hasPlayed) {
            this.embed.hasPlayed = true;
        }
        if (this.media.paused === play) {
            this.media.paused = !play;
            triggerEvent.call(this, this.media, play ? 'play' : 'pause');
        }
    }

    var youtube = {
        setup: function setup() {
            var _this = this;

            // Add embed class for responsive
            toggleClass(this.elements.wrapper, this.config.classNames.embed, true);

            // Set aspect ratio
            youtube.setAspectRatio.call(this);

            // Setup API
            if (is.object(window.YT) && is.function(window.YT.Player)) {
                youtube.ready.call(this);
            } else {
                // Load the API
                loadScript(this.config.urls.youtube.sdk).catch(function (error) {
                    _this.debug.warn('YouTube API failed to load', error);
                });

                // Setup callback for the API
                // YouTube has it's own system of course...
                window.onYouTubeReadyCallbacks = window.onYouTubeReadyCallbacks || [];

                // Add to queue
                window.onYouTubeReadyCallbacks.push(function () {
                    youtube.ready.call(_this);
                });

                // Set callback to process queue
                window.onYouTubeIframeAPIReady = function () {
                    window.onYouTubeReadyCallbacks.forEach(function (callback) {
                        callback();
                    });
                };
            }
        },


        // Get the media title
        getTitle: function getTitle(videoId) {
            var _this2 = this;

            // Try via undocumented API method first
            // This method disappears now and then though...
            // https://github.com/sampotts/plyr/issues/709
            if (is.function(this.embed.getVideoData)) {
                var _embed$getVideoData = this.embed.getVideoData(),
                    title = _embed$getVideoData.title;

                if (is.empty(title)) {
                    this.config.title = title;
                    ui.setTitle.call(this);
                    return;
                }
            }

            // Or via Google API
            var key = this.config.keys.google;
            if (is.string(key) && !is.empty(key)) {
                var url = format(this.config.urls.youtube.api, videoId, key);

                fetch$1(url).then(function (result) {
                    if (is.object(result)) {
                        _this2.config.title = result.items[0].snippet.title;
                        ui.setTitle.call(_this2);
                    }
                }).catch(function () {});
            }
        },


        // Set aspect ratio
        setAspectRatio: function setAspectRatio() {
            var ratio = this.config.ratio.split(':');
            this.elements.wrapper.style.paddingBottom = 100 / ratio[0] * ratio[1] + '%';
        },


        // API ready
        ready: function ready$$1() {
            var player = this;

            // Ignore already setup (race condition)
            var currentId = player.media.getAttribute('id');
            if (!is.empty(currentId) && currentId.startsWith('youtube-')) {
                return;
            }

            // Get the source URL or ID
            var source = player.media.getAttribute('src');

            // Get from <div> if needed
            if (is.empty(source)) {
                source = player.media.getAttribute(this.config.attributes.embed.id);
            }

            // Replace the <iframe> with a <div> due to YouTube API issues
            var videoId = parseId$1(source);
            var id = generateId(player.provider);

            // Get poster, if already set
            var poster = player.poster;

            // Replace media element

            var container = createElement('div', { id: id, poster: poster });
            player.media = replaceElement(container, player.media);

            // Id to poster wrapper
            var posterSrc = function posterSrc(format$$1) {
                return 'https://img.youtube.com/vi/' + videoId + '/' + format$$1 + 'default.jpg';
            };

            // Check thumbnail images in order of quality, but reject fallback thumbnails (120px wide)
            loadImage(posterSrc('maxres'), 121) // Higest quality and unpadded
            .catch(function () {
                return loadImage(posterSrc('sd'), 121);
            }) // 480p padded 4:3
            .catch(function () {
                return loadImage(posterSrc('hq'));
            }) // 360p padded 4:3. Always exists
            .then(function (image) {
                return ui.setPoster.call(player, image.src);
            }).then(function (posterSrc) {
                // If the image is padded, use background-size "cover" instead (like youtube does too with their posters)
                if (!posterSrc.includes('maxres')) {
                    player.elements.poster.style.backgroundSize = 'cover';
                }
            }).catch(function () {});

            // Setup instance
            // https://developers.google.com/youtube/iframe_api_reference
            player.embed = new window.YT.Player(id, {
                videoId: videoId,
                playerVars: {
                    autoplay: player.config.autoplay ? 1 : 0, // Autoplay
                    controls: player.supported.ui ? 0 : 1, // Only show controls if not fully supported
                    rel: 0, // No related vids
                    showinfo: 0, // Hide info
                    iv_load_policy: 3, // Hide annotations
                    modestbranding: 1, // Hide logos as much as possible (they still show one in the corner when paused)
                    disablekb: 1, // Disable keyboard as we handle it
                    playsinline: 1, // Allow iOS inline playback

                    // Tracking for stats
                    // origin: window ? `${window.location.protocol}//${window.location.host}` : null,
                    widget_referrer: window ? window.location.href : null,

                    // Captions are flaky on YouTube
                    cc_load_policy: player.captions.active ? 1 : 0,
                    cc_lang_pref: player.config.captions.language
                },
                events: {
                    onError: function onError(event) {
                        // YouTube may fire onError twice, so only handle it once
                        if (!player.media.error) {
                            var code = event.data;
                            // Messages copied from https://developers.google.com/youtube/iframe_api_reference#onError
                            var message = {
                                2: 'The request contains an invalid parameter value. For example, this error occurs if you specify a video ID that does not have 11 characters, or if the video ID contains invalid characters, such as exclamation points or asterisks.',
                                5: 'The requested content cannot be played in an HTML5 player or another error related to the HTML5 player has occurred.',
                                100: 'The video requested was not found. This error occurs when a video has been removed (for any reason) or has been marked as private.',
                                101: 'The owner of the requested video does not allow it to be played in embedded players.',
                                150: 'The owner of the requested video does not allow it to be played in embedded players.'
                            }[code] || 'An unknown error occured';

                            player.media.error = { code: code, message: message };

                            triggerEvent.call(player, player.media, 'error');
                        }
                    },
                    onPlaybackQualityChange: function onPlaybackQualityChange() {
                        triggerEvent.call(player, player.media, 'qualitychange', false, {
                            quality: player.media.quality
                        });
                    },
                    onPlaybackRateChange: function onPlaybackRateChange(event) {
                        // Get the instance
                        var instance = event.target;

                        // Get current speed
                        player.media.playbackRate = instance.getPlaybackRate();

                        triggerEvent.call(player, player.media, 'ratechange');
                    },
                    onReady: function onReady(event) {
                        // Get the instance
                        var instance = event.target;

                        // Get the title
                        youtube.getTitle.call(player, videoId);

                        // Create a faux HTML5 API using the YouTube API
                        player.media.play = function () {
                            assurePlaybackState$1.call(player, true);
                            instance.playVideo();
                        };

                        player.media.pause = function () {
                            assurePlaybackState$1.call(player, false);
                            instance.pauseVideo();
                        };

                        player.media.stop = function () {
                            instance.stopVideo();
                        };

                        player.media.duration = instance.getDuration();
                        player.media.paused = true;

                        // Seeking
                        player.media.currentTime = 0;
                        Object.defineProperty(player.media, 'currentTime', {
                            get: function get() {
                                return Number(instance.getCurrentTime());
                            },
                            set: function set(time) {
                                // If paused, mute audio preventively (YouTube starts playing on seek if the video hasn't been played yet).
                                if (player.paused) {
                                    player.embed.mute();
                                }

                                // Set seeking state and trigger event
                                player.media.seeking = true;
                                triggerEvent.call(player, player.media, 'seeking');

                                // Seek after events sent
                                instance.seekTo(time);
                            }
                        });

                        // Playback speed
                        Object.defineProperty(player.media, 'playbackRate', {
                            get: function get() {
                                return instance.getPlaybackRate();
                            },
                            set: function set(input) {
                                instance.setPlaybackRate(input);
                            }
                        });

                        // Quality
                        Object.defineProperty(player.media, 'quality', {
                            get: function get() {
                                return mapQualityUnit(instance.getPlaybackQuality());
                            },
                            set: function set(input) {
                                instance.setPlaybackQuality(mapQualityUnit(input));
                            }
                        });

                        // Volume
                        var volume = player.config.volume;

                        Object.defineProperty(player.media, 'volume', {
                            get: function get() {
                                return volume;
                            },
                            set: function set(input) {
                                volume = input;
                                instance.setVolume(volume * 100);
                                triggerEvent.call(player, player.media, 'volumechange');
                            }
                        });

                        // Muted
                        var muted = player.config.muted;

                        Object.defineProperty(player.media, 'muted', {
                            get: function get() {
                                return muted;
                            },
                            set: function set(input) {
                                var toggle = is.boolean(input) ? input : muted;
                                muted = toggle;
                                instance[toggle ? 'mute' : 'unMute']();
                                triggerEvent.call(player, player.media, 'volumechange');
                            }
                        });

                        // Source
                        Object.defineProperty(player.media, 'currentSrc', {
                            get: function get() {
                                return instance.getVideoUrl();
                            }
                        });

                        // Ended
                        Object.defineProperty(player.media, 'ended', {
                            get: function get() {
                                return player.currentTime === player.duration;
                            }
                        });

                        // Get available speeds
                        player.options.speed = instance.getAvailablePlaybackRates();

                        // Set the tabindex to avoid focus entering iframe
                        if (player.supported.ui) {
                            player.media.setAttribute('tabindex', -1);
                        }

                        triggerEvent.call(player, player.media, 'timeupdate');
                        triggerEvent.call(player, player.media, 'durationchange');

                        // Reset timer
                        clearInterval(player.timers.buffering);

                        // Setup buffering
                        player.timers.buffering = setInterval(function () {
                            // Get loaded % from YouTube
                            player.media.buffered = instance.getVideoLoadedFraction();

                            // Trigger progress only when we actually buffer something
                            if (player.media.lastBuffered === null || player.media.lastBuffered < player.media.buffered) {
                                triggerEvent.call(player, player.media, 'progress');
                            }

                            // Set last buffer point
                            player.media.lastBuffered = player.media.buffered;

                            // Bail if we're at 100%
                            if (player.media.buffered === 1) {
                                clearInterval(player.timers.buffering);

                                // Trigger event
                                triggerEvent.call(player, player.media, 'canplaythrough');
                            }
                        }, 200);

                        // Rebuild UI
                        setTimeout(function () {
                            return ui.build.call(player);
                        }, 50);
                    },
                    onStateChange: function onStateChange(event) {
                        // Get the instance
                        var instance = event.target;

                        // Reset timer
                        clearInterval(player.timers.playing);

                        var seeked = player.media.seeking && [1, 2].includes(event.data);

                        if (seeked) {
                            // Unset seeking and fire seeked event
                            player.media.seeking = false;
                            triggerEvent.call(player, player.media, 'seeked');
                        }

                        // Handle events
                        // -1   Unstarted
                        // 0    Ended
                        // 1    Playing
                        // 2    Paused
                        // 3    Buffering
                        // 5    Video cued
                        switch (event.data) {
                            case -1:
                                // Update scrubber
                                triggerEvent.call(player, player.media, 'timeupdate');

                                // Get loaded % from YouTube
                                player.media.buffered = instance.getVideoLoadedFraction();
                                triggerEvent.call(player, player.media, 'progress');

                                break;

                            case 0:
                                assurePlaybackState$1.call(player, false);

                                // YouTube doesn't support loop for a single video, so mimick it.
                                if (player.media.loop) {
                                    // YouTube needs a call to `stopVideo` before playing again
                                    instance.stopVideo();
                                    instance.playVideo();
                                } else {
                                    triggerEvent.call(player, player.media, 'ended');
                                }

                                break;

                            case 1:
                                // Restore paused state (YouTube starts playing on seek if the video hasn't been played yet)
                                if (player.media.paused && !player.embed.hasPlayed) {
                                    player.media.pause();
                                } else {
                                    assurePlaybackState$1.call(player, true);

                                    triggerEvent.call(player, player.media, 'playing');

                                    // Poll to get playback progress
                                    player.timers.playing = setInterval(function () {
                                        triggerEvent.call(player, player.media, 'timeupdate');
                                    }, 50);

                                    // Check duration again due to YouTube bug
                                    // https://github.com/sampotts/plyr/issues/374
                                    // https://code.google.com/p/gdata-issues/issues/detail?id=8690
                                    if (player.media.duration !== instance.getDuration()) {
                                        player.media.duration = instance.getDuration();
                                        triggerEvent.call(player, player.media, 'durationchange');
                                    }

                                    // Get quality
                                    controls.setQualityMenu.call(player, mapQualityUnits(instance.getAvailableQualityLevels()));
                                }

                                break;

                            case 2:
                                // Restore audio (YouTube starts playing on seek if the video hasn't been played yet)
                                if (!player.muted) {
                                    player.embed.unMute();
                                }
                                assurePlaybackState$1.call(player, false);

                                break;

                            default:
                                break;
                        }

                        triggerEvent.call(player, player.elements.container, 'statechange', false, {
                            code: event.data
                        });
                    }
                }
            });
        }
    };

    // ==========================================================================

    var media = {
        // Setup media
        setup: function setup() {
            // If there's no media, bail
            if (!this.media) {
                this.debug.warn('No media element found!');
                return;
            }

            // Add type class
            toggleClass(this.elements.container, this.config.classNames.type.replace('{0}', this.type), true);

            // Add provider class
            toggleClass(this.elements.container, this.config.classNames.provider.replace('{0}', this.provider), true);

            // Add video class for embeds
            // This will require changes if audio embeds are added
            if (this.isEmbed) {
                toggleClass(this.elements.container, this.config.classNames.type.replace('{0}', 'video'), true);
            }

            // Inject the player wrapper
            if (this.isVideo) {
                // Create the wrapper div
                this.elements.wrapper = createElement('div', {
                    class: this.config.classNames.video
                });

                // Wrap the video in a container
                wrap(this.media, this.elements.wrapper);

                // Faux poster container
                this.elements.poster = createElement('div', {
                    class: this.config.classNames.poster
                });

                this.elements.wrapper.appendChild(this.elements.poster);
            }

            if (this.isHTML5) {
                html5.extend.call(this);
            } else if (this.isYouTube) {
                youtube.setup.call(this);
            } else if (this.isVimeo) {
                vimeo.setup.call(this);
            }
        }
    };

    // ==========================================================================

    var Ads = function () {
        /**
         * Ads constructor.
         * @param {object} player
         * @return {Ads}
         */
        function Ads(player) {
            var _this = this;

            classCallCheck(this, Ads);

            this.player = player;
            this.publisherId = player.config.ads.publisherId;
            this.playing = false;
            this.initialized = false;
            this.elements = {
                container: null,
                displayContainer: null
            };
            this.manager = null;
            this.loader = null;
            this.cuePoints = null;
            this.events = {};
            this.safetyTimer = null;
            this.countdownTimer = null;

            // Setup a promise to resolve when the IMA manager is ready
            this.managerPromise = new Promise(function (resolve, reject) {
                // The ad is loaded and ready
                _this.on('loaded', resolve);

                // Ads failed
                _this.on('error', reject);
            });

            this.load();
        }

        createClass(Ads, [{
            key: 'load',


            /**
             * Load the IMA SDK
             */
            value: function load() {
                var _this2 = this;

                if (this.enabled) {
                    // Check if the Google IMA3 SDK is loaded or load it ourselves
                    if (!is.object(window.google) || !is.object(window.google.ima)) {
                        loadScript(this.player.config.urls.googleIMA.sdk).then(function () {
                            _this2.ready();
                        }).catch(function () {
                            // Script failed to load or is blocked
                            _this2.trigger('error', new Error('Google IMA SDK failed to load'));
                        });
                    } else {
                        this.ready();
                    }
                }
            }

            /**
             * Get the ads instance ready
             */

        }, {
            key: 'ready',
            value: function ready$$1() {
                var _this3 = this;

                // Start ticking our safety timer. If the whole advertisement
                // thing doesn't resolve within our set time; we bail
                this.startSafetyTimer(12000, 'ready()');

                // Clear the safety timer
                this.managerPromise.then(function () {
                    _this3.clearSafetyTimer('onAdsManagerLoaded()');
                });

                // Set listeners on the Plyr instance
                this.listeners();

                // Setup the IMA SDK
                this.setupIMA();
            }

            // Build the default tag URL

        }, {
            key: 'setupIMA',


            /**
             * In order for the SDK to display ads for our video, we need to tell it where to put them,
             * so here we define our ad container. This div is set up to render on top of the video player.
             * Using the code below, we tell the SDK to render ads within that div. We also provide a
             * handle to the content video player - the SDK will poll the current time of our player to
             * properly place mid-rolls. After we create the ad display container, we initialize it. On
             * mobile devices, this initialization is done as the result of a user action.
             */
            value: function setupIMA() {
                // Create the container for our advertisements
                this.elements.container = createElement('div', {
                    class: this.player.config.classNames.ads
                });
                this.player.elements.container.appendChild(this.elements.container);

                // So we can run VPAID2
                google.ima.settings.setVpaidMode(google.ima.ImaSdkSettings.VpaidMode.ENABLED);

                // Set language
                google.ima.settings.setLocale(this.player.config.ads.language);

                // We assume the adContainer is the video container of the plyr element
                // that will house the ads
                this.elements.displayContainer = new google.ima.AdDisplayContainer(this.elements.container);

                // Request video ads to be pre-loaded
                this.requestAds();
            }

            /**
             * Request advertisements
             */

        }, {
            key: 'requestAds',
            value: function requestAds() {
                var _this4 = this;

                var container = this.player.elements.container;


                try {
                    // Create ads loader
                    this.loader = new google.ima.AdsLoader(this.elements.displayContainer);

                    // Listen and respond to ads loaded and error events
                    this.loader.addEventListener(google.ima.AdsManagerLoadedEvent.Type.ADS_MANAGER_LOADED, function (event) {
                        return _this4.onAdsManagerLoaded(event);
                    }, false);
                    this.loader.addEventListener(google.ima.AdErrorEvent.Type.AD_ERROR, function (error) {
                        return _this4.onAdError(error);
                    }, false);

                    // Request video ads
                    var request = new google.ima.AdsRequest();
                    request.adTagUrl = this.tagUrl;

                    // Specify the linear and nonlinear slot sizes. This helps the SDK
                    // to select the correct creative if multiple are returned
                    request.linearAdSlotWidth = container.offsetWidth;
                    request.linearAdSlotHeight = container.offsetHeight;
                    request.nonLinearAdSlotWidth = container.offsetWidth;
                    request.nonLinearAdSlotHeight = container.offsetHeight;

                    // We only overlay ads as we only support video.
                    request.forceNonLinearFullSlot = false;

                    // Mute based on current state
                    request.setAdWillPlayMuted(!this.player.muted);

                    this.loader.requestAds(request);
                } catch (e) {
                    this.onAdError(e);
                }
            }

            /**
             * Update the ad countdown
             * @param {boolean} start
             */

        }, {
            key: 'pollCountdown',
            value: function pollCountdown() {
                var _this5 = this;

                var start = arguments.length > 0 && arguments[0] !== undefined ? arguments[0] : false;

                if (!start) {
                    clearInterval(this.countdownTimer);
                    this.elements.container.removeAttribute('data-badge-text');
                    return;
                }

                var update = function update() {
                    var time = formatTime(Math.max(_this5.manager.getRemainingTime(), 0));
                    var label = i18n.get('advertisement', _this5.player.config) + ' - ' + time;
                    _this5.elements.container.setAttribute('data-badge-text', label);
                };

                this.countdownTimer = setInterval(update, 100);
            }

            /**
             * This method is called whenever the ads are ready inside the AdDisplayContainer
             * @param {Event} adsManagerLoadedEvent
             */

        }, {
            key: 'onAdsManagerLoaded',
            value: function onAdsManagerLoaded(event) {
                var _this6 = this;

                // Get the ads manager
                var settings = new google.ima.AdsRenderingSettings();

                // Tell the SDK to save and restore content video state on our behalf
                settings.restoreCustomPlaybackStateOnAdBreakComplete = true;
                settings.enablePreloading = true;

                // The SDK is polling currentTime on the contentPlayback. And needs a duration
                // so it can determine when to start the mid- and post-roll
                this.manager = event.getAdsManager(this.player, settings);

                // Get the cue points for any mid-rolls by filtering out the pre- and post-roll
                this.cuePoints = this.manager.getCuePoints();

                // Add advertisement cue's within the time line if available
                if (!is.empty(this.cuePoints)) {
                    this.cuePoints.forEach(function (cuePoint) {
                        if (cuePoint !== 0 && cuePoint !== -1 && cuePoint < _this6.player.duration) {
                            var seekElement = _this6.player.elements.progress;

                            if (is.element(seekElement)) {
                                var cuePercentage = 100 / _this6.player.duration * cuePoint;
                                var cue = createElement('span', {
                                    class: _this6.player.config.classNames.cues
                                });

                                cue.style.left = cuePercentage.toString() + '%';
                                seekElement.appendChild(cue);
                            }
                        }
                    });
                }

                // Get skippable state
                // TODO: Skip button
                // this.player.debug.warn(this.manager.getAdSkippableState());

                // Set volume to match player
                this.manager.setVolume(this.player.volume);

                // Add listeners to the required events
                // Advertisement error events
                this.manager.addEventListener(google.ima.AdErrorEvent.Type.AD_ERROR, function (error) {
                    return _this6.onAdError(error);
                });

                // Advertisement regular events
                Object.keys(google.ima.AdEvent.Type).forEach(function (type) {
                    _this6.manager.addEventListener(google.ima.AdEvent.Type[type], function (event) {
                        return _this6.onAdEvent(event);
                    });
                });

                // Resolve our adsManager
                this.trigger('loaded');
            }

            /**
             * This is where all the event handling takes place. Retrieve the ad from the event. Some
             * events (e.g. ALL_ADS_COMPLETED) don't have the ad object associated
             * https://developers.google.com/interactive-media-ads/docs/sdks/html5/v3/apis#ima.AdEvent.Type
             * @param {Event} event
             */

        }, {
            key: 'onAdEvent',
            value: function onAdEvent(event) {
                var _this7 = this;

                var container = this.player.elements.container;

                // Retrieve the ad from the event. Some events (e.g. ALL_ADS_COMPLETED)
                // don't have ad object associated

                var ad = event.getAd();

                // Proxy event
                var dispatchEvent = function dispatchEvent(type) {
                    var event = 'ads' + type.replace(/_/g, '').toLowerCase();
                    triggerEvent.call(_this7.player, _this7.player.media, event);
                };

                switch (event.type) {
                    case google.ima.AdEvent.Type.LOADED:
                        // This is the first event sent for an ad - it is possible to determine whether the
                        // ad is a video ad or an overlay
                        this.trigger('loaded');

                        // Bubble event
                        dispatchEvent(event.type);

                        // Start countdown
                        this.pollCountdown(true);

                        if (!ad.isLinear()) {
                            // Position AdDisplayContainer correctly for overlay
                            ad.width = container.offsetWidth;
                            ad.height = container.offsetHeight;
                        }

                        // console.info('Ad type: ' + event.getAd().getAdPodInfo().getPodIndex());
                        // console.info('Ad time: ' + event.getAd().getAdPodInfo().getTimeOffset());
                        break;

                    case google.ima.AdEvent.Type.ALL_ADS_COMPLETED:
                        // All ads for the current videos are done. We can now request new advertisements
                        // in case the video is re-played

                        // Fire event
                        dispatchEvent(event.type);

                        // TODO: Example for what happens when a next video in a playlist would be loaded.
                        // So here we load a new video when all ads are done.
                        // Then we load new ads within a new adsManager. When the video
                        // Is started - after - the ads are loaded, then we get ads.
                        // You can also easily test cancelling and reloading by running
                        // player.ads.cancel() and player.ads.play from the console I guess.
                        // this.player.source = {
                        //     type: 'video',
                        //     title: 'View From A Blue Moon',
                        //     sources: [{
                        //         src:
                        // 'https://cdn.plyr.io/static/demo/View_From_A_Blue_Moon_Trailer-HD.mp4', type:
                        // 'video/mp4', }], poster:
                        // 'https://cdn.plyr.io/static/demo/View_From_A_Blue_Moon_Trailer-HD.jpg', tracks:
                        // [ { kind: 'captions', label: 'English', srclang: 'en', src:
                        // 'https://cdn.plyr.io/static/demo/View_From_A_Blue_Moon_Trailer-HD.en.vtt',
                        // default: true, }, { kind: 'captions', label: 'French', srclang: 'fr', src:
                        // 'https://cdn.plyr.io/static/demo/View_From_A_Blue_Moon_Trailer-HD.fr.vtt', }, ],
                        // };

                        // TODO: So there is still this thing where a video should only be allowed to start
                        // playing when the IMA SDK is ready or has failed

                        this.loadAds();
                        break;

                    case google.ima.AdEvent.Type.CONTENT_PAUSE_REQUESTED:
                        // This event indicates the ad has started - the video player can adjust the UI,
                        // for example display a pause button and remaining time. Fired when content should
                        // be paused. This usually happens right before an ad is about to cover the content

                        dispatchEvent(event.type);

                        this.pauseContent();

                        break;

                    case google.ima.AdEvent.Type.CONTENT_RESUME_REQUESTED:
                        // This event indicates the ad has finished - the video player can perform
                        // appropriate UI actions, such as removing the timer for remaining time detection.
                        // Fired when content should be resumed. This usually happens when an ad finishes
                        // or collapses

                        dispatchEvent(event.type);

                        this.pollCountdown();

                        this.resumeContent();

                        break;

                    case google.ima.AdEvent.Type.STARTED:
                    case google.ima.AdEvent.Type.MIDPOINT:
                    case google.ima.AdEvent.Type.COMPLETE:
                    case google.ima.AdEvent.Type.IMPRESSION:
                    case google.ima.AdEvent.Type.CLICK:
                        dispatchEvent(event.type);
                        break;

                    default:
                        break;
                }
            }

            /**
             * Any ad error handling comes through here
             * @param {Event} event
             */

        }, {
            key: 'onAdError',
            value: function onAdError(event) {
                this.cancel();
                this.player.debug.warn('Ads error', event);
            }

            /**
             * Setup hooks for Plyr and window events. This ensures
             * the mid- and post-roll launch at the correct time. And
             * resize the advertisement when the player resizes
             */

        }, {
            key: 'listeners',
            value: function listeners() {
                var _this8 = this;

                var container = this.player.elements.container;

                var time = void 0;

                // Add listeners to the required events
                this.player.on('ended', function () {
                    _this8.loader.contentComplete();
                });

                this.player.on('seeking', function () {
                    time = _this8.player.currentTime;
                    return time;
                });

                this.player.on('seeked', function () {
                    var seekedTime = _this8.player.currentTime;

                    if (is.empty(_this8.cuePoints)) {
                        return;
                    }

                    _this8.cuePoints.forEach(function (cuePoint, index) {
                        if (time < cuePoint && cuePoint < seekedTime) {
                            _this8.manager.discardAdBreak();
                            _this8.cuePoints.splice(index, 1);
                        }
                    });
                });

                // Listen to the resizing of the window. And resize ad accordingly
                // TODO: eventually implement ResizeObserver
                window.addEventListener('resize', function () {
                    if (_this8.manager) {
                        _this8.manager.resize(container.offsetWidth, container.offsetHeight, google.ima.ViewMode.NORMAL);
                    }
                });
            }

            /**
             * Initialize the adsManager and start playing advertisements
             */

        }, {
            key: 'play',
            value: function play() {
                var _this9 = this;

                var container = this.player.elements.container;


                if (!this.managerPromise) {
                    this.resumeContent();
                }

                // Play the requested advertisement whenever the adsManager is ready
                this.managerPromise.then(function () {
                    // Initialize the container. Must be done via a user action on mobile devices
                    _this9.elements.displayContainer.initialize();

                    try {
                        if (!_this9.initialized) {
                            // Initialize the ads manager. Ad rules playlist will start at this time
                            _this9.manager.init(container.offsetWidth, container.offsetHeight, google.ima.ViewMode.NORMAL);

                            // Call play to start showing the ad. Single video and overlay ads will
                            // start at this time; the call will be ignored for ad rules
                            _this9.manager.start();
                        }

                        _this9.initialized = true;
                    } catch (adError) {
                        // An error may be thrown if there was a problem with the
                        // VAST response
                        _this9.onAdError(adError);
                    }
                }).catch(function () {});
            }

            /**
             * Resume our video
             */

        }, {
            key: 'resumeContent',
            value: function resumeContent() {
                // Hide the advertisement container
                this.elements.container.style.zIndex = '';

                // Ad is stopped
                this.playing = false;

                // Play our video
                if (this.player.currentTime < this.player.duration) {
                    this.player.play();
                }
            }

            /**
             * Pause our video
             */

        }, {
            key: 'pauseContent',
            value: function pauseContent() {
                // Show the advertisement container
                this.elements.container.style.zIndex = 3;

                // Ad is playing.
                this.playing = true;

                // Pause our video.
                this.player.pause();
            }

            /**
             * Destroy the adsManager so we can grab new ads after this. If we don't then we're not
             * allowed to call new ads based on google policies, as they interpret this as an accidental
             * video requests. https://developers.google.com/interactive-
             * media-ads/docs/sdks/android/faq#8
             */

        }, {
            key: 'cancel',
            value: function cancel() {
                // Pause our video
                if (this.initialized) {
                    this.resumeContent();
                }

                // Tell our instance that we're done for now
                this.trigger('error');

                // Re-create our adsManager
                this.loadAds();
            }

            /**
             * Re-create our adsManager
             */

        }, {
            key: 'loadAds',
            value: function loadAds() {
                var _this10 = this;

                // Tell our adsManager to go bye bye
                this.managerPromise.then(function () {
                    // Destroy our adsManager
                    if (_this10.manager) {
                        _this10.manager.destroy();
                    }

                    // Re-set our adsManager promises
                    _this10.managerPromise = new Promise(function (resolve) {
                        _this10.on('loaded', resolve);
                        _this10.player.debug.log(_this10.manager);
                    });

                    // Now request some new advertisements
                    _this10.requestAds();
                }).catch(function () {});
            }

            /**
             * Handles callbacks after an ad event was invoked
             * @param {string} event - Event type
             */

        }, {
            key: 'trigger',
            value: function trigger(event) {
                var _this11 = this;

                for (var _len = arguments.length, args = Array(_len > 1 ? _len - 1 : 0), _key = 1; _key < _len; _key++) {
                    args[_key - 1] = arguments[_key];
                }

                var handlers = this.events[event];

                if (is.array(handlers)) {
                    handlers.forEach(function (handler) {
                        if (is.function(handler)) {
                            handler.apply(_this11, args);
                        }
                    });
                }
            }

            /**
             * Add event listeners
             * @param {string} event - Event type
             * @param {function} callback - Callback for when event occurs
             * @return {Ads}
             */

        }, {
            key: 'on',
            value: function on$$1(event, callback) {
                if (!is.array(this.events[event])) {
                    this.events[event] = [];
                }

                this.events[event].push(callback);

                return this;
            }

            /**
             * Setup a safety timer for when the ad network doesn't respond for whatever reason.
             * The advertisement has 12 seconds to get its things together. We stop this timer when the
             * advertisement is playing, or when a user action is required to start, then we clear the
             * timer on ad ready
             * @param {number} time
             * @param {string} from
             */

        }, {
            key: 'startSafetyTimer',
            value: function startSafetyTimer(time, from) {
                var _this12 = this;

                this.player.debug.log('Safety timer invoked from: ' + from);

                this.safetyTimer = setTimeout(function () {
                    _this12.cancel();
                    _this12.clearSafetyTimer('startSafetyTimer()');
                }, time);
            }

            /**
             * Clear our safety timer(s)
             * @param {string} from
             */

        }, {
            key: 'clearSafetyTimer',
            value: function clearSafetyTimer(from) {
                if (!is.nullOrUndefined(this.safetyTimer)) {
                    this.player.debug.log('Safety timer cleared from: ' + from);

                    clearTimeout(this.safetyTimer);
                    this.safetyTimer = null;
                }
            }
        }, {
            key: 'enabled',
            get: function get$$1() {
                return this.player.isVideo && this.player.config.ads.enabled && !is.empty(this.publisherId);
            }
        }, {
            key: 'tagUrl',
            get: function get$$1() {
                var params = {
                    AV_PUBLISHERID: '58c25bb0073ef448b1087ad6',
                    AV_CHANNELID: '5a0458dc28a06145e4519d21',
                    AV_URL: location.hostname,
                    cb: Date.now(),
                    AV_WIDTH: 640,
                    AV_HEIGHT: 480,
                    AV_CDIM2: this.publisherId
                };

                var base = 'https://go.aniview.com/api/adserver6/vast/';

                return base + '?' + buildUrlParams(params);
            }
        }]);
        return Ads;
    }();

    // ==========================================================================

    var source = {
        // Add elements to HTML5 media (source, tracks, etc)
        insertElements: function insertElements(type, attributes) {
            var _this = this;

            if (is.string(attributes)) {
                insertElement(type, this.media, {
                    src: attributes
                });
            } else if (is.array(attributes)) {
                attributes.forEach(function (attribute) {
                    insertElement(type, _this.media, attribute);
                });
            }
        },


        // Update source
        // Sources are not checked for support so be careful
        change: function change(input) {
            var _this2 = this;

            if (!getDeep(input, 'sources.length')) {
                this.debug.warn('Invalid source format');
                return;
            }

            // Cancel current network requests
            html5.cancelRequests.call(this);

            // Destroy instance and re-setup
            this.destroy.call(this, function () {
                // Reset quality options
                _this2.options.quality = [];

                // Remove elements
                removeElement(_this2.media);
                _this2.media = null;

                // Reset class name
                if (is.element(_this2.elements.container)) {
                    _this2.elements.container.removeAttribute('class');
                }

                // Set the type and provider
                var sources = input.sources,
                    type = input.type;

                var _sources = slicedToArray(sources, 1),
                    _sources$ = _sources[0],
                    _sources$$provider = _sources$.provider,
                    provider = _sources$$provider === undefined ? providers.html5 : _sources$$provider,
                    src = _sources$.src;

                var tagName = provider === 'html5' ? type : 'div';
                var attributes = provider === 'html5' ? {} : { src: src };

                Object.assign(_this2, {
                    provider: provider,
                    type: type,
                    // Check for support
                    supported: support.check(type, provider, _this2.config.playsinline),
                    // Create new element
                    media: createElement(tagName, attributes)
                });

                // Inject the new element
                _this2.elements.container.appendChild(_this2.media);

                // Autoplay the new source?
                if (is.boolean(input.autoplay)) {
                    _this2.config.autoplay = input.autoplay;
                }

                // Set attributes for audio and video
                if (_this2.isHTML5) {
                    if (_this2.config.crossorigin) {
                        _this2.media.setAttribute('crossorigin', '');
                    }
                    if (_this2.config.autoplay) {
                        _this2.media.setAttribute('autoplay', '');
                    }
                    if (!is.empty(input.poster)) {
                        _this2.poster = input.poster;
                    }
                    if (_this2.config.loop.active) {
                        _this2.media.setAttribute('loop', '');
                    }
                    if (_this2.config.muted) {
                        _this2.media.setAttribute('muted', '');
                    }
                    if (_this2.config.playsinline) {
                        _this2.media.setAttribute('playsinline', '');
                    }
                }

                // Restore class hook
                ui.addStyleHook.call(_this2);

                // Set new sources for html5
                if (_this2.isHTML5) {
                    source.insertElements.call(_this2, 'source', sources);
                }

                // Set video title
                _this2.config.title = input.title;

                // Set up from scratch
                media.setup.call(_this2);

                // HTML5 stuff
                if (_this2.isHTML5) {
                    // Setup captions
                    if ('tracks' in input) {
                        source.insertElements.call(_this2, 'track', input.tracks);
                    }

                    // Load HTML5 sources
                    _this2.media.load();
                }

                // If HTML5 or embed but not fully supported, setupInterface and call ready now
                if (_this2.isHTML5 || _this2.isEmbed && !_this2.supported.ui) {
                    // Setup interface
                    ui.build.call(_this2);
                }

                // Update the fullscreen support
                _this2.fullscreen.update();
            }, true);
        }
    };

    // ==========================================================================

    // Private properties
    // TODO: Use a WeakMap for private globals
    // const globals = new WeakMap();

    // Plyr instance

    var Plyr = function () {
        function Plyr(target, options) {
            var _this = this;

            classCallCheck(this, Plyr);

            this.timers = {};

            // State
            this.ready = false;
            this.loading = false;
            this.failed = false;

            // Touch device
            this.touch = support.touch;

            // Set the media element
            this.media = target;

            // String selector passed
            if (is.string(this.media)) {
                this.media = document.querySelectorAll(this.media);
            }

            // jQuery, NodeList or Array passed, use first element
            if (window.jQuery && this.media instanceof jQuery || is.nodeList(this.media) || is.array(this.media)) {
                // eslint-disable-next-line
                this.media = this.media[0];
            }

            // Set config
            this.config = extend({}, defaults$1, Plyr.defaults, options || {}, function () {
                try {
                    return JSON.parse(_this.media.getAttribute('data-plyr-config'));
                } catch (e) {
                    return {};
                }
            }());

            // Elements cache
            this.elements = {
                container: null,
                buttons: {},
                display: {},
                progress: {},
                inputs: {},
                settings: {
                    menu: null,
                    panes: {},
                    tabs: {}
                },
                captions: null
            };

            // Captions
            this.captions = {
                active: null,
                currentTrack: -1,
                meta: new WeakMap()
            };

            // Fullscreen
            this.fullscreen = {
                active: false
            };

            // Options
            this.options = {
                speed: [],
                quality: []
            };

            // Debugging
            // TODO: move to globals
            this.debug = new Console(this.config.debug);

            // Log config options and support
            this.debug.log('Config', this.config);
            this.debug.log('Support', support);

            // We need an element to setup
            if (is.nullOrUndefined(this.media) || !is.element(this.media)) {
                this.debug.error('Setup failed: no suitable element passed');
                return;
            }

            // Bail if the element is initialized
            if (this.media.plyr) {
                this.debug.warn('Target already setup');
                return;
            }

            // Bail if not enabled
            if (!this.config.enabled) {
                this.debug.error('Setup failed: disabled by config');
                return;
            }

            // Bail if disabled or no basic support
            // You may want to disable certain UAs etc
            if (!support.check().api) {
                this.debug.error('Setup failed: no support');
                return;
            }

            // Cache original element state for .destroy()
            var clone = this.media.cloneNode(true);
            clone.autoplay = false;
            this.elements.original = clone;

            // Set media type based on tag or data attribute
            // Supported: video, audio, vimeo, youtube
            var type = this.media.tagName.toLowerCase();

            // Embed properties
            var iframe = null;
            var url = null;

            // Different setup based on type
            switch (type) {
                case 'div':
                    // Find the frame
                    iframe = this.media.querySelector('iframe');

                    // <iframe> type
                    if (is.element(iframe)) {
                        // Detect provider
                        url = parseUrl(iframe.getAttribute('src'));
                        this.provider = getProviderByUrl(url.toString());

                        // Rework elements
                        this.elements.container = this.media;
                        this.media = iframe;

<<<<<<< HEAD
        // Add style hook
        ui.addStyleHook.call(this);
=======
                        // Reset classname
                        this.elements.container.className = '';

                        // Get attributes from URL and set config
                        if (url.searchParams.length) {
                            var truthy = ['1', 'true'];
>>>>>>> d4abb4b1

                            if (truthy.includes(url.searchParams.get('autoplay'))) {
                                this.config.autoplay = true;
                            }
                            if (truthy.includes(url.searchParams.get('loop'))) {
                                this.config.loop.active = true;
                            }

                            // TODO: replace fullscreen.iosNative with this playsinline config option
                            // YouTube requires the playsinline in the URL
                            if (this.isYouTube) {
                                this.config.playsinline = truthy.includes(url.searchParams.get('playsinline'));
                            } else {
                                this.config.playsinline = true;
                            }
                        }
                    } else {
                        // <div> with attributes
                        this.provider = this.media.getAttribute(this.config.attributes.embed.provider);

                        // Remove attribute
                        this.media.removeAttribute(this.config.attributes.embed.provider);
                    }

                    // Unsupported or missing provider
                    if (is.empty(this.provider) || !Object.keys(providers).includes(this.provider)) {
                        this.debug.error('Setup failed: Invalid provider');
                        return;
                    }

                    // Audio will come later for external providers
                    this.type = types.video;

                    break;

                case 'video':
                case 'audio':
                    this.type = type;
                    this.provider = providers.html5;

                    // Get config from attributes
                    if (this.media.hasAttribute('crossorigin')) {
                        this.config.crossorigin = true;
                    }
                    if (this.media.hasAttribute('autoplay')) {
                        this.config.autoplay = true;
                    }
                    if (this.media.hasAttribute('playsinline')) {
                        this.config.playsinline = true;
                    }
                    if (this.media.hasAttribute('muted')) {
                        this.config.muted = true;
                    }
                    if (this.media.hasAttribute('loop')) {
                        this.config.loop.active = true;
                    }

                    break;

                default:
                    this.debug.error('Setup failed: unsupported type');
                    return;
            }

            // Check for support again but with type
            this.supported = support.check(this.type, this.provider, this.config.playsinline);

            // If no support for even API, bail
            if (!this.supported.api) {
                this.debug.error('Setup failed: no support');
                return;
            }

            this.eventListeners = [];

            // Create listeners
            this.listeners = new Listeners(this);

            // Setup local storage for user settings
            this.storage = new Storage(this);

            // Store reference
            this.media.plyr = this;

            // Wrap media
            if (!is.element(this.elements.container)) {
                this.elements.container = createElement('div');
                wrap(this.media, this.elements.container);
            }

            // Allow focus to be captured
            this.elements.container.setAttribute('tabindex', 0);

            // Add style hook
            ui.addStyleHook.call(this);

            // Setup media
            media.setup.call(this);

            // Listen for events if debugging
            if (this.config.debug) {
                on.call(this, this.elements.container, this.config.events.join(' '), function (event) {
                    _this.debug.log('event: ' + event.type);
                });
            }

            // Setup interface
            // If embed but not fully supported, build interface now to avoid flash of controls
            if (this.isHTML5 || this.isEmbed && !this.supported.ui) {
                ui.build.call(this);
            }

            // Container listeners
            this.listeners.container();

            // Global listeners
            this.listeners.global();

            // Setup fullscreen
            this.fullscreen = new Fullscreen(this);

            // Setup ads if provided
            this.ads = new Ads(this);

            // Autoplay if required
            if (this.config.autoplay) {
                this.play();
            }
        }

        // ---------------------------------------
        // API
        // ---------------------------------------

        /**
         * Types and provider helpers
         */


        createClass(Plyr, [{
            key: 'play',


            /**
             * Play the media, or play the advertisement (if they are not blocked)
             */
            value: function play() {
                if (!is.function(this.media.play)) {
                    return null;
                }

                // Return the promise (for HTML5)
                return this.media.play();
            }

            /**
             * Pause the media
             */

        }, {
            key: 'pause',
            value: function pause() {
                if (!this.playing || !is.function(this.media.pause)) {
                    return;
                }

                this.media.pause();
            }

            /**
             * Get playing state
             */

        }, {
            key: 'togglePlay',


            /**
             * Toggle playback based on current status
             * @param {boolean} input
             */
            value: function togglePlay(input) {
                // Toggle based on current state if nothing passed
                var toggle = is.boolean(input) ? input : !this.playing;

                if (toggle) {
                    this.play();
                } else {
                    this.pause();
                }
            }

            /**
             * Stop playback
             */

        }, {
            key: 'stop',
            value: function stop() {
                if (this.isHTML5) {
                    this.pause();
                    this.restart();
                } else if (is.function(this.media.stop)) {
                    this.media.stop();
                }
            }

            /**
             * Restart playback
             */

        }, {
            key: 'restart',
            value: function restart() {
                this.currentTime = 0;
            }

            /**
             * Rewind
             * @param {number} seekTime - how far to rewind in seconds. Defaults to the config.seekTime
             */

<<<<<<< HEAD
            // Toggle state
            this.elements.buttons.captions.pressed = active;
=======
        }, {
            key: 'rewind',
            value: function rewind(seekTime) {
                this.currentTime = this.currentTime - (is.number(seekTime) ? seekTime : this.config.seekTime);
            }
>>>>>>> d4abb4b1

            /**
             * Fast forward
             * @param {number} seekTime - how far to fast forward in seconds. Defaults to the config.seekTime
             */

        }, {
            key: 'forward',
            value: function forward(seekTime) {
                this.currentTime = this.currentTime + (is.number(seekTime) ? seekTime : this.config.seekTime);
            }

            /**
             * Seek to a time
             * @param {number} input - where to seek to in seconds. Defaults to 0 (the start)
             */

        }, {
            key: 'increaseVolume',


            /**
             * Increase volume
             * @param {boolean} step - How much to decrease by (between 0 and 1)
             */
            value: function increaseVolume(step) {
                var volume = this.media.muted ? 0 : this.volume;
                this.volume = volume + (is.number(step) ? step : 1);
            }

            /**
             * Decrease volume
             * @param {boolean} step - How much to decrease by (between 0 and 1)
             */

        }, {
            key: 'decreaseVolume',
            value: function decreaseVolume(step) {
                var volume = this.media.muted ? 0 : this.volume;
                this.volume = volume - (is.number(step) ? step : 1);
            }

            /**
             * Set muted state
             * @param {boolean} mute
             */

        }, {
            key: 'toggleCaptions',


            /**
             * Toggle captions
             * @param {boolean} input - Whether to enable captions
             */
            value: function toggleCaptions(input) {
                captions.toggle.call(this, input, false);
            }

            /**
             * Set the caption track by index
             * @param {number} - Caption index
             */

        }, {
            key: 'airplay',


            /**
             * Trigger the airplay dialog
             * TODO: update player with state, support, enabled
             */
            value: function airplay() {
                // Show dialog if supported
                if (support.airplay) {
                    this.media.webkitShowPlaybackTargetPicker();
                }
            }

            /**
             * Toggle the player controls
             * @param {boolean} [toggle] - Whether to show the controls
             */

        }, {
            key: 'toggleControls',
            value: function toggleControls(toggle) {
                // Don't toggle if missing UI support or if it's audio
                if (this.supported.ui && !this.isAudio) {
                    // Get state before change
                    var isHidden = hasClass(this.elements.container, this.config.classNames.hideControls);

                    // Negate the argument if not undefined since adding the class to hides the controls
                    var force = typeof toggle === 'undefined' ? undefined : !toggle;

                    // Apply and get updated state
                    var hiding = toggleClass(this.elements.container, this.config.classNames.hideControls, force);

                    // Close menu
                    if (hiding && this.config.controls.includes('settings') && !is.empty(this.config.settings)) {
                        controls.toggleMenu.call(this, false);
                    }
                    // Trigger event on change
                    if (hiding !== isHidden) {
                        var eventName = hiding ? 'controlshidden' : 'controlsshown';
                        triggerEvent.call(this, this.media, eventName);
                    }
                    return !hiding;
                }
                return false;
            }

            /**
             * Add event listeners
             * @param {string} event - Event type
             * @param {function} callback - Callback for when event occurs
             */

        }, {
            key: 'on',
            value: function on$$1(event, callback) {
                on.call(this, this.elements.container, event, callback);
            }
            /**
             * Add event listeners once
             * @param {string} event - Event type
             * @param {function} callback - Callback for when event occurs
             */

        }, {
            key: 'once',
            value: function once$$1(event, callback) {
                once.call(this, this.elements.container, event, callback);
            }
            /**
             * Remove event listeners
             * @param {string} event - Event type
             * @param {function} callback - Callback for when event occurs
             */

        }, {
            key: 'off',
            value: function off$$1(event, callback) {
                off(this.elements.container, event, callback);
            }

            /**
             * Destroy an instance
             * Event listeners are removed when elements are removed
             * http://stackoverflow.com/questions/12528049/if-a-dom-element-is-removed-are-its-listeners-also-removed-from-memory
             * @param {function} callback - Callback for when destroy is complete
             * @param {boolean} soft - Whether it's a soft destroy (for source changes etc)
             */

        }, {
            key: 'destroy',
            value: function destroy(callback) {
                var _this2 = this;

                var soft = arguments.length > 1 && arguments[1] !== undefined ? arguments[1] : false;

                if (!this.ready) {
                    return;
                }

                var done = function done() {
                    // Reset overflow (incase destroyed while in fullscreen)
                    document.body.style.overflow = '';

                    // GC for embed
                    _this2.embed = null;

                    // If it's a soft destroy, make minimal changes
                    if (soft) {
                        if (Object.keys(_this2.elements).length) {
                            // Remove elements
                            removeElement(_this2.elements.buttons.play);
                            removeElement(_this2.elements.captions);
                            removeElement(_this2.elements.controls);
                            removeElement(_this2.elements.wrapper);

                            // Clear for GC
                            _this2.elements.buttons.play = null;
                            _this2.elements.captions = null;
                            _this2.elements.controls = null;
                            _this2.elements.wrapper = null;
                        }

                        // Callback
                        if (is.function(callback)) {
                            callback();
                        }
                    } else {
                        // Unbind listeners
                        unbindListeners.call(_this2);

                        // Replace the container with the original element provided
                        replaceElement(_this2.elements.original, _this2.elements.container);

                        // Event
                        triggerEvent.call(_this2, _this2.elements.original, 'destroyed', true);

                        // Callback
                        if (is.function(callback)) {
                            callback.call(_this2.elements.original);
                        }

                        // Reset state
                        _this2.ready = false;

                        // Clear for garbage collection
                        setTimeout(function () {
                            _this2.elements = null;
                            _this2.media = null;
                        }, 200);
                    }
                };

                // Stop playback
                this.stop();

                // Provider specific stuff
                if (this.isHTML5) {
                    // Clear timeout
                    clearTimeout(this.timers.loading);

                    // Restore native video controls
                    ui.toggleNativeControls.call(this, true);

                    // Clean up
                    done();
                } else if (this.isYouTube) {
                    // Clear timers
                    clearInterval(this.timers.buffering);
                    clearInterval(this.timers.playing);

                    // Destroy YouTube API
                    if (this.embed !== null && is.function(this.embed.destroy)) {
                        this.embed.destroy();
                    }

                    // Clean up
                    done();
                } else if (this.isVimeo) {
                    // Destroy Vimeo API
                    // then clean up (wait, to prevent postmessage errors)
                    if (this.embed !== null) {
                        this.embed.unload().then(done);
                    }

                    // Vimeo does not always return
                    setTimeout(done, 200);
                }
            }

            /**
             * Check for support for a mime type (HTML5 only)
             * @param {string} type - Mime type
             */

        }, {
            key: 'supports',
            value: function supports(type) {
                return support.mime.call(this, type);
            }

            /**
             * Check for support
             * @param {string} type - Player type (audio/video)
             * @param {string} provider - Provider (html5/youtube/vimeo)
             * @param {bool} inline - Where player has `playsinline` sttribute
             */

        }, {
            key: 'isHTML5',
            get: function get$$1() {
                return Boolean(this.provider === providers.html5);
            }
        }, {
            key: 'isEmbed',
            get: function get$$1() {
                return Boolean(this.isYouTube || this.isVimeo);
            }
        }, {
            key: 'isYouTube',
            get: function get$$1() {
                return Boolean(this.provider === providers.youtube);
            }
        }, {
            key: 'isVimeo',
            get: function get$$1() {
                return Boolean(this.provider === providers.vimeo);
            }
        }, {
            key: 'isVideo',
            get: function get$$1() {
                return Boolean(this.type === types.video);
            }
        }, {
            key: 'isAudio',
            get: function get$$1() {
                return Boolean(this.type === types.audio);
            }
        }, {
            key: 'playing',
            get: function get$$1() {
                return Boolean(this.ready && !this.paused && !this.ended);
            }

            /**
             * Get paused state
             */

        }, {
            key: 'paused',
            get: function get$$1() {
                return Boolean(this.media.paused);
            }

            /**
             * Get stopped state
             */

        }, {
            key: 'stopped',
            get: function get$$1() {
                return Boolean(this.paused && this.currentTime === 0);
            }

            /**
             * Get ended state
             */

        }, {
            key: 'ended',
            get: function get$$1() {
                return Boolean(this.media.ended);
            }
        }, {
            key: 'currentTime',
            set: function set$$1(input) {
                // Bail if media duration isn't available yet
                if (!this.duration) {
                    return;
                }

                // Validate input
                var inputIsValid = is.number(input) && input > 0;

                // Set
                this.media.currentTime = inputIsValid ? Math.min(input, this.duration) : 0;

                // Logging
                this.debug.log('Seeking to ' + this.currentTime + ' seconds');
            }

            /**
             * Get current time
             */
            ,
            get: function get$$1() {
                return Number(this.media.currentTime);
            }

            /**
             * Get buffered
             */

        }, {
            key: 'buffered',
            get: function get$$1() {
                var buffered = this.media.buffered;

                // YouTube / Vimeo return a float between 0-1

                if (is.number(buffered)) {
                    return buffered;
                }

                // HTML5
                // TODO: Handle buffered chunks of the media
                // (i.e. seek to another section buffers only that section)
                if (buffered && buffered.length && this.duration > 0) {
                    return buffered.end(0) / this.duration;
                }

                return 0;
            }

            /**
             * Get seeking status
             */

        }, {
            key: 'seeking',
            get: function get$$1() {
                return Boolean(this.media.seeking);
            }

            /**
             * Get the duration of the current media
             */

        }, {
            key: 'duration',
            get: function get$$1() {
                // Faux duration set via config
                var fauxDuration = parseFloat(this.config.duration);

                // Media duration can be NaN before the media has loaded
                var duration = (this.media || {}).duration || 0;

                // If config duration is funky, use regular duration
                return fauxDuration || duration;
            }

            /**
             * Set the player volume
             * @param {number} value - must be between 0 and 1. Defaults to the value from local storage and config.volume if not set in storage
             */

        }, {
            key: 'volume',
            set: function set$$1(value) {
                var volume = value;
                var max = 1;
                var min = 0;

                if (is.string(volume)) {
                    volume = Number(volume);
                }

                // Load volume from storage if no value specified
                if (!is.number(volume)) {
                    volume = this.storage.get('volume');
                }

                // Use config if all else fails
                if (!is.number(volume)) {
                    volume = this.config.volume;
                }

                // Maximum is volumeMax
                if (volume > max) {
                    volume = max;
                }
                // Minimum is volumeMin
                if (volume < min) {
                    volume = min;
                }

                // Update config
                this.config.volume = volume;

                // Set the player volume
                this.media.volume = volume;

                // If muted, and we're increasing volume manually, reset muted state
                if (!is.empty(value) && this.muted && volume > 0) {
                    this.muted = false;
                }
            }

            /**
             * Get the current player volume
             */
            ,
            get: function get$$1() {
                return Number(this.media.volume);
            }
        }, {
            key: 'muted',
            set: function set$$1(mute) {
                var toggle = mute;

                // Load muted state from storage
                if (!is.boolean(toggle)) {
                    toggle = this.storage.get('muted');
                }

                // Use config if all else fails
                if (!is.boolean(toggle)) {
                    toggle = this.config.muted;
                }

                // Update config
                this.config.muted = toggle;

                // Set mute on the player
                this.media.muted = toggle;
            }

            /**
             * Get current muted state
             */
            ,
            get: function get$$1() {
                return Boolean(this.media.muted);
            }

            /**
             * Check if the media has audio
             */

        }, {
            key: 'hasAudio',
            get: function get$$1() {
                // Assume yes for all non HTML5 (as we can't tell...)
                if (!this.isHTML5) {
                    return true;
                }

                if (this.isAudio) {
                    return true;
                }

                // Get audio tracks
                return Boolean(this.media.mozHasAudio) || Boolean(this.media.webkitAudioDecodedByteCount) || Boolean(this.media.audioTracks && this.media.audioTracks.length);
            }

            /**
             * Set playback speed
             * @param {number} speed - the speed of playback (0.5-2.0)
             */

        }, {
            key: 'speed',
            set: function set$$1(input) {
                var speed = null;

                if (is.number(input)) {
                    speed = input;
                }

                if (!is.number(speed)) {
                    speed = this.storage.get('speed');
                }

                if (!is.number(speed)) {
                    speed = this.config.speed.selected;
                }

                // Set min/max
                if (speed < 0.1) {
                    speed = 0.1;
                }
                if (speed > 2.0) {
                    speed = 2.0;
                }

                if (!this.config.speed.options.includes(speed)) {
                    this.debug.warn('Unsupported speed (' + speed + ')');
                    return;
                }

                // Update config
                this.config.speed.selected = speed;

                // Set media speed
                this.media.playbackRate = speed;
            }

            /**
             * Get current playback speed
             */
            ,
            get: function get$$1() {
                return Number(this.media.playbackRate);
            }

            /**
             * Set playback quality
             * Currently HTML5 & YouTube only
             * @param {number} input - Quality level
             */

        }, {
            key: 'quality',
            set: function set$$1(input) {
                var config = this.config.quality;
                var options = this.options.quality;

                if (!options.length) {
                    return;
                }

                var quality = [!is.empty(input) && Number(input), this.storage.get('quality'), config.selected, config.default].find(is.number);

                if (!options.includes(quality)) {
                    var value = closest(options, quality);
                    this.debug.warn('Unsupported quality option: ' + quality + ', using ' + value + ' instead');
                    quality = value;
                }

                // Trigger request event
                triggerEvent.call(this, this.media, 'qualityrequested', false, { quality: quality });

                // Update config
                config.selected = quality;

                // Set quality
                this.media.quality = quality;
            }

            /**
             * Get current quality level
             */
            ,
            get: function get$$1() {
                return this.media.quality;
            }

            /**
             * Toggle loop
             * TODO: Finish fancy new logic. Set the indicator on load as user may pass loop as config
             * @param {boolean} input - Whether to loop or not
             */

        }, {
            key: 'loop',
            set: function set$$1(input) {
                var toggle = is.boolean(input) ? input : this.config.loop.active;
                this.config.loop.active = toggle;
                this.media.loop = toggle;

                // Set default to be a true toggle
                /* const type = ['start', 'end', 'all', 'none', 'toggle'].includes(input) ? input : 'toggle';
                 switch (type) {
                    case 'start':
                        if (this.config.loop.end && this.config.loop.end <= this.currentTime) {
                            this.config.loop.end = null;
                        }
                        this.config.loop.start = this.currentTime;
                        // this.config.loop.indicator.start = this.elements.display.played.value;
                        break;
                     case 'end':
                        if (this.config.loop.start >= this.currentTime) {
                            return this;
                        }
                        this.config.loop.end = this.currentTime;
                        // this.config.loop.indicator.end = this.elements.display.played.value;
                        break;
                     case 'all':
                        this.config.loop.start = 0;
                        this.config.loop.end = this.duration - 2;
                        this.config.loop.indicator.start = 0;
                        this.config.loop.indicator.end = 100;
                        break;
                     case 'toggle':
                        if (this.config.loop.active) {
                            this.config.loop.start = 0;
                            this.config.loop.end = null;
                        } else {
                            this.config.loop.start = 0;
                            this.config.loop.end = this.duration - 2;
                        }
                        break;
                     default:
                        this.config.loop.start = 0;
                        this.config.loop.end = null;
                        break;
                } */
            }

            /**
             * Get current loop state
             */
            ,
            get: function get$$1() {
                return Boolean(this.media.loop);
            }

            /**
             * Set new media source
             * @param {object} input - The new source object (see docs)
             */

        }, {
            key: 'source',
            set: function set$$1(input) {
                source.change.call(this, input);
            }

            /**
             * Get current source
             */
            ,
            get: function get$$1() {
                return this.media.currentSrc;
            }

            /**
             * Set the poster image for a video
             * @param {input} - the URL for the new poster image
             */

        }, {
            key: 'poster',
            set: function set$$1(input) {
                if (!this.isVideo) {
                    this.debug.warn('Poster can only be set for video');
                    return;
                }

                ui.setPoster.call(this, input, false).catch(function () {});
            }

            /**
             * Get the current poster image
             */
            ,
            get: function get$$1() {
                if (!this.isVideo) {
                    return null;
                }

                return this.media.getAttribute('poster');
            }

            /**
             * Set the autoplay state
             * @param {boolean} input - Whether to autoplay or not
             */

        }, {
            key: 'autoplay',
            set: function set$$1(input) {
                var toggle = is.boolean(input) ? input : this.config.autoplay;
                this.config.autoplay = toggle;
            }

            /**
             * Get the current autoplay state
             */
            ,
            get: function get$$1() {
                return Boolean(this.config.autoplay);
            }
        }, {
            key: 'currentTrack',
            set: function set$$1(input) {
                captions.set.call(this, input, false);
            }

            /**
             * Get the current caption track index (-1 if disabled)
             */
            ,
            get: function get$$1() {
                var _captions = this.captions,
                    toggled = _captions.toggled,
                    currentTrack = _captions.currentTrack;

                return toggled ? currentTrack : -1;
            }

            /**
             * Set the wanted language for captions
             * Since tracks can be added later it won't update the actual caption track until there is a matching track
             * @param {string} - Two character ISO language code (e.g. EN, FR, PT, etc)
             */

        }, {
            key: 'language',
            set: function set$$1(input) {
                captions.setLanguage.call(this, input, false);
            }

            /**
             * Get the current track's language
             */
            ,
            get: function get$$1() {
                return (captions.getCurrentTrack.call(this) || {}).language;
            }

            /**
             * Toggle picture-in-picture playback on WebKit/MacOS
             * TODO: update player with state, support, enabled
             * TODO: detect outside changes
             */

        }, {
            key: 'pip',
            set: function set$$1(input) {
                var states = {
                    pip: 'picture-in-picture',
                    inline: 'inline'
                };

                // Bail if no support
                if (!support.pip) {
                    return;
                }

                // Toggle based on current state if not passed
                var toggle = is.boolean(input) ? input : this.pip === states.inline;

                // Toggle based on current state
                this.media.webkitSetPresentationMode(toggle ? states.pip : states.inline);
            }

            /**
             * Get the current picture-in-picture state
             */
            ,
            get: function get$$1() {
                if (!support.pip) {
                    return null;
                }

                return this.media.webkitPresentationMode;
            }
        }], [{
            key: 'supported',
            value: function supported(type, provider, inline) {
                return support.check(type, provider, inline);
            }

            /**
             * Load an SVG sprite into the page
             * @param {string} url - URL for the SVG sprite
             * @param {string} [id] - Unique ID
             */

        }, {
            key: 'loadSprite',
            value: function loadSprite$$1(url, id) {
                return loadSprite(url, id);
            }

            /**
             * Setup multiple instances
             * @param {*} selector
             * @param {object} options
             */

        }, {
            key: 'setup',
            value: function setup(selector) {
                var options = arguments.length > 1 && arguments[1] !== undefined ? arguments[1] : {};

                var targets = null;

                if (is.string(selector)) {
                    targets = Array.from(document.querySelectorAll(selector));
                } else if (is.nodeList(selector)) {
                    targets = Array.from(selector);
                } else if (is.array(selector)) {
                    targets = selector.filter(is.element);
                }

                if (is.empty(targets)) {
                    return null;
                }

                return targets.map(function (t) {
                    return new Plyr(t, options);
                });
            }
        }]);
        return Plyr;
    }();

    Plyr.defaults = cloneDeep(defaults$1);

    return Plyr;

})));

//# sourceMappingURL=plyr.js.map<|MERGE_RESOLUTION|>--- conflicted
+++ resolved
@@ -595,30 +595,6 @@
         toggleListener.call(this, this.elements.container, 'keydown', trap, toggle, false);
     }
 
-    // Toggle aria-pressed state on a toggle button
-    // http://www.ssbbartgroup.com/blog/how-not-to-misuse-aria-states-properties-and-roles
-    function toggleState(element, input) {
-        // If multiple elements passed
-        if (is.array(element) || is.nodeList(element)) {
-            Array.from(element).forEach(function (target) {
-                return toggleState(target, input);
-            });
-            return;
-        }
-
-        // Bail if no target
-        if (!is.element(element)) {
-            return;
-        }
-
-        // Get state
-        var pressed = element.getAttribute('aria-pressed') === 'true';
-        var state = is.boolean(input) ? input : !pressed;
-
-        // Set the attribute on target
-        element.setAttribute('aria-pressed', state);
-    }
-
     // ==========================================================================
 
     var transitionEndEvent = function () {
@@ -736,12 +712,6 @@
         },
 
 
-<<<<<<< HEAD
-    // Format string
-    format: function format(input) {
-        for (var _len = arguments.length, args = Array(_len > 1 ? _len - 1 : 0), _key = 1; _key < _len; _key++) {
-            args[_key - 1] = arguments[_key];
-=======
         // Check for textTracks support
         textTracks: 'textTracks' in document.createElement('video'),
 
@@ -881,7 +851,6 @@
 
             // Debugging
             this.debug.log('Cancelled network requests');
->>>>>>> d4abb4b1
         }
     };
 
@@ -1278,11 +1247,12 @@
         }
 
         // Render
-        return '' + (inverted ? '-' : '') + hours + format(mins) + ':' + format(secs);
+        return '' + (inverted && time > 0 ? '-' : '') + hours + format(mins) + ':' + format(secs);
     }
 
     // ==========================================================================
 
+    // TODO: Don't export a massive object - break down and create class
     var controls = {
         // Get icon URL
         getIconUrl: function getIconUrl() {
@@ -1296,8 +1266,7 @@
         },
 
 
-        // Find the UI controls and store references in custom controls
-        // TODO: Allow settings menus with custom controls
+        // Find the UI controls
         findElements: function findElements() {
             try {
                 this.elements.controls = getElement.call(this, this.config.selectors.controls.wrapper);
@@ -1393,12 +1362,11 @@
                 pip: 'PIP',
                 airplay: 'AirPlay'
             };
-
             var text = universals[type] || i18n.get(type, this.config);
+
             var attributes = Object.assign({}, attr, {
                 class: [attr.class, this.config.classNames.hidden].filter(Boolean).join(' ')
             });
-
             return createElement('span', attributes, text);
         },
 
@@ -1500,9 +1468,6 @@
                 // Label/Tooltip
                 button.appendChild(controls.createLabel.call(this, labelPressed, { class: 'label--pressed' }));
                 button.appendChild(controls.createLabel.call(this, label, { class: 'label--not-pressed' }));
-
-                // Add aria attributes
-                attributes['aria-pressed'] = false;
             } else {
                 button.appendChild(controls.createIcon.call(this, icon));
                 button.appendChild(controls.createLabel.call(this, label));
@@ -1524,19 +1489,26 @@
                 this.elements.buttons[type] = button;
             }
 
+            // Toggle classname when pressed property is set
+            var className = this.config.classNames.controlPressed;
+            Object.defineProperty(button, 'pressed', {
+                enumerable: true,
+                get: function get$$1() {
+                    return hasClass(button, className);
+                },
+                set: function set$$1() {
+                    var pressed = arguments.length > 0 && arguments[0] !== undefined ? arguments[0] : false;
+
+                    toggleClass(button, className, pressed);
+                }
+            });
+
             return button;
         },
 
 
         // Create an <input type='range'>
         createRange: function createRange(type, attributes) {
-            // Seek label
-            var label = createElement('label', {
-                for: attributes.id,
-                id: attributes.id + '-label',
-                class: this.config.classNames.hidden
-            }, i18n.get(type, this.config));
-
             // Seek input
             var input = createElement('input', extend(getAttributesFromSelector(this.config.selectors.inputs[type]), {
                 type: 'range',
@@ -1547,7 +1519,7 @@
                 autocomplete: 'off',
                 // A11y fixes for https://github.com/sampotts/plyr/issues/905
                 role: 'slider',
-                'aria-labelledby': attributes.id + '-label',
+                'aria-label': i18n.get(type, this.config),
                 'aria-valuemin': 0,
                 'aria-valuemax': 100,
                 'aria-valuenow': 0
@@ -1558,10 +1530,7 @@
             // Set the fill for webkit now
             controls.updateRangeFill.call(this, input);
 
-            return {
-                label: label,
-                input: input
-            };
+            return input;
         },
 
 
@@ -1583,7 +1552,6 @@
                     played: 'played',
                     buffer: 'buffered'
                 }[type];
-
                 var suffix = suffixKey ? i18n.get(suffixKey, this.config) : '';
 
                 progress.innerText = '% ' + suffix.toLowerCase();
@@ -1651,6 +1619,23 @@
         },
 
 
+        // Format a time for display
+        formatTime: function formatTime$$1() {
+            var time = arguments.length > 0 && arguments[0] !== undefined ? arguments[0] : 0;
+            var inverted = arguments.length > 1 && arguments[1] !== undefined ? arguments[1] : false;
+
+            // Bail if the value isn't a number
+            if (!is.number(time)) {
+                return time;
+            }
+
+            // Always display hours if duration is over an hour
+            var forceHours = getHours(this.duration) > 0;
+
+            return formatTime(time, forceHours, inverted);
+        },
+
+
         // Update the displayed time
         updateTimeDisplay: function updateTimeDisplay() {
             var target = arguments.length > 0 && arguments[0] !== undefined ? arguments[0] : null;
@@ -1662,11 +1647,8 @@
                 return;
             }
 
-            // Always display hours if duration is over an hour
-            var forceHours = getHours(this.duration) > 0;
-
             // eslint-disable-next-line no-param-reassign
-            target.innerText = formatTime(time, forceHours, inverted);
+            target.innerText = controls.formatTime(time, inverted);
         },
 
 
@@ -1683,7 +1665,7 @@
 
             // Update mute state
             if (is.element(this.elements.buttons.mute)) {
-                toggleState(this.elements.buttons.mute, this.muted || this.volume === 0);
+                this.elements.buttons.mute.pressed = this.muted || this.volume === 0;
             }
         },
 
@@ -1769,21 +1751,25 @@
                 return;
             }
 
-<<<<<<< HEAD
-var controls = {
-    // Get icon URL
-    getIconUrl: function getIconUrl() {
-        var url = new URL(this.config.iconUrl, window.location);
-        var cors = url.host !== window.location.host || browser.isIE && !window.svg4everybody;
-=======
-            // Set aria value for https://github.com/sampotts/plyr/issues/905
-            range.setAttribute('aria-valuenow', range.value);
+            // Set aria values for https://github.com/sampotts/plyr/issues/905
+            if (matches(range, this.config.selectors.inputs.seek)) {
+                range.setAttribute('aria-valuenow', this.currentTime);
+                var currentTime = controls.formatTime(this.currentTime);
+                var duration = controls.formatTime(this.duration);
+                var format$$1 = i18n.get('seekLabel', this.config);
+                range.setAttribute('aria-valuetext', format$$1.replace('{currentTime}', currentTime).replace('{duration}', duration));
+            } else if (matches(range, this.config.selectors.inputs.volume)) {
+                var percent = range.value * 100;
+                range.setAttribute('aria-valuenow', percent);
+                range.setAttribute('aria-valuetext', percent + '%');
+            } else {
+                range.setAttribute('aria-valuenow', range.value);
+            }
 
             // WebKit only
             if (!browser.isWebkit) {
                 return;
             }
->>>>>>> d4abb4b1
 
             // Set CSS custom property
             range.style.setProperty('--value', range.value / range.max * 100 + '%');
@@ -1864,9 +1850,14 @@
 
         // Show the duration on metadataloaded or durationchange events
         durationUpdate: function durationUpdate() {
-            // Bail if no ui or durationchange event triggered after playing/seek when invertTime is false
+            // Bail if no UI or durationchange event triggered after playing/seek when invertTime is false
             if (!this.supported.ui || !this.config.invertTime && this.currentTime) {
                 return;
+            }
+
+            // Update ARIA values
+            if (is.element(this.elements.inputs.seek)) {
+                this.elements.inputs.seek.setAttribute('aria-valuemax', this.duration);
             }
 
             // If there's a spot to display duration
@@ -1927,15 +1918,6 @@
             // Empty the menu
             emptyElement(list);
 
-<<<<<<< HEAD
-            // Label/Tooltip
-            button.appendChild(controls.createLabel.call(this, labelPressed, { class: 'label--pressed' }));
-            button.appendChild(controls.createLabel.call(this, label, { class: 'label--not-pressed' }));
-        } else {
-            button.appendChild(controls.createIcon.call(this, icon));
-            button.appendChild(controls.createLabel.call(this, label));
-        }
-=======
             // Get the badge HTML for HD, 4K etc
             var getBadge = function getBadge(quality) {
                 var label = i18n.get('qualityBadge.' + quality, _this3.config);
@@ -1943,7 +1925,6 @@
                 if (!label.length) {
                     return null;
                 }
->>>>>>> d4abb4b1
 
                 return controls.createBadge.call(_this3, label);
             };
@@ -1966,57 +1947,11 @@
         },
 
 
-<<<<<<< HEAD
-        // Toggle classname when pressed property is set
-        var className = this.config.classNames.controlPressed;
-        Object.defineProperty(button, 'pressed', {
-            enumerable: true,
-            get: function get$$1() {
-                return utils.hasClass(button, className);
-            },
-            set: function set$$1() {
-                var pressed = arguments.length > 0 && arguments[0] !== undefined ? arguments[0] : false;
-
-                utils.toggleClass(button, className, pressed);
-            }
-        });
-
-        return button;
-    },
-
-
-    // Create an <input type='range'>
-    createRange: function createRange(type, attributes) {
-        // Seek input
-        var input = utils.createElement('input', utils.extend(utils.getAttributesFromSelector(this.config.selectors.inputs[type]), {
-            type: 'range',
-            min: 0,
-            max: 100,
-            step: 0.01,
-            value: 0,
-            autocomplete: 'off',
-            // A11y fixes for https://github.com/sampotts/plyr/issues/905
-            role: 'slider',
-            'aria-label': i18n.get(type, this.config),
-            'aria-valuemin': 0,
-            'aria-valuemax': 100,
-            'aria-valuenow': 0
-        }, attributes));
-
-        this.elements.inputs[type] = input;
-
-        // Set the fill for webkit now
-        controls.updateRangeFill.call(this, input);
-
-        return input;
-    },
-=======
         // Translate a value into a nice label
         getLabel: function getLabel(setting, value) {
             switch (setting) {
                 case 'speed':
                     return value === 1 ? i18n.get('normal', this.config) : value + '&times;';
->>>>>>> d4abb4b1
 
                 case 'quality':
                     if (is.number(value)) {
@@ -2146,44 +2081,14 @@
             // Empty the menu
             emptyElement(list);
 
-<<<<<<< HEAD
-    // Format a time for display
-    formatTime: function formatTime() {
-        var time = arguments.length > 0 && arguments[0] !== undefined ? arguments[0] : 0;
-        var inverted = arguments.length > 1 && arguments[1] !== undefined ? arguments[1] : false;
-
-        // Bail if the value isn't a number
-        if (!utils.is.number(time)) {
-            return time;
-        }
-
-        // Always display hours if duration is over an hour
-        var forceHours = utils.getHours(this.duration) > 0;
-
-        return utils.formatTime(time, forceHours, inverted);
-    },
-
-
-    // Update the displayed time
-    updateTimeDisplay: function updateTimeDisplay() {
-        var target = arguments.length > 0 && arguments[0] !== undefined ? arguments[0] : null;
-        var time = arguments.length > 1 && arguments[1] !== undefined ? arguments[1] : 0;
-        var inverted = arguments.length > 2 && arguments[2] !== undefined ? arguments[2] : false;
-=======
             // Check if we need to toggle the parent
             controls.checkMenu.call(this);
->>>>>>> d4abb4b1
 
             // If there's no captions, bail
             if (!tracks.length) {
                 return;
             }
 
-<<<<<<< HEAD
-        // eslint-disable-next-line no-param-reassign
-        target.innerText = controls.formatTime(time, inverted);
-    },
-=======
             // Generate options data
             var options = tracks.map(function (track, value) {
                 return {
@@ -2204,7 +2109,6 @@
                 list: list,
                 type: 'language'
             });
->>>>>>> d4abb4b1
 
             // Generate options
             options.forEach(controls.createMenuItem.bind(this));
@@ -2213,17 +2117,9 @@
         },
 
 
-<<<<<<< HEAD
-        // Update mute state
-        if (utils.is.element(this.elements.buttons.mute)) {
-            this.elements.buttons.mute.pressed = this.muted || this.volume === 0;
-        }
-    },
-=======
         // Set a list of available captions languages
         setSpeedMenu: function setSpeedMenu(options) {
             var _this5 = this;
->>>>>>> d4abb4b1
 
             // Do nothing if not selected
             if (!this.config.controls.includes('settings') || !this.config.settings.includes('speed')) {
@@ -2304,24 +2200,7 @@
                 return;
             }
 
-<<<<<<< HEAD
-        // Set aria values for https://github.com/sampotts/plyr/issues/905
-        if (utils.matches(range, this.config.selectors.inputs.seek)) {
-            range.setAttribute('aria-valuenow', this.currentTime);
-            var currentTime = controls.formatTime(this.currentTime);
-            var duration = controls.formatTime(this.duration);
-            var format = i18n.get('seekLabel', this.config);
-            range.setAttribute('aria-valuetext', format.replace('{currentTime}', currentTime).replace('{duration}', duration));
-        } else if (utils.matches(range, this.config.selectors.inputs.volume)) {
-            var percent = range.value * 100;
-            range.setAttribute('aria-valuenow', percent);
-            range.setAttribute('aria-valuetext', percent + '%');
-        } else {
-            range.setAttribute('aria-valuenow', range.value);
-        }
-=======
             var show = is.boolean(event) ? event : is.element(form) && form.hasAttribute('hidden');
->>>>>>> d4abb4b1
 
             if (is.event(event)) {
                 var isMenuItem = is.element(form) && form.contains(event.target);
@@ -2408,22 +2287,6 @@
                 return;
             }
 
-<<<<<<< HEAD
-    // Show the duration on metadataloaded or durationchange events
-    durationUpdate: function durationUpdate() {
-        // Bail if no UI or durationchange event triggered after playing/seek when invertTime is false
-        if (!this.supported.ui || !this.config.invertTime && this.currentTime) {
-            return;
-        }
-
-        // Update ARIA values
-        if (utils.is.element(this.elements.inputs.seek)) {
-            this.elements.inputs.seek.setAttribute('aria-valuemax', this.duration);
-        }
-
-        // If there's a spot to display duration
-        var hasDuration = utils.is.element(this.elements.display.duration);
-=======
             // Hide all other tabs
             // Get other tabs
             var current = menu.querySelector('[role="tabpanel"]:not([hidden])');
@@ -2433,7 +2296,6 @@
             Array.from(menu.querySelectorAll('[aria-controls="' + current.getAttribute('id') + '"]')).forEach(function (toggle) {
                 toggle.setAttribute('aria-expanded', false);
             });
->>>>>>> d4abb4b1
 
             // If we can do fancy animations, we'll animate the height/width
             if (support.transitions && !support.reducedMotion) {
@@ -2523,11 +2385,9 @@
                 var progress = createElement('div', getAttributesFromSelector(this.config.selectors.progress));
 
                 // Seek range slider
-                var seek = controls.createRange.call(this, 'seek', {
+                progress.appendChild(controls.createRange.call(this, 'seek', {
                     id: 'plyr-seek-' + data.id
-                });
-                progress.appendChild(seek.label);
-                progress.appendChild(seek.input);
+                }));
 
                 // Buffer progress
                 progress.appendChild(controls.createProgress.call(this, 'buffer'));
@@ -2577,11 +2437,9 @@
                 };
 
                 // Create the volume range slider
-                var range = controls.createRange.call(this, 'volume', extend(attributes, {
+                volume.appendChild(controls.createRange.call(this, 'volume', extend(attributes, {
                     id: 'plyr-volume-' + data.id
-                }));
-                volume.appendChild(range.label);
-                volume.appendChild(range.input);
+                })));
 
                 this.elements.volume = volume;
 
@@ -2846,7 +2704,6 @@
                 Array.from(labels).forEach(function (label) {
                     toggleClass(label, _this8.config.classNames.hidden, false);
                     toggleClass(label, _this8.config.classNames.tooltip, true);
-                    label.setAttribute('role', 'tooltip');
                 });
             }
         }
@@ -3032,12 +2889,6 @@
         update: function update() {
             var _this = this;
 
-<<<<<<< HEAD
-            // Seek range slider
-            progress.appendChild(controls.createRange.call(this, 'seek', {
-                id: 'plyr-seek-' + data.id
-            }));
-=======
             var tracks = captions.getTracks.call(this, true);
             // Get the wanted language
             var _captions = this.captions,
@@ -3045,7 +2896,6 @@
                 language = _captions.language,
                 meta = _captions.meta,
                 currentTrackNode = _captions.currentTrackNode;
->>>>>>> d4abb4b1
 
             var languageExists = Boolean(tracks.find(function (track) {
                 return track.language === language;
@@ -3098,14 +2948,7 @@
                 return;
             }
 
-<<<<<<< HEAD
-            // Create the volume range slider
-            volume.appendChild(controls.createRange.call(this, 'volume', utils.extend(attributes, {
-                id: 'plyr-volume-' + data.id
-            })));
-=======
             var toggled = this.captions.toggled; // Current state
->>>>>>> d4abb4b1
 
             var activeClass = this.config.classNames.captions.active;
 
@@ -3135,7 +2978,7 @@
                 }
 
                 // Toggle state
-                toggleState(this.elements.buttons.captions, active);
+                this.elements.buttons.captions.pressed = active;
 
                 // Add class hook
                 toggleClass(this.elements.container, activeClass, active);
@@ -3317,20 +3160,10 @@
                 return;
             }
 
-<<<<<<< HEAD
-            Array.from(labels).forEach(function (label) {
-                utils.toggleClass(label, _this7.config.classNames.hidden, false);
-                utils.toggleClass(label, _this7.config.classNames.tooltip, true);
-            });
-        }
-    }
-};
-=======
             if (!is.element(this.elements.captions)) {
                 this.debug.warn('No captions element to render to');
                 return;
             }
->>>>>>> d4abb4b1
 
             // Only accept array or empty input
             if (!is.nullOrUndefined(input) && !Array.isArray(input)) {
@@ -3386,6 +3219,10 @@
 
         // Only allow one media playing at once (vimeo only)
         autopause: true,
+
+        // Allow inline playback on iOS (this effects YouTube/Vimeo - HTML5 requires the attribute present)
+        // TODO: Remove iosNative fullscreen option in favour of this (logic needs work)
+        playsinline: true,
 
         // Default time to skip when rewind/fast forward
         seekTime: 10,
@@ -3500,6 +3337,7 @@
             pause: 'Pause',
             fastForward: 'Forward {seektime}s',
             seek: 'Seek',
+            seekLabel: '{currentTime} of {duration}',
             played: 'Played',
             buffered: 'Buffered',
             currentTime: 'Current time',
@@ -3514,6 +3352,7 @@
             frameTitle: 'Player for {title}',
             captions: 'Captions',
             settings: 'Settings',
+            menuBack: 'Go back to previous menu',
             speed: 'Speed',
             normal: 'Normal',
             quality: 'Quality',
@@ -3643,6 +3482,7 @@
             posterEnabled: 'plyr__poster-enabled',
             ads: 'plyr__ads',
             control: 'plyr__control',
+            controlPressed: 'plyr__control--pressed',
             playing: 'plyr--playing',
             paused: 'plyr--paused',
             stopped: 'plyr--stopped',
@@ -3784,7 +3624,7 @@
         // Update toggle button
         var button = this.player.elements.buttons.fullscreen;
         if (is.element(button)) {
-            toggleState(button, this.active);
+            button.pressed = this.active;
         }
 
         // Trigger an event
@@ -3815,371 +3655,8 @@
         // Toggle class hook
         toggleClass(this.target, this.player.config.classNames.fullscreen.fallback, toggle);
 
-<<<<<<< HEAD
-    createClass(Console, [{
-        key: 'log',
-        get: function get$$1() {
-            // eslint-disable-next-line no-console
-            return this.enabled ? Function.prototype.bind.call(console.log, console) : noop;
-        }
-    }, {
-        key: 'warn',
-        get: function get$$1() {
-            // eslint-disable-next-line no-console
-            return this.enabled ? Function.prototype.bind.call(console.warn, console) : noop;
-        }
-    }, {
-        key: 'error',
-        get: function get$$1() {
-            // eslint-disable-next-line no-console
-            return this.enabled ? Function.prototype.bind.call(console.error, console) : noop;
-        }
-    }]);
-    return Console;
-}();
-
-// ==========================================================================
-// Plyr default config
-// ==========================================================================
-
-var defaults$1 = {
-    // Disable
-    enabled: true,
-
-    // Custom media title
-    title: '',
-
-    // Logging to console
-    debug: false,
-
-    // Auto play (if supported)
-    autoplay: false,
-
-    // Only allow one media playing at once (vimeo only)
-    autopause: true,
-
-    // Allow inline playback on iOS (this effects YouTube/Vimeo - HTML5 requires the attribute present)
-    // TODO: Remove iosNative fullscreen option in favour of this (logic needs work)
-    playsinline: true,
-
-    // Default time to skip when rewind/fast forward
-    seekTime: 10,
-
-    // Default volume
-    volume: 1,
-    muted: false,
-
-    // Pass a custom duration
-    duration: null,
-
-    // Display the media duration on load in the current time position
-    // If you have opted to display both duration and currentTime, this is ignored
-    displayDuration: true,
-
-    // Invert the current time to be a countdown
-    invertTime: true,
-
-    // Clicking the currentTime inverts it's value to show time left rather than elapsed
-    toggleInvert: true,
-
-    // Aspect ratio (for embeds)
-    ratio: '16:9',
-
-    // Click video container to play/pause
-    clickToPlay: true,
-
-    // Auto hide the controls
-    hideControls: true,
-
-    // Reset to start when playback ended
-    resetOnEnd: false,
-
-    // Disable the standard context menu
-    disableContextMenu: true,
-
-    // Sprite (for icons)
-    loadSprite: true,
-    iconPrefix: 'plyr',
-    iconUrl: 'https://cdn.plyr.io/3.3.12/plyr.svg',
-
-    // Blank video (used to prevent errors on source change)
-    blankVideo: 'https://cdn.plyr.io/static/blank.mp4',
-
-    // Quality default
-    quality: {
-        default: 576,
-        options: [4320, 2880, 2160, 1440, 1080, 720, 576, 480, 360, 240, 'default']
-    },
-
-    // Set loops
-    loop: {
-        active: false
-        // start: null,
-        // end: null,
-    },
-
-    // Speed default and options to display
-    speed: {
-        selected: 1,
-        options: [0.5, 0.75, 1, 1.25, 1.5, 1.75, 2]
-    },
-
-    // Keyboard shortcut settings
-    keyboard: {
-        focused: true,
-        global: false
-    },
-
-    // Display tooltips
-    tooltips: {
-        controls: false,
-        seek: true
-    },
-
-    // Captions settings
-    captions: {
-        active: false,
-        language: 'auto',
-        // Listen to new tracks added after Plyr is initialized.
-        // This is needed for streaming captions, but may result in unselectable options
-        update: false
-    },
-
-    // Fullscreen settings
-    fullscreen: {
-        enabled: true, // Allow fullscreen?
-        fallback: true, // Fallback for vintage browsers
-        iosNative: false // Use the native fullscreen in iOS (disables custom controls)
-    },
-
-    // Local storage
-    storage: {
-        enabled: true,
-        key: 'plyr'
-    },
-
-    // Default controls
-    controls: ['play-large',
-    // 'restart',
-    // 'rewind',
-    'play',
-    // 'fast-forward',
-    'progress', 'current-time', 'mute', 'volume', 'captions', 'settings', 'pip', 'airplay', 'fullscreen'],
-    settings: ['captions', 'quality', 'speed'],
-
-    // Localisation
-    i18n: {
-        restart: 'Restart',
-        rewind: 'Rewind {seektime}s',
-        play: 'Play',
-        pause: 'Pause',
-        fastForward: 'Forward {seektime}s',
-        seek: 'Seek',
-        seekLabel: '{currentTime} of {duration}',
-        played: 'Played',
-        buffered: 'Buffered',
-        currentTime: 'Current time',
-        duration: 'Duration',
-        volume: 'Volume',
-        mute: 'Mute',
-        unmute: 'Unmute',
-        enableCaptions: 'Enable captions',
-        disableCaptions: 'Disable captions',
-        enterFullscreen: 'Enter fullscreen',
-        exitFullscreen: 'Exit fullscreen',
-        frameTitle: 'Player for {title}',
-        captions: 'Captions',
-        settings: 'Settings',
-        menuBack: 'Go back to previous menu',
-        speed: 'Speed',
-        normal: 'Normal',
-        quality: 'Quality',
-        loop: 'Loop',
-        start: 'Start',
-        end: 'End',
-        all: 'All',
-        reset: 'Reset',
-        disabled: 'Disabled',
-        enabled: 'Enabled',
-        advertisement: 'Ad',
-        qualityBadge: {
-            2160: '4K',
-            1440: 'HD',
-            1080: 'HD',
-            720: 'HD',
-            576: 'SD',
-            480: 'SD'
-        }
-    },
-
-    // URLs
-    urls: {
-        vimeo: {
-            sdk: 'https://player.vimeo.com/api/player.js',
-            iframe: 'https://player.vimeo.com/video/{0}?{1}',
-            api: 'https://vimeo.com/api/v2/video/{0}.json'
-        },
-        youtube: {
-            sdk: 'https://www.youtube.com/iframe_api',
-            api: 'https://www.googleapis.com/youtube/v3/videos?id={0}&key={1}&fields=items(snippet(title))&part=snippet'
-        },
-        googleIMA: {
-            sdk: 'https://imasdk.googleapis.com/js/sdkloader/ima3.js'
-        }
-    },
-
-    // Custom control listeners
-    listeners: {
-        seek: null,
-        play: null,
-        pause: null,
-        restart: null,
-        rewind: null,
-        fastForward: null,
-        mute: null,
-        volume: null,
-        captions: null,
-        fullscreen: null,
-        pip: null,
-        airplay: null,
-        speed: null,
-        quality: null,
-        loop: null,
-        language: null
-    },
-
-    // Events to watch and bubble
-    events: [
-    // Events to watch on HTML5 media elements and bubble
-    // https://developer.mozilla.org/en/docs/Web/Guide/Events/Media_events
-    'ended', 'progress', 'stalled', 'playing', 'waiting', 'canplay', 'canplaythrough', 'loadstart', 'loadeddata', 'loadedmetadata', 'timeupdate', 'volumechange', 'play', 'pause', 'error', 'seeking', 'seeked', 'emptied', 'ratechange', 'cuechange',
-
-    // Custom events
-    'enterfullscreen', 'exitfullscreen', 'captionsenabled', 'captionsdisabled', 'languagechange', 'controlshidden', 'controlsshown', 'ready',
-
-    // YouTube
-    'statechange', 'qualitychange', 'qualityrequested',
-
-    // Ads
-    'adsloaded', 'adscontentpause', 'adscontentresume', 'adstarted', 'adsmidpoint', 'adscomplete', 'adsallcomplete', 'adsimpression', 'adsclick'],
-
-    // Selectors
-    // Change these to match your template if using custom HTML
-    selectors: {
-        editable: 'input, textarea, select, [contenteditable]',
-        container: '.plyr',
-        controls: {
-            container: null,
-            wrapper: '.plyr__controls'
-        },
-        labels: '[data-plyr]',
-        buttons: {
-            play: '[data-plyr="play"]',
-            pause: '[data-plyr="pause"]',
-            restart: '[data-plyr="restart"]',
-            rewind: '[data-plyr="rewind"]',
-            fastForward: '[data-plyr="fast-forward"]',
-            mute: '[data-plyr="mute"]',
-            captions: '[data-plyr="captions"]',
-            fullscreen: '[data-plyr="fullscreen"]',
-            pip: '[data-plyr="pip"]',
-            airplay: '[data-plyr="airplay"]',
-            settings: '[data-plyr="settings"]',
-            loop: '[data-plyr="loop"]'
-        },
-        inputs: {
-            seek: '[data-plyr="seek"]',
-            volume: '[data-plyr="volume"]',
-            speed: '[data-plyr="speed"]',
-            language: '[data-plyr="language"]',
-            quality: '[data-plyr="quality"]'
-        },
-        display: {
-            currentTime: '.plyr__time--current',
-            duration: '.plyr__time--duration',
-            buffer: '.plyr__progress__buffer',
-            loop: '.plyr__progress__loop', // Used later
-            volume: '.plyr__volume--display'
-        },
-        progress: '.plyr__progress',
-        captions: '.plyr__captions',
-        caption: '.plyr__caption',
-        menu: {
-            quality: '.js-plyr__menu__list--quality'
-        }
-    },
-
-    // Class hooks added to the player in different states
-    classNames: {
-        type: 'plyr--{0}',
-        provider: 'plyr--{0}',
-        video: 'plyr__video-wrapper',
-        embed: 'plyr__video-embed',
-        embedContainer: 'plyr__video-embed__container',
-        poster: 'plyr__poster',
-        posterEnabled: 'plyr__poster-enabled',
-        ads: 'plyr__ads',
-        control: 'plyr__control',
-        controlPressed: 'plyr__control--pressed',
-        playing: 'plyr--playing',
-        paused: 'plyr--paused',
-        stopped: 'plyr--stopped',
-        loading: 'plyr--loading',
-        hover: 'plyr--hover',
-        tooltip: 'plyr__tooltip',
-        cues: 'plyr__cues',
-        hidden: 'plyr__sr-only',
-        hideControls: 'plyr--hide-controls',
-        isIos: 'plyr--is-ios',
-        isTouch: 'plyr--is-touch',
-        uiSupported: 'plyr--full-ui',
-        noTransition: 'plyr--no-transition',
-        menu: {
-            value: 'plyr__menu__value',
-            badge: 'plyr__badge',
-            open: 'plyr--menu-open'
-        },
-        captions: {
-            enabled: 'plyr--captions-enabled',
-            active: 'plyr--captions-active'
-        },
-        fullscreen: {
-            enabled: 'plyr--fullscreen-enabled',
-            fallback: 'plyr--fullscreen-fallback'
-        },
-        pip: {
-            supported: 'plyr--pip-supported',
-            active: 'plyr--pip-active'
-        },
-        airplay: {
-            supported: 'plyr--airplay-supported',
-            active: 'plyr--airplay-active'
-        },
-        tabFocus: 'plyr__tab-focus'
-    },
-
-    // Embed attributes
-    attributes: {
-        embed: {
-            provider: 'data-plyr-provider',
-            id: 'data-plyr-embed-id'
-        }
-    },
-
-    // API keys
-    keys: {
-        google: null
-    },
-
-    // Advertisements plugin
-    // Register for an account here: http://vi.ai/publisher-video-monetization/?aid=plyrio
-    ads: {
-        enabled: false,
-        publisherId: ''
-=======
         // Toggle button and fire events
         onChange.call(this);
->>>>>>> d4abb4b1
     }
 
     var Fullscreen = function () {
@@ -4191,17 +3668,9 @@
             // Keep reference to parent
             this.player = player;
 
-<<<<<<< HEAD
-    // Update toggle button
-    var button = this.player.elements.buttons.fullscreen;
-    if (utils.is.element(button)) {
-        button.pressed = this.active;
-    }
-=======
             // Get prefix
             this.prefix = Fullscreen.prefix;
             this.property = Fullscreen.property;
->>>>>>> d4abb4b1
 
             // Scroll position
             this.scrollPosition = { x: 0, y: 0 };
@@ -4525,9 +3994,6 @@
             // If there's a media title set, use that for the label
             if (is.string(this.config.title) && !is.empty(this.config.title)) {
                 label += ', ' + this.config.title;
-
-                // Set container label
-                this.elements.container.setAttribute('aria-label', this.config.title);
             }
 
             // If there's a play button, set label
@@ -4550,17 +4016,10 @@
                 var title = !is.empty(this.config.title) ? this.config.title : 'video';
                 var format = i18n.get('frameTitle', this.config);
 
-<<<<<<< HEAD
-        // If there's a media title set, use that for the label
-        if (utils.is.string(this.config.title) && !utils.is.empty(this.config.title)) {
-            label += ', ' + this.config.title;
-        }
-=======
                 iframe.setAttribute('title', format.replace('{title}', title));
             }
         },
 
->>>>>>> d4abb4b1
 
         // Toggle poster
         togglePoster: function togglePoster(enable) {
@@ -4614,13 +4073,17 @@
 
         // Check playing state
         checkPlaying: function checkPlaying(event) {
+            var _this3 = this;
+
             // Class hooks
             toggleClass(this.elements.container, this.config.classNames.playing, this.playing);
             toggleClass(this.elements.container, this.config.classNames.paused, this.paused);
             toggleClass(this.elements.container, this.config.classNames.stopped, this.stopped);
 
-            // Set ARIA state
-            toggleState(this.elements.buttons.play, this.playing);
+            // Set state
+            Array.from(this.elements.buttons.play).forEach(function (target) {
+                target.pressed = _this3.playing;
+            });
 
             // Only update controls on non timeupdate events
             if (is.event(event) && event.type === 'timeupdate') {
@@ -4634,7 +4097,7 @@
 
         // Check if media is loading
         checkLoading: function checkLoading(event) {
-            var _this3 = this;
+            var _this4 = this;
 
             this.loading = ['stalled', 'waiting'].includes(event.type);
 
@@ -4644,29 +4107,13 @@
             // Timer to prevent flicker when seeking
             this.timers.loading = setTimeout(function () {
                 // Update progress bar loading class state
-                toggleClass(_this3.elements.container, _this3.config.classNames.loading, _this3.loading);
-
-<<<<<<< HEAD
-    // Check playing state
-    checkPlaying: function checkPlaying(event) {
-        var _this3 = this;
-
-        // Class hooks
-        utils.toggleClass(this.elements.container, this.config.classNames.playing, this.playing);
-        utils.toggleClass(this.elements.container, this.config.classNames.paused, this.paused);
-        utils.toggleClass(this.elements.container, this.config.classNames.stopped, this.stopped);
-
-        // Set state
-        Array.from(this.elements.buttons.play).forEach(function (target) {
-            target.pressed = _this3.playing;
-        });
-=======
+                toggleClass(_this4.elements.container, _this4.config.classNames.loading, _this4.loading);
+
                 // Update controls visibility
-                ui.toggleControls.call(_this3);
+                ui.toggleControls.call(_this4);
             }, this.loading ? 250 : 0);
         },
 
->>>>>>> d4abb4b1
 
         // Toggle controls based on state and `force` argument
         toggleControls: function toggleControls(force) {
@@ -4680,13 +4127,7 @@
         }
     };
 
-<<<<<<< HEAD
-    // Check if media is loading
-    checkLoading: function checkLoading(event) {
-        var _this4 = this;
-=======
     // ==========================================================================
->>>>>>> d4abb4b1
 
     var Listeners = function () {
         function Listeners(player) {
@@ -4695,24 +4136,12 @@
             this.player = player;
             this.lastKey = null;
 
-<<<<<<< HEAD
-        // Timer to prevent flicker when seeking
-        this.timers.loading = setTimeout(function () {
-            // Update progress bar loading class state
-            utils.toggleClass(_this4.elements.container, _this4.config.classNames.loading, _this4.loading);
-
-            // Update controls visibility
-            ui.toggleControls.call(_this4);
-        }, this.loading ? 250 : 0);
-    },
-=======
             this.handleKey = this.handleKey.bind(this);
             this.toggleMenu = this.toggleMenu.bind(this);
             this.firstTouch = this.firstTouch.bind(this);
         }
 
         // Handle key presses
->>>>>>> d4abb4b1
 
 
         createClass(Listeners, [{
@@ -7615,17 +7044,12 @@
                         this.elements.container = this.media;
                         this.media = iframe;
 
-<<<<<<< HEAD
-        // Add style hook
-        ui.addStyleHook.call(this);
-=======
                         // Reset classname
                         this.elements.container.className = '';
 
                         // Get attributes from URL and set config
                         if (url.searchParams.length) {
                             var truthy = ['1', 'true'];
->>>>>>> d4abb4b1
 
                             if (truthy.includes(url.searchParams.get('autoplay'))) {
                                 this.config.autoplay = true;
@@ -7716,9 +7140,6 @@
                 wrap(this.media, this.elements.container);
             }
 
-            // Allow focus to be captured
-            this.elements.container.setAttribute('tabindex', 0);
-
             // Add style hook
             ui.addStyleHook.call(this);
 
@@ -7848,16 +7269,11 @@
              * @param {number} seekTime - how far to rewind in seconds. Defaults to the config.seekTime
              */
 
-<<<<<<< HEAD
-            // Toggle state
-            this.elements.buttons.captions.pressed = active;
-=======
         }, {
             key: 'rewind',
             value: function rewind(seekTime) {
                 this.currentTime = this.currentTime - (is.number(seekTime) ? seekTime : this.config.seekTime);
             }
->>>>>>> d4abb4b1
 
             /**
              * Fast forward
