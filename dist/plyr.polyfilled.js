--- conflicted
+++ resolved
@@ -66,476 +66,476 @@
   	return module = { exports: {} }, fn(module, module.exports), module.exports;
   }
 
-  (function(global) {
-    /**
-     * Polyfill URLSearchParams
-     *
-     * Inspired from : https://github.com/WebReflection/url-search-params/blob/master/src/url-search-params.js
-     */
-
-    var checkIfIteratorIsSupported = function() {
-      try {
-        return !!Symbol.iterator;
-      } catch (error) {
-        return false;
-      }
-    };
-
-
-    var iteratorSupported = checkIfIteratorIsSupported();
-
-    var createIterator = function(items) {
-      var iterator = {
-        next: function() {
-          var value = items.shift();
-          return { done: value === void 0, value: value };
-        }
-      };
-
-      if (iteratorSupported) {
-        iterator[Symbol.iterator] = function() {
-          return iterator;
-        };
-      }
-
-      return iterator;
-    };
-
-    /**
-     * Search param name and values should be encoded according to https://url.spec.whatwg.org/#urlencoded-serializing
-     * encodeURIComponent() produces the same result except encoding spaces as `%20` instead of `+`.
-     */
-    var serializeParam = function(value) {
-      return encodeURIComponent(value).replace(/%20/g, '+');
-    };
-
-    var deserializeParam = function(value) {
-      return decodeURIComponent(value).replace(/\+/g, ' ');
-    };
-
-    var polyfillURLSearchParams = function() {
-
-      var URLSearchParams = function(searchString) {
-        Object.defineProperty(this, '_entries', { writable: true, value: {} });
-        var typeofSearchString = typeof searchString;
-
-        if (typeofSearchString === 'undefined') ; else if (typeofSearchString === 'string') {
-          if (searchString !== '') {
-            this._fromString(searchString);
-          }
-        } else if (searchString instanceof URLSearchParams) {
-          var _this = this;
-          searchString.forEach(function(value, name) {
-            _this.append(name, value);
-          });
-        } else if ((searchString !== null) && (typeofSearchString === 'object')) {
-          if (Object.prototype.toString.call(searchString) === '[object Array]') {
-            for (var i = 0; i < searchString.length; i++) {
-              var entry = searchString[i];
-              if ((Object.prototype.toString.call(entry) === '[object Array]') || (entry.length !== 2)) {
-                this.append(entry[0], entry[1]);
-              } else {
-                throw new TypeError('Expected [string, any] as entry at index ' + i + ' of URLSearchParams\'s input');
-              }
-            }
-          } else {
-            for (var key in searchString) {
-              if (searchString.hasOwnProperty(key)) {
-                this.append(key, searchString[key]);
-              }
-            }
-          }
-        } else {
-          throw new TypeError('Unsupported input\'s type for URLSearchParams');
-        }
-      };
-
-      var proto = URLSearchParams.prototype;
-
-      proto.append = function(name, value) {
-        if (name in this._entries) {
-          this._entries[name].push(String(value));
-        } else {
-          this._entries[name] = [String(value)];
-        }
-      };
-
-      proto.delete = function(name) {
-        delete this._entries[name];
-      };
-
-      proto.get = function(name) {
-        return (name in this._entries) ? this._entries[name][0] : null;
-      };
-
-      proto.getAll = function(name) {
-        return (name in this._entries) ? this._entries[name].slice(0) : [];
-      };
-
-      proto.has = function(name) {
-        return (name in this._entries);
-      };
-
-      proto.set = function(name, value) {
-        this._entries[name] = [String(value)];
-      };
-
-      proto.forEach = function(callback, thisArg) {
-        var entries;
-        for (var name in this._entries) {
-          if (this._entries.hasOwnProperty(name)) {
-            entries = this._entries[name];
-            for (var i = 0; i < entries.length; i++) {
-              callback.call(thisArg, entries[i], name, this);
-            }
-          }
-        }
-      };
-
-      proto.keys = function() {
-        var items = [];
-        this.forEach(function(value, name) {
-          items.push(name);
-        });
-        return createIterator(items);
-      };
-
-      proto.values = function() {
-        var items = [];
-        this.forEach(function(value) {
-          items.push(value);
-        });
-        return createIterator(items);
-      };
-
-      proto.entries = function() {
-        var items = [];
-        this.forEach(function(value, name) {
-          items.push([name, value]);
-        });
-        return createIterator(items);
-      };
-
-      if (iteratorSupported) {
-        proto[Symbol.iterator] = proto.entries;
-      }
-
-      proto.toString = function() {
-        var searchArray = [];
-        this.forEach(function(value, name) {
-          searchArray.push(serializeParam(name) + '=' + serializeParam(value));
-        });
-        return searchArray.join('&');
-      };
-
-
-      global.URLSearchParams = URLSearchParams;
-    };
-
-    if (!('URLSearchParams' in global) || (new URLSearchParams('?a=1').toString() !== 'a=1')) {
-      polyfillURLSearchParams();
-    }
-
-    var proto = URLSearchParams.prototype;
-
-    if (typeof proto.sort !== 'function') {
-      proto.sort = function() {
-        var _this = this;
-        var items = [];
-        this.forEach(function(value, name) {
-          items.push([name, value]);
-          if (!_this._entries) {
-            _this.delete(name);
-          }
-        });
-        items.sort(function(a, b) {
-          if (a[0] < b[0]) {
-            return -1;
-          } else if (a[0] > b[0]) {
-            return +1;
-          } else {
-            return 0;
-          }
-        });
-        if (_this._entries) { // force reset because IE keeps keys index
-          _this._entries = {};
-        }
-        for (var i = 0; i < items.length; i++) {
-          this.append(items[i][0], items[i][1]);
-        }
-      };
-    }
-
-    if (typeof proto._fromString !== 'function') {
-      Object.defineProperty(proto, '_fromString', {
-        enumerable: false,
-        configurable: false,
-        writable: false,
-        value: function(searchString) {
-          if (this._entries) {
-            this._entries = {};
-          } else {
-            var keys = [];
-            this.forEach(function(value, name) {
-              keys.push(name);
-            });
-            for (var i = 0; i < keys.length; i++) {
-              this.delete(keys[i]);
-            }
-          }
-
-          searchString = searchString.replace(/^\?/, '');
-          var attributes = searchString.split('&');
-          var attribute;
-          for (var i = 0; i < attributes.length; i++) {
-            attribute = attributes[i].split('=');
-            this.append(
-              deserializeParam(attribute[0]),
-              (attribute.length > 1) ? deserializeParam(attribute[1]) : ''
-            );
-          }
-        }
-      });
-    }
-
-    // HTMLAnchorElement
-
-  })(
-    (typeof commonjsGlobal !== 'undefined') ? commonjsGlobal
-      : ((typeof window !== 'undefined') ? window
-      : ((typeof self !== 'undefined') ? self : commonjsGlobal))
-  );
-
-  (function(global) {
-    /**
-     * Polyfill URL
-     *
-     * Inspired from : https://github.com/arv/DOM-URL-Polyfill/blob/master/src/url.js
-     */
-
-    var checkIfURLIsSupported = function() {
-      try {
-        var u = new URL('b', 'http://a');
-        u.pathname = 'c%20d';
-        return (u.href === 'http://a/c%20d') && u.searchParams;
-      } catch (e) {
-        return false;
-      }
-    };
-
-
-    var polyfillURL = function() {
-      var _URL = global.URL;
-
-      var URL = function(url, base) {
-        if (typeof url !== 'string') url = String(url);
-
-        // Only create another document if the base is different from current location.
-        var doc = document, baseElement;
-        if (base && (global.location === void 0 || base !== global.location.href)) {
-          doc = document.implementation.createHTMLDocument('');
-          baseElement = doc.createElement('base');
-          baseElement.href = base;
-          doc.head.appendChild(baseElement);
-          try {
-            if (baseElement.href.indexOf(base) !== 0) throw new Error(baseElement.href);
-          } catch (err) {
-            throw new Error('URL unable to set base ' + base + ' due to ' + err);
-          }
-        }
-
-        var anchorElement = doc.createElement('a');
-        anchorElement.href = url;
-        if (baseElement) {
-          doc.body.appendChild(anchorElement);
-          anchorElement.href = anchorElement.href; // force href to refresh
-        }
-
-        if (anchorElement.protocol === ':' || !/:/.test(anchorElement.href)) {
-          throw new TypeError('Invalid URL');
-        }
-
-        Object.defineProperty(this, '_anchorElement', {
-          value: anchorElement
-        });
-
-
-        // create a linked searchParams which reflect its changes on URL
-        var searchParams = new URLSearchParams(this.search);
-        var enableSearchUpdate = true;
-        var enableSearchParamsUpdate = true;
-        var _this = this;
-        ['append', 'delete', 'set'].forEach(function(methodName) {
-          var method = searchParams[methodName];
-          searchParams[methodName] = function() {
-            method.apply(searchParams, arguments);
-            if (enableSearchUpdate) {
-              enableSearchParamsUpdate = false;
-              _this.search = searchParams.toString();
-              enableSearchParamsUpdate = true;
-            }
-          };
-        });
-
-        Object.defineProperty(this, 'searchParams', {
-          value: searchParams,
-          enumerable: true
-        });
-
-        var search = void 0;
-        Object.defineProperty(this, '_updateSearchParams', {
-          enumerable: false,
-          configurable: false,
-          writable: false,
-          value: function() {
-            if (this.search !== search) {
-              search = this.search;
-              if (enableSearchParamsUpdate) {
-                enableSearchUpdate = false;
-                this.searchParams._fromString(this.search);
-                enableSearchUpdate = true;
-              }
-            }
-          }
-        });
-      };
-
-      var proto = URL.prototype;
-
-      var linkURLWithAnchorAttribute = function(attributeName) {
-        Object.defineProperty(proto, attributeName, {
-          get: function() {
-            return this._anchorElement[attributeName];
-          },
-          set: function(value) {
-            this._anchorElement[attributeName] = value;
-          },
-          enumerable: true
-        });
-      };
-
-      ['hash', 'host', 'hostname', 'port', 'protocol']
-        .forEach(function(attributeName) {
-          linkURLWithAnchorAttribute(attributeName);
-        });
-
-      Object.defineProperty(proto, 'search', {
-        get: function() {
-          return this._anchorElement['search'];
-        },
-        set: function(value) {
-          this._anchorElement['search'] = value;
-          this._updateSearchParams();
-        },
-        enumerable: true
-      });
-
-      Object.defineProperties(proto, {
-
-        'toString': {
-          get: function() {
-            var _this = this;
-            return function() {
-              return _this.href;
-            };
-          }
-        },
-
-        'href': {
-          get: function() {
-            return this._anchorElement.href.replace(/\?$/, '');
-          },
-          set: function(value) {
-            this._anchorElement.href = value;
-            this._updateSearchParams();
-          },
-          enumerable: true
-        },
-
-        'pathname': {
-          get: function() {
-            return this._anchorElement.pathname.replace(/(^\/?)/, '/');
-          },
-          set: function(value) {
-            this._anchorElement.pathname = value;
-          },
-          enumerable: true
-        },
-
-        'origin': {
-          get: function() {
-            // get expected port from protocol
-            var expectedPort = { 'http:': 80, 'https:': 443, 'ftp:': 21 }[this._anchorElement.protocol];
-            // add port to origin if, expected port is different than actual port
-            // and it is not empty f.e http://foo:8080
-            // 8080 != 80 && 8080 != ''
-            var addPortToOrigin = this._anchorElement.port != expectedPort &&
-              this._anchorElement.port !== '';
-
-            return this._anchorElement.protocol +
-              '//' +
-              this._anchorElement.hostname +
-              (addPortToOrigin ? (':' + this._anchorElement.port) : '');
-          },
-          enumerable: true
-        },
-
-        'password': { // TODO
-          get: function() {
-            return '';
-          },
-          set: function(value) {
-          },
-          enumerable: true
-        },
-
-        'username': { // TODO
-          get: function() {
-            return '';
-          },
-          set: function(value) {
-          },
-          enumerable: true
-        },
-      });
-
-      URL.createObjectURL = function(blob) {
-        return _URL.createObjectURL.apply(_URL, arguments);
-      };
-
-      URL.revokeObjectURL = function(url) {
-        return _URL.revokeObjectURL.apply(_URL, arguments);
-      };
-
-      global.URL = URL;
-
-    };
-
-    if (!checkIfURLIsSupported()) {
-      polyfillURL();
-    }
-
-    if ((global.location !== void 0) && !('origin' in global.location)) {
-      var getOrigin = function() {
-        return global.location.protocol + '//' + global.location.hostname + (global.location.port ? (':' + global.location.port) : '');
-      };
-
-      try {
-        Object.defineProperty(global.location, 'origin', {
-          get: getOrigin,
-          enumerable: true
-        });
-      } catch (e) {
-        setInterval(function() {
-          global.location.origin = getOrigin();
-        }, 100);
-      }
-    }
-
-  })(
-    (typeof commonjsGlobal !== 'undefined') ? commonjsGlobal
-      : ((typeof window !== 'undefined') ? window
-      : ((typeof self !== 'undefined') ? self : commonjsGlobal))
+  (function(global) {
+    /**
+     * Polyfill URLSearchParams
+     *
+     * Inspired from : https://github.com/WebReflection/url-search-params/blob/master/src/url-search-params.js
+     */
+
+    var checkIfIteratorIsSupported = function() {
+      try {
+        return !!Symbol.iterator;
+      } catch (error) {
+        return false;
+      }
+    };
+
+
+    var iteratorSupported = checkIfIteratorIsSupported();
+
+    var createIterator = function(items) {
+      var iterator = {
+        next: function() {
+          var value = items.shift();
+          return { done: value === void 0, value: value };
+        }
+      };
+
+      if (iteratorSupported) {
+        iterator[Symbol.iterator] = function() {
+          return iterator;
+        };
+      }
+
+      return iterator;
+    };
+
+    /**
+     * Search param name and values should be encoded according to https://url.spec.whatwg.org/#urlencoded-serializing
+     * encodeURIComponent() produces the same result except encoding spaces as `%20` instead of `+`.
+     */
+    var serializeParam = function(value) {
+      return encodeURIComponent(value).replace(/%20/g, '+');
+    };
+
+    var deserializeParam = function(value) {
+      return decodeURIComponent(value).replace(/\+/g, ' ');
+    };
+
+    var polyfillURLSearchParams = function() {
+
+      var URLSearchParams = function(searchString) {
+        Object.defineProperty(this, '_entries', { writable: true, value: {} });
+        var typeofSearchString = typeof searchString;
+
+        if (typeofSearchString === 'undefined') ; else if (typeofSearchString === 'string') {
+          if (searchString !== '') {
+            this._fromString(searchString);
+          }
+        } else if (searchString instanceof URLSearchParams) {
+          var _this = this;
+          searchString.forEach(function(value, name) {
+            _this.append(name, value);
+          });
+        } else if ((searchString !== null) && (typeofSearchString === 'object')) {
+          if (Object.prototype.toString.call(searchString) === '[object Array]') {
+            for (var i = 0; i < searchString.length; i++) {
+              var entry = searchString[i];
+              if ((Object.prototype.toString.call(entry) === '[object Array]') || (entry.length !== 2)) {
+                this.append(entry[0], entry[1]);
+              } else {
+                throw new TypeError('Expected [string, any] as entry at index ' + i + ' of URLSearchParams\'s input');
+              }
+            }
+          } else {
+            for (var key in searchString) {
+              if (searchString.hasOwnProperty(key)) {
+                this.append(key, searchString[key]);
+              }
+            }
+          }
+        } else {
+          throw new TypeError('Unsupported input\'s type for URLSearchParams');
+        }
+      };
+
+      var proto = URLSearchParams.prototype;
+
+      proto.append = function(name, value) {
+        if (name in this._entries) {
+          this._entries[name].push(String(value));
+        } else {
+          this._entries[name] = [String(value)];
+        }
+      };
+
+      proto.delete = function(name) {
+        delete this._entries[name];
+      };
+
+      proto.get = function(name) {
+        return (name in this._entries) ? this._entries[name][0] : null;
+      };
+
+      proto.getAll = function(name) {
+        return (name in this._entries) ? this._entries[name].slice(0) : [];
+      };
+
+      proto.has = function(name) {
+        return (name in this._entries);
+      };
+
+      proto.set = function(name, value) {
+        this._entries[name] = [String(value)];
+      };
+
+      proto.forEach = function(callback, thisArg) {
+        var entries;
+        for (var name in this._entries) {
+          if (this._entries.hasOwnProperty(name)) {
+            entries = this._entries[name];
+            for (var i = 0; i < entries.length; i++) {
+              callback.call(thisArg, entries[i], name, this);
+            }
+          }
+        }
+      };
+
+      proto.keys = function() {
+        var items = [];
+        this.forEach(function(value, name) {
+          items.push(name);
+        });
+        return createIterator(items);
+      };
+
+      proto.values = function() {
+        var items = [];
+        this.forEach(function(value) {
+          items.push(value);
+        });
+        return createIterator(items);
+      };
+
+      proto.entries = function() {
+        var items = [];
+        this.forEach(function(value, name) {
+          items.push([name, value]);
+        });
+        return createIterator(items);
+      };
+
+      if (iteratorSupported) {
+        proto[Symbol.iterator] = proto.entries;
+      }
+
+      proto.toString = function() {
+        var searchArray = [];
+        this.forEach(function(value, name) {
+          searchArray.push(serializeParam(name) + '=' + serializeParam(value));
+        });
+        return searchArray.join('&');
+      };
+
+
+      global.URLSearchParams = URLSearchParams;
+    };
+
+    if (!('URLSearchParams' in global) || (new URLSearchParams('?a=1').toString() !== 'a=1')) {
+      polyfillURLSearchParams();
+    }
+
+    var proto = URLSearchParams.prototype;
+
+    if (typeof proto.sort !== 'function') {
+      proto.sort = function() {
+        var _this = this;
+        var items = [];
+        this.forEach(function(value, name) {
+          items.push([name, value]);
+          if (!_this._entries) {
+            _this.delete(name);
+          }
+        });
+        items.sort(function(a, b) {
+          if (a[0] < b[0]) {
+            return -1;
+          } else if (a[0] > b[0]) {
+            return +1;
+          } else {
+            return 0;
+          }
+        });
+        if (_this._entries) { // force reset because IE keeps keys index
+          _this._entries = {};
+        }
+        for (var i = 0; i < items.length; i++) {
+          this.append(items[i][0], items[i][1]);
+        }
+      };
+    }
+
+    if (typeof proto._fromString !== 'function') {
+      Object.defineProperty(proto, '_fromString', {
+        enumerable: false,
+        configurable: false,
+        writable: false,
+        value: function(searchString) {
+          if (this._entries) {
+            this._entries = {};
+          } else {
+            var keys = [];
+            this.forEach(function(value, name) {
+              keys.push(name);
+            });
+            for (var i = 0; i < keys.length; i++) {
+              this.delete(keys[i]);
+            }
+          }
+
+          searchString = searchString.replace(/^\?/, '');
+          var attributes = searchString.split('&');
+          var attribute;
+          for (var i = 0; i < attributes.length; i++) {
+            attribute = attributes[i].split('=');
+            this.append(
+              deserializeParam(attribute[0]),
+              (attribute.length > 1) ? deserializeParam(attribute[1]) : ''
+            );
+          }
+        }
+      });
+    }
+
+    // HTMLAnchorElement
+
+  })(
+    (typeof commonjsGlobal !== 'undefined') ? commonjsGlobal
+      : ((typeof window !== 'undefined') ? window
+      : ((typeof self !== 'undefined') ? self : commonjsGlobal))
+  );
+
+  (function(global) {
+    /**
+     * Polyfill URL
+     *
+     * Inspired from : https://github.com/arv/DOM-URL-Polyfill/blob/master/src/url.js
+     */
+
+    var checkIfURLIsSupported = function() {
+      try {
+        var u = new URL('b', 'http://a');
+        u.pathname = 'c%20d';
+        return (u.href === 'http://a/c%20d') && u.searchParams;
+      } catch (e) {
+        return false;
+      }
+    };
+
+
+    var polyfillURL = function() {
+      var _URL = global.URL;
+
+      var URL = function(url, base) {
+        if (typeof url !== 'string') url = String(url);
+
+        // Only create another document if the base is different from current location.
+        var doc = document, baseElement;
+        if (base && (global.location === void 0 || base !== global.location.href)) {
+          doc = document.implementation.createHTMLDocument('');
+          baseElement = doc.createElement('base');
+          baseElement.href = base;
+          doc.head.appendChild(baseElement);
+          try {
+            if (baseElement.href.indexOf(base) !== 0) throw new Error(baseElement.href);
+          } catch (err) {
+            throw new Error('URL unable to set base ' + base + ' due to ' + err);
+          }
+        }
+
+        var anchorElement = doc.createElement('a');
+        anchorElement.href = url;
+        if (baseElement) {
+          doc.body.appendChild(anchorElement);
+          anchorElement.href = anchorElement.href; // force href to refresh
+        }
+
+        if (anchorElement.protocol === ':' || !/:/.test(anchorElement.href)) {
+          throw new TypeError('Invalid URL');
+        }
+
+        Object.defineProperty(this, '_anchorElement', {
+          value: anchorElement
+        });
+
+
+        // create a linked searchParams which reflect its changes on URL
+        var searchParams = new URLSearchParams(this.search);
+        var enableSearchUpdate = true;
+        var enableSearchParamsUpdate = true;
+        var _this = this;
+        ['append', 'delete', 'set'].forEach(function(methodName) {
+          var method = searchParams[methodName];
+          searchParams[methodName] = function() {
+            method.apply(searchParams, arguments);
+            if (enableSearchUpdate) {
+              enableSearchParamsUpdate = false;
+              _this.search = searchParams.toString();
+              enableSearchParamsUpdate = true;
+            }
+          };
+        });
+
+        Object.defineProperty(this, 'searchParams', {
+          value: searchParams,
+          enumerable: true
+        });
+
+        var search = void 0;
+        Object.defineProperty(this, '_updateSearchParams', {
+          enumerable: false,
+          configurable: false,
+          writable: false,
+          value: function() {
+            if (this.search !== search) {
+              search = this.search;
+              if (enableSearchParamsUpdate) {
+                enableSearchUpdate = false;
+                this.searchParams._fromString(this.search);
+                enableSearchUpdate = true;
+              }
+            }
+          }
+        });
+      };
+
+      var proto = URL.prototype;
+
+      var linkURLWithAnchorAttribute = function(attributeName) {
+        Object.defineProperty(proto, attributeName, {
+          get: function() {
+            return this._anchorElement[attributeName];
+          },
+          set: function(value) {
+            this._anchorElement[attributeName] = value;
+          },
+          enumerable: true
+        });
+      };
+
+      ['hash', 'host', 'hostname', 'port', 'protocol']
+        .forEach(function(attributeName) {
+          linkURLWithAnchorAttribute(attributeName);
+        });
+
+      Object.defineProperty(proto, 'search', {
+        get: function() {
+          return this._anchorElement['search'];
+        },
+        set: function(value) {
+          this._anchorElement['search'] = value;
+          this._updateSearchParams();
+        },
+        enumerable: true
+      });
+
+      Object.defineProperties(proto, {
+
+        'toString': {
+          get: function() {
+            var _this = this;
+            return function() {
+              return _this.href;
+            };
+          }
+        },
+
+        'href': {
+          get: function() {
+            return this._anchorElement.href.replace(/\?$/, '');
+          },
+          set: function(value) {
+            this._anchorElement.href = value;
+            this._updateSearchParams();
+          },
+          enumerable: true
+        },
+
+        'pathname': {
+          get: function() {
+            return this._anchorElement.pathname.replace(/(^\/?)/, '/');
+          },
+          set: function(value) {
+            this._anchorElement.pathname = value;
+          },
+          enumerable: true
+        },
+
+        'origin': {
+          get: function() {
+            // get expected port from protocol
+            var expectedPort = { 'http:': 80, 'https:': 443, 'ftp:': 21 }[this._anchorElement.protocol];
+            // add port to origin if, expected port is different than actual port
+            // and it is not empty f.e http://foo:8080
+            // 8080 != 80 && 8080 != ''
+            var addPortToOrigin = this._anchorElement.port != expectedPort &&
+              this._anchorElement.port !== '';
+
+            return this._anchorElement.protocol +
+              '//' +
+              this._anchorElement.hostname +
+              (addPortToOrigin ? (':' + this._anchorElement.port) : '');
+          },
+          enumerable: true
+        },
+
+        'password': { // TODO
+          get: function() {
+            return '';
+          },
+          set: function(value) {
+          },
+          enumerable: true
+        },
+
+        'username': { // TODO
+          get: function() {
+            return '';
+          },
+          set: function(value) {
+          },
+          enumerable: true
+        },
+      });
+
+      URL.createObjectURL = function(blob) {
+        return _URL.createObjectURL.apply(_URL, arguments);
+      };
+
+      URL.revokeObjectURL = function(url) {
+        return _URL.revokeObjectURL.apply(_URL, arguments);
+      };
+
+      global.URL = URL;
+
+    };
+
+    if (!checkIfURLIsSupported()) {
+      polyfillURL();
+    }
+
+    if ((global.location !== void 0) && !('origin' in global.location)) {
+      var getOrigin = function() {
+        return global.location.protocol + '//' + global.location.hostname + (global.location.port ? (':' + global.location.port) : '');
+      };
+
+      try {
+        Object.defineProperty(global.location, 'origin', {
+          get: getOrigin,
+          enumerable: true
+        });
+      } catch (e) {
+        setInterval(function() {
+          global.location.origin = getOrigin();
+        }, 100);
+      }
+    }
+
+  })(
+    (typeof commonjsGlobal !== 'undefined') ? commonjsGlobal
+      : ((typeof window !== 'undefined') ? window
+      : ((typeof self !== 'undefined') ? self : commonjsGlobal))
   );
 
   var _aFunction = function (it) {
@@ -574,11 +574,7 @@
   });
 
   var _core = createCommonjsModule(function (module) {
-<<<<<<< HEAD
   var core = module.exports = { version: '2.6.3' };
-=======
-  var core = module.exports = { version: '2.6.2' };
->>>>>>> ad72ebd4
   if (typeof __e == 'number') __e = core; // eslint-disable-line no-undef
   });
   var _core_1 = _core.version;
@@ -2337,16 +2333,10 @@
   var $SPLIT = 'split';
   var LENGTH = 'length';
   var LAST_INDEX$1 = 'lastIndex';
-<<<<<<< HEAD
   var MAX_UINT32 = 0xffffffff;
 
   // babel-minify transpiles RegExp('x', 'y') -> /x/y and it causes SyntaxError
   var SUPPORTS_Y = !_fails(function () { });
-=======
-
-  // eslint-disable-next-line no-empty
-  var SUPPORTS_Y = !!(function () { try { return new RegExp('x', 'y'); } catch (e) {} })();
->>>>>>> ad72ebd4
 
   // @@split logic
   _fixReWks('split', 2, function (defined, SPLIT, $split, maybeCallNative) {
@@ -2425,24 +2415,14 @@
 
         var unicodeMatching = rx.unicode;
         var flags = (rx.ignoreCase ? 'i' : '') +
-<<<<<<< HEAD
                     (rx.multiline ? 'm' : '') +
                     (rx.unicode ? 'u' : '') +
                     (SUPPORTS_Y ? 'y' : 'g');
-=======
-                      (rx.multiline ? 'm' : '') +
-                      (rx.unicode ? 'u' : '') +
-                      (SUPPORTS_Y ? 'y' : 'g');
->>>>>>> ad72ebd4
 
         // ^(? + rx + ) is needed, in combination with some S slicing, to
         // simulate the 'y' flag.
         var splitter = new C(SUPPORTS_Y ? rx : '^(?:' + rx.source + ')', flags);
-<<<<<<< HEAD
         var lim = limit === undefined ? MAX_UINT32 : limit >>> 0;
-=======
-        var lim = limit === undefined ? 0xffffffff : limit >>> 0;
->>>>>>> ad72ebd4
         if (lim === 0) return [];
         if (S.length === 0) return _regexpExecAbstract(splitter, S) === null ? [S] : [];
         var p = 0;
