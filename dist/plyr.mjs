typeof navigator === "object" && function _classCallCheck(instance, Constructor) {
  if (!(instance instanceof Constructor)) {
    throw new TypeError("Cannot call a class as a function");
  }
}

function _defineProperties(target, props) {
  for (var i = 0; i < props.length; i++) {
    var descriptor = props[i];
    descriptor.enumerable = descriptor.enumerable || false;
    descriptor.configurable = true;
    if ("value" in descriptor) descriptor.writable = true;
    Object.defineProperty(target, descriptor.key, descriptor);
  }
}

function _createClass(Constructor, protoProps, staticProps) {
  if (protoProps) _defineProperties(Constructor.prototype, protoProps);
  if (staticProps) _defineProperties(Constructor, staticProps);
  return Constructor;
}

function _defineProperty(obj, key, value) {
  if (key in obj) {
    Object.defineProperty(obj, key, {
      value: value,
      enumerable: true,
      configurable: true,
      writable: true
    });
  } else {
    obj[key] = value;
  }

  return obj;
}

function _slicedToArray(arr, i) {
  return _arrayWithHoles(arr) || _iterableToArrayLimit(arr, i) || _nonIterableRest();
}

function _toConsumableArray(arr) {
  return _arrayWithoutHoles(arr) || _iterableToArray(arr) || _nonIterableSpread();
}

function _arrayWithoutHoles(arr) {
  if (Array.isArray(arr)) {
    for (var i = 0, arr2 = new Array(arr.length); i < arr.length; i++) arr2[i] = arr[i];

    return arr2;
  }
}

function _arrayWithHoles(arr) {
  if (Array.isArray(arr)) return arr;
}

function _iterableToArray(iter) {
  if (Symbol.iterator in Object(iter) || Object.prototype.toString.call(iter) === "[object Arguments]") return Array.from(iter);
}

function _iterableToArrayLimit(arr, i) {
  var _arr = [];
  var _n = true;
  var _d = false;
  var _e = undefined;

  try {
    for (var _i = arr[Symbol.iterator](), _s; !(_n = (_s = _i.next()).done); _n = true) {
      _arr.push(_s.value);

      if (i && _arr.length === i) break;
    }
  } catch (err) {
    _d = true;
    _e = err;
  } finally {
    try {
      if (!_n && _i["return"] != null) _i["return"]();
    } finally {
      if (_d) throw _e;
    }
  }

  return _arr;
}

function _nonIterableSpread() {
  throw new TypeError("Invalid attempt to spread non-iterable instance");
}

function _nonIterableRest() {
  throw new TypeError("Invalid attempt to destructure non-iterable instance");
}

var defaults = {
  addCSS: true,
  // Add CSS to the element to improve usability (required here or in your CSS!)
  thumbWidth: 15,
  // The width of the thumb handle
  watch: true // Watch for new elements that match a string target

};

// Element matches a selector
function matches(element, selector) {

  function match() {
    return Array.from(document.querySelectorAll(selector)).includes(this);
  }

  var matches = match;
  return matches.call(element, selector);
}

// Trigger event
function trigger(element, type) {
  if (!element || !type) {
    return;
  } // Create and dispatch the event


  var event = new Event(type); // Dispatch the event

  element.dispatchEvent(event);
}

// ==========================================================================
// Type checking utils
// ==========================================================================
var getConstructor = function getConstructor(input) {
  return input !== null && typeof input !== 'undefined' ? input.constructor : null;
};

var instanceOf = function instanceOf(input, constructor) {
  return Boolean(input && constructor && input instanceof constructor);
};

var isNullOrUndefined = function isNullOrUndefined(input) {
  return input === null || typeof input === 'undefined';
};

var isObject = function isObject(input) {
  return getConstructor(input) === Object;
};

var isNumber = function isNumber(input) {
  return getConstructor(input) === Number && !Number.isNaN(input);
};

var isString = function isString(input) {
  return getConstructor(input) === String;
};

var isBoolean = function isBoolean(input) {
  return getConstructor(input) === Boolean;
};

var isFunction = function isFunction(input) {
  return getConstructor(input) === Function;
};

var isArray = function isArray(input) {
  return Array.isArray(input);
};

var isNodeList = function isNodeList(input) {
  return instanceOf(input, NodeList);
};

var isElement = function isElement(input) {
  return instanceOf(input, Element);
};

var isEvent = function isEvent(input) {
  return instanceOf(input, Event);
};

var isEmpty = function isEmpty(input) {
  return isNullOrUndefined(input) || (isString(input) || isArray(input) || isNodeList(input)) && !input.length || isObject(input) && !Object.keys(input).length;
};

var is = {
  nullOrUndefined: isNullOrUndefined,
  object: isObject,
  number: isNumber,
  string: isString,
  boolean: isBoolean,
  function: isFunction,
  array: isArray,
  nodeList: isNodeList,
  element: isElement,
  event: isEvent,
  empty: isEmpty
};

// Get the number of decimal places
function getDecimalPlaces(value) {
  var match = "".concat(value).match(/(?:\.(\d+))?(?:[eE]([+-]?\d+))?$/);

  if (!match) {
    return 0;
  }

  return Math.max(0, // Number of digits right of decimal point.
  (match[1] ? match[1].length : 0) - ( // Adjust for scientific notation.
  match[2] ? +match[2] : 0));
} // Round to the nearest step

function round(number, step) {
  if (step < 1) {
    var places = getDecimalPlaces(step);
    return parseFloat(number.toFixed(places));
  }

  return Math.round(number / step) * step;
}

var RangeTouch =
/*#__PURE__*/
function () {
  /**
   * Setup a new instance
   * @param {String|Element} target
   * @param {Object} options
   */
  function RangeTouch(target, options) {
    _classCallCheck(this, RangeTouch);

    if (is.element(target)) {
      // An Element is passed, use it directly
      this.element = target;
    } else if (is.string(target)) {
      // A CSS Selector is passed, fetch it from the DOM
      this.element = document.querySelector(target);
    }

    if (!is.element(this.element) || !is.empty(this.element.rangeTouch)) {
      return;
    }

    this.config = Object.assign({}, defaults, options);
    this.init();
  }

  _createClass(RangeTouch, [{
    key: "init",
    value: function init() {
      // Bail if not a touch enabled device
      if (!RangeTouch.enabled) {
        return;
      } // Add useful CSS


      if (this.config.addCSS) {
        // TODO: Restore original values on destroy
        this.element.style.userSelect = 'none';
        this.element.style.webKitUserSelect = 'none';
        this.element.style.touchAction = 'manipulation';
      }

      this.listeners(true);
      this.element.rangeTouch = this;
    }
  }, {
    key: "destroy",
    value: function destroy() {
      // Bail if not a touch enabled device
      if (!RangeTouch.enabled) {
        return;
      }

      this.listeners(false);
      this.element.rangeTouch = null;
    }
  }, {
    key: "listeners",
    value: function listeners(toggle) {
      var _this = this;

      var method = toggle ? 'addEventListener' : 'removeEventListener'; // Listen for events

      ['touchstart', 'touchmove', 'touchend'].forEach(function (type) {
        _this.element[method](type, function (event) {
          return _this.set(event);
        }, false);
      });
    }
    /**
     * Get the value based on touch position
     * @param {Event} event
     */

  }, {
    key: "get",
    value: function get(event) {
      if (!RangeTouch.enabled || !is.event(event)) {
        return null;
      }

      var input = event.target;
      var touch = event.changedTouches[0];
      var min = parseFloat(input.getAttribute('min')) || 0;
      var max = parseFloat(input.getAttribute('max')) || 100;
      var step = parseFloat(input.getAttribute('step')) || 1;
      var delta = max - min; // Calculate percentage

      var percent;
      var clientRect = input.getBoundingClientRect();
      var thumbWidth = 100 / clientRect.width * (this.config.thumbWidth / 2) / 100; // Determine left percentage

      percent = 100 / clientRect.width * (touch.clientX - clientRect.left); // Don't allow outside bounds

      if (percent < 0) {
        percent = 0;
      } else if (percent > 100) {
        percent = 100;
      } // Factor in the thumb offset


      if (percent < 50) {
        percent -= (100 - percent * 2) * thumbWidth;
      } else if (percent > 50) {
        percent += (percent - 50) * 2 * thumbWidth;
      } // Find the closest step to the mouse position


      return min + round(delta * (percent / 100), step);
    }
    /**
     * Update range value based on position
     * @param {Event} event
     */

  }, {
    key: "set",
    value: function set(event) {
      if (!RangeTouch.enabled || !is.event(event) || event.target.disabled) {
        return;
      } // Prevent text highlight on iOS


      event.preventDefault(); // Set value

      event.target.value = this.get(event); // Trigger event

      trigger(event.target, event.type === 'touchend' ? 'change' : 'input');
    }
  }], [{
    key: "setup",

    /**
     * Setup multiple instances
     * @param {String|Element|NodeList|Array} target
     * @param {Object} options
     */
    value: function setup(target) {
      var options = arguments.length > 1 && arguments[1] !== undefined ? arguments[1] : {};
      var targets = null;

      if (is.empty(target) || is.string(target)) {
        targets = Array.from(document.querySelectorAll(is.string(target) ? target : 'input[type="range"]'));
      } else if (is.element(target)) {
        targets = [target];
      } else if (is.nodeList(target)) {
        targets = Array.from(target);
      } else if (is.array(target)) {
        targets = target.filter(is.element);
      }

      if (is.empty(targets)) {
        return null;
      }

      var config = Object.assign({}, defaults, options);

      if (is.string(target) && config.watch) {
        // Create an observer instance
        var observer = new MutationObserver(function (mutations) {
          Array.from(mutations).forEach(function (mutation) {
            Array.from(mutation.addedNodes).forEach(function (node) {
              if (!is.element(node) || !matches(node, target)) {
                return;
              } // eslint-disable-next-line no-unused-vars


              var range = new RangeTouch(node, config);
            });
          });
        }); // Pass in the target node, as well as the observer options

        observer.observe(document.body, {
          childList: true,
          subtree: true
        });
      }

      return targets.map(function (t) {
        return new RangeTouch(t, options);
      });
    }
  }, {
    key: "enabled",
    get: function get() {
      return 'ontouchstart' in document.documentElement;
    }
  }]);

  return RangeTouch;
}();

// ==========================================================================
// Type checking utils
// ==========================================================================
var getConstructor$1 = function getConstructor(input) {
  return input !== null && typeof input !== 'undefined' ? input.constructor : null;
};

var instanceOf$1 = function instanceOf(input, constructor) {
  return Boolean(input && constructor && input instanceof constructor);
};

var isNullOrUndefined$1 = function isNullOrUndefined(input) {
  return input === null || typeof input === 'undefined';
};

var isObject$1 = function isObject(input) {
  return getConstructor$1(input) === Object;
};

var isNumber$1 = function isNumber(input) {
  return getConstructor$1(input) === Number && !Number.isNaN(input);
};

var isString$1 = function isString(input) {
  return getConstructor$1(input) === String;
};

var isBoolean$1 = function isBoolean(input) {
  return getConstructor$1(input) === Boolean;
};

var isFunction$1 = function isFunction(input) {
  return getConstructor$1(input) === Function;
};

var isArray$1 = function isArray(input) {
  return Array.isArray(input);
};

var isWeakMap = function isWeakMap(input) {
  return instanceOf$1(input, WeakMap);
};

var isNodeList$1 = function isNodeList(input) {
  return instanceOf$1(input, NodeList);
};

var isElement$1 = function isElement(input) {
  return instanceOf$1(input, Element);
};

var isTextNode = function isTextNode(input) {
  return getConstructor$1(input) === Text;
};

var isEvent$1 = function isEvent(input) {
  return instanceOf$1(input, Event);
};

var isKeyboardEvent = function isKeyboardEvent(input) {
  return instanceOf$1(input, KeyboardEvent);
};

var isCue = function isCue(input) {
  return instanceOf$1(input, window.TextTrackCue) || instanceOf$1(input, window.VTTCue);
};

var isTrack = function isTrack(input) {
  return instanceOf$1(input, TextTrack) || !isNullOrUndefined$1(input) && isString$1(input.kind);
};

var isPromise = function isPromise(input) {
  return instanceOf$1(input, Promise);
};

var isEmpty$1 = function isEmpty(input) {
  return isNullOrUndefined$1(input) || (isString$1(input) || isArray$1(input) || isNodeList$1(input)) && !input.length || isObject$1(input) && !Object.keys(input).length;
};

var isUrl = function isUrl(input) {
  // Accept a URL object
  if (instanceOf$1(input, window.URL)) {
    return true;
  } // Must be string from here


  if (!isString$1(input)) {
    return false;
  } // Add the protocol if required


  var string = input;

  if (!input.startsWith('http://') || !input.startsWith('https://')) {
    string = "http://".concat(input);
  }

  try {
    return !isEmpty$1(new URL(string).hostname);
  } catch (e) {
    return false;
  }
};

var is$1 = {
  nullOrUndefined: isNullOrUndefined$1,
  object: isObject$1,
  number: isNumber$1,
  string: isString$1,
  boolean: isBoolean$1,
  function: isFunction$1,
  array: isArray$1,
  weakMap: isWeakMap,
  nodeList: isNodeList$1,
  element: isElement$1,
  textNode: isTextNode,
  event: isEvent$1,
  keyboardEvent: isKeyboardEvent,
  cue: isCue,
  track: isTrack,
  promise: isPromise,
  url: isUrl,
  empty: isEmpty$1
};

// ==========================================================================
// https://github.com/WICG/EventListenerOptions/blob/gh-pages/explainer.md
// https://www.youtube.com/watch?v=NPM6172J22g

var supportsPassiveListeners = function () {
  // Test via a getter in the options object to see if the passive property is accessed
  var supported = false;

  try {
    var options = Object.defineProperty({}, 'passive', {
      get: function get() {
        supported = true;
        return null;
      }
    });
    window.addEventListener('test', null, options);
    window.removeEventListener('test', null, options);
  } catch (e) {// Do nothing
  }

  return supported;
}(); // Toggle event listener


function toggleListener(element, event, callback) {
  var _this = this;

  var toggle = arguments.length > 3 && arguments[3] !== undefined ? arguments[3] : false;
  var passive = arguments.length > 4 && arguments[4] !== undefined ? arguments[4] : true;
  var capture = arguments.length > 5 && arguments[5] !== undefined ? arguments[5] : false;

  // Bail if no element, event, or callback
  if (!element || !('addEventListener' in element) || is$1.empty(event) || !is$1.function(callback)) {
    return;
  } // Allow multiple events


  var events = event.split(' '); // Build options
  // Default to just the capture boolean for browsers with no passive listener support

  var options = capture; // If passive events listeners are supported

  if (supportsPassiveListeners) {
    options = {
      // Whether the listener can be passive (i.e. default never prevented)
      passive: passive,
      // Whether the listener is a capturing listener or not
      capture: capture
    };
  } // If a single node is passed, bind the event listener


  events.forEach(function (type) {
    if (_this && _this.eventListeners && toggle) {
      // Cache event listener
      _this.eventListeners.push({
        element: element,
        type: type,
        callback: callback,
        options: options
      });
    }

    element[toggle ? 'addEventListener' : 'removeEventListener'](type, callback, options);
  });
} // Bind event handler

function on(element) {
  var events = arguments.length > 1 && arguments[1] !== undefined ? arguments[1] : '';
  var callback = arguments.length > 2 ? arguments[2] : undefined;
  var passive = arguments.length > 3 && arguments[3] !== undefined ? arguments[3] : true;
  var capture = arguments.length > 4 && arguments[4] !== undefined ? arguments[4] : false;
  toggleListener.call(this, element, events, callback, true, passive, capture);
} // Unbind event handler

function off(element) {
  var events = arguments.length > 1 && arguments[1] !== undefined ? arguments[1] : '';
  var callback = arguments.length > 2 ? arguments[2] : undefined;
  var passive = arguments.length > 3 && arguments[3] !== undefined ? arguments[3] : true;
  var capture = arguments.length > 4 && arguments[4] !== undefined ? arguments[4] : false;
  toggleListener.call(this, element, events, callback, false, passive, capture);
} // Bind once-only event handler

function once(element) {
  var _this2 = this;

  var events = arguments.length > 1 && arguments[1] !== undefined ? arguments[1] : '';
  var callback = arguments.length > 2 ? arguments[2] : undefined;
  var passive = arguments.length > 3 && arguments[3] !== undefined ? arguments[3] : true;
  var capture = arguments.length > 4 && arguments[4] !== undefined ? arguments[4] : false;

  var onceCallback = function onceCallback() {
    off(element, events, onceCallback, passive, capture);

    for (var _len = arguments.length, args = new Array(_len), _key = 0; _key < _len; _key++) {
      args[_key] = arguments[_key];
    }

    callback.apply(_this2, args);
  };

  toggleListener.call(this, element, events, onceCallback, true, passive, capture);
} // Trigger event

function triggerEvent(element) {
  var type = arguments.length > 1 && arguments[1] !== undefined ? arguments[1] : '';
  var bubbles = arguments.length > 2 && arguments[2] !== undefined ? arguments[2] : false;
  var detail = arguments.length > 3 && arguments[3] !== undefined ? arguments[3] : {};

  // Bail if no element
  if (!is$1.element(element) || is$1.empty(type)) {
    return;
  } // Create and dispatch the event


  var event = new CustomEvent(type, {
    bubbles: bubbles,
    detail: Object.assign({}, detail, {
      plyr: this
    })
  }); // Dispatch the event

  element.dispatchEvent(event);
} // Unbind all cached event listeners

function unbindListeners() {
  if (this && this.eventListeners) {
    this.eventListeners.forEach(function (item) {
      var element = item.element,
          type = item.type,
          callback = item.callback,
          options = item.options;
      element.removeEventListener(type, callback, options);
    });
    this.eventListeners = [];
  }
} // Run method when / if player is ready

function ready() {
  var _this3 = this;

  return new Promise(function (resolve) {
    return _this3.ready ? setTimeout(resolve, 0) : on.call(_this3, _this3.elements.container, 'ready', resolve);
  }).then(function () {});
}

function cloneDeep(object) {
  return JSON.parse(JSON.stringify(object));
} // Get a nested value in an object

function getDeep(object, path) {
  return path.split('.').reduce(function (obj, key) {
    return obj && obj[key];
  }, object);
} // Deep extend destination object with N more objects

function extend() {
  var target = arguments.length > 0 && arguments[0] !== undefined ? arguments[0] : {};

  for (var _len = arguments.length, sources = new Array(_len > 1 ? _len - 1 : 0), _key = 1; _key < _len; _key++) {
    sources[_key - 1] = arguments[_key];
  }

  if (!sources.length) {
    return target;
  }

  var source = sources.shift();

  if (!is$1.object(source)) {
    return target;
  }

  Object.keys(source).forEach(function (key) {
    if (is$1.object(source[key])) {
      if (!Object.keys(target).includes(key)) {
        Object.assign(target, _defineProperty({}, key, {}));
      }

      extend(target[key], source[key]);
    } else {
      Object.assign(target, _defineProperty({}, key, source[key]));
    }
  });
  return extend.apply(void 0, [target].concat(sources));
}

function wrap(elements, wrapper) {
  // Convert `elements` to an array, if necessary.
  var targets = elements.length ? elements : [elements]; // Loops backwards to prevent having to clone the wrapper on the
  // first element (see `child` below).

  Array.from(targets).reverse().forEach(function (element, index) {
    var child = index > 0 ? wrapper.cloneNode(true) : wrapper; // Cache the current parent and sibling.

    var parent = element.parentNode;
    var sibling = element.nextSibling; // Wrap the element (is automatically removed from its current
    // parent).

    child.appendChild(element); // If the element had a sibling, insert the wrapper before
    // the sibling to maintain the HTML structure; otherwise, just
    // append it to the parent.

    if (sibling) {
      parent.insertBefore(child, sibling);
    } else {
      parent.appendChild(child);
    }
  });
} // Set attributes

function setAttributes(element, attributes) {
  if (!is$1.element(element) || is$1.empty(attributes)) {
    return;
  } // Assume null and undefined attributes should be left out,
  // Setting them would otherwise convert them to "null" and "undefined"


  Object.entries(attributes).filter(function (_ref) {
    var _ref2 = _slicedToArray(_ref, 2),
        value = _ref2[1];

    return !is$1.nullOrUndefined(value);
  }).forEach(function (_ref3) {
    var _ref4 = _slicedToArray(_ref3, 2),
        key = _ref4[0],
        value = _ref4[1];

    return element.setAttribute(key, value);
  });
} // Create a DocumentFragment

function createElement(type, attributes, text) {
  // Create a new <element>
  var element = document.createElement(type); // Set all passed attributes

  if (is$1.object(attributes)) {
    setAttributes(element, attributes);
  } // Add text node


  if (is$1.string(text)) {
    element.innerText = text;
  } // Return built element


  return element;
} // Inaert an element after another

function insertAfter(element, target) {
  if (!is$1.element(element) || !is$1.element(target)) {
    return;
  }

  target.parentNode.insertBefore(element, target.nextSibling);
} // Insert a DocumentFragment

function insertElement(type, parent, attributes, text) {
  if (!is$1.element(parent)) {
    return;
  }

  parent.appendChild(createElement(type, attributes, text));
} // Remove element(s)

function removeElement(element) {
  if (is$1.nodeList(element) || is$1.array(element)) {
    Array.from(element).forEach(removeElement);
    return;
  }

  if (!is$1.element(element) || !is$1.element(element.parentNode)) {
    return;
  }

  element.parentNode.removeChild(element);
} // Remove all child elements

function emptyElement(element) {
  if (!is$1.element(element)) {
    return;
  }

  var length = element.childNodes.length;

  while (length > 0) {
    element.removeChild(element.lastChild);
    length -= 1;
  }
} // Replace element

function replaceElement(newChild, oldChild) {
  if (!is$1.element(oldChild) || !is$1.element(oldChild.parentNode) || !is$1.element(newChild)) {
    return null;
  }

  oldChild.parentNode.replaceChild(newChild, oldChild);
  return newChild;
} // Get an attribute object from a string selector

function getAttributesFromSelector(sel, existingAttributes) {
  // For example:
  // '.test' to { class: 'test' }
  // '#test' to { id: 'test' }
  // '[data-test="test"]' to { 'data-test': 'test' }
  if (!is$1.string(sel) || is$1.empty(sel)) {
    return {};
  }

  var attributes = {};
  var existing = extend({}, existingAttributes);
  sel.split(',').forEach(function (s) {
    // Remove whitespace
    var selector = s.trim();
    var className = selector.replace('.', '');
    var stripped = selector.replace(/[[\]]/g, ''); // Get the parts and value

    var parts = stripped.split('=');

    var _parts = _slicedToArray(parts, 1),
        key = _parts[0];

    var value = parts.length > 1 ? parts[1].replace(/["']/g, '') : ''; // Get the first character

    var start = selector.charAt(0);

    switch (start) {
      case '.':
        // Add to existing classname
        if (is$1.string(existing.class)) {
          attributes.class = "".concat(existing.class, " ").concat(className);
        } else {
          attributes.class = className;
        }

        break;

      case '#':
        // ID selector
        attributes.id = selector.replace('#', '');
        break;

      case '[':
        // Attribute selector
        attributes[key] = value;
        break;

      default:
        break;
    }
  });
  return extend(existing, attributes);
} // Toggle hidden

function toggleHidden(element, hidden) {
  if (!is$1.element(element)) {
    return;
  }

  var hide = hidden;

  if (!is$1.boolean(hide)) {
    hide = !element.hidden;
  }

  if (hide) {
    element.setAttribute('hidden', '');
  } else {
    element.removeAttribute('hidden');
  }
} // Mirror Element.classList.toggle, with IE compatibility for "force" argument

function toggleClass(element, className, force) {
  if (is$1.nodeList(element)) {
    return Array.from(element).map(function (e) {
      return toggleClass(e, className, force);
    });
  }

  if (is$1.element(element)) {
    var method = 'toggle';

    if (typeof force !== 'undefined') {
      method = force ? 'add' : 'remove';
    }

    element.classList[method](className);
    return element.classList.contains(className);
  }

  return false;
} // Has class name

function hasClass(element, className) {
  return is$1.element(element) && element.classList.contains(className);
} // Element matches selector

function matches$1(element, selector) {

  function match() {
    return Array.from(document.querySelectorAll(selector)).includes(this);
  }

  var method = match;
  return method.call(element, selector);
} // Find all elements

function getElements(selector) {
  return this.elements.container.querySelectorAll(selector);
} // Find a single element

function getElement(selector) {
  return this.elements.container.querySelector(selector);
} // Trap focus inside container

function trapFocus() {
  var element = arguments.length > 0 && arguments[0] !== undefined ? arguments[0] : null;
  var toggle = arguments.length > 1 && arguments[1] !== undefined ? arguments[1] : false;

  if (!is$1.element(element)) {
    return;
  }

  var focusable = getElements.call(this, 'button:not(:disabled), input:not(:disabled), [tabindex]');
  var first = focusable[0];
  var last = focusable[focusable.length - 1];

  var trap = function trap(event) {
    // Bail if not tab key or not fullscreen
    if (event.key !== 'Tab' || event.keyCode !== 9) {
      return;
    } // Get the current focused element


    var focused = document.activeElement;

    if (focused === last && !event.shiftKey) {
      // Move focus to first element that can be tabbed if Shift isn't used
      first.focus();
      event.preventDefault();
    } else if (focused === first && event.shiftKey) {
      // Move focus to last element that can be tabbed if Shift is used
      last.focus();
      event.preventDefault();
    }
  };

  toggleListener.call(this, this.elements.container, 'keydown', trap, toggle, false);
} // Set focus and tab focus class

function setFocus() {
  var element = arguments.length > 0 && arguments[0] !== undefined ? arguments[0] : null;
  var tabFocus = arguments.length > 1 && arguments[1] !== undefined ? arguments[1] : false;

  if (!is$1.element(element)) {
    return;
  } // Set regular focus


  element.focus({
    preventScroll: true
  }); // If we want to mimic keyboard focus via tab

  if (tabFocus) {
    toggleClass(element, this.config.classNames.tabFocus);
  }
}

// ==========================================================================
var transitionEndEvent = function () {
  var element = document.createElement('span');
  var events = {
    WebkitTransition: 'webkitTransitionEnd',
    MozTransition: 'transitionend',
    OTransition: 'oTransitionEnd otransitionend',
    transition: 'transitionend'
  };
  var type = Object.keys(events).find(function (event) {
    return element.style[event] !== undefined;
  });
  return is$1.string(type) ? events[type] : false;
}(); // Force repaint of element

function repaint(element) {
  setTimeout(function () {
    try {
      toggleHidden(element, true);
      element.offsetHeight; // eslint-disable-line

      toggleHidden(element, false);
    } catch (e) {// Do nothing
    }
  }, 0);
}

// ==========================================================================
// Browser sniffing
// Unfortunately, due to mixed support, UA sniffing is required
// ==========================================================================
var browser = {
  isIE:
  /* @cc_on!@ */
  !!document.documentMode,
  isEdge: window.navigator.userAgent.includes('Edge'),
  isWebkit: 'WebkitAppearance' in document.documentElement.style && !/Edge/.test(navigator.userAgent),
  isIPhone: /(iPhone|iPod)/gi.test(navigator.platform),
  isIos: /(iPad|iPhone|iPod)/gi.test(navigator.platform)
};

var defaultCodecs = {
  'audio/ogg': 'vorbis',
  'audio/wav': '1',
  'video/webm': 'vp8, vorbis',
  'video/mp4': 'avc1.42E01E, mp4a.40.2',
  'video/ogg': 'theora'
}; // Check for feature support

var support = {
  // Basic support
  audio: 'canPlayType' in document.createElement('audio'),
  video: 'canPlayType' in document.createElement('video'),
  // Check for support
  // Basic functionality vs full UI
  check: function check(type, provider, playsinline) {
    var canPlayInline = browser.isIPhone && playsinline && support.playsinline;
    var api = support[type] || provider !== 'html5';
    var ui = api && support.rangeInput && (type !== 'video' || !browser.isIPhone || canPlayInline);
    return {
      api: api,
      ui: ui
    };
  },
  // Picture-in-picture support
  // Safari & Chrome only currently
  pip: function () {
    if (browser.isIPhone) {
      return false;
    } // Safari
    // https://developer.apple.com/documentation/webkitjs/adding_picture_in_picture_to_your_safari_media_controls


    if (is$1.function(createElement('video').webkitSetPresentationMode)) {
      return true;
    } // Chrome
    // https://developers.google.com/web/updates/2018/10/watch-video-using-picture-in-picture


    if (document.pictureInPictureEnabled && !createElement('video').disablePictureInPicture) {
      return true;
    }

    return false;
  }(),
  // Airplay support
  // Safari only currently
  airplay: is$1.function(window.WebKitPlaybackTargetAvailabilityEvent),
  // Inline playback support
  // https://webkit.org/blog/6784/new-video-policies-for-ios/
  playsinline: 'playsInline' in document.createElement('video'),
  // Check for mime type support against a player instance
  // Credits: http://diveintohtml5.info/everything.html
  // Related: http://www.leanbackplayer.com/test/h5mt.html
  mime: function mime(input) {
    if (is$1.empty(input)) {
      return false;
    }

    var _input$split = input.split('/'),
        _input$split2 = _slicedToArray(_input$split, 1),
        mediaType = _input$split2[0];

    var type = input; // Verify we're using HTML5 and there's no media type mismatch

    if (!this.isHTML5 || mediaType !== this.type) {
      return false;
    } // Add codec if required


    if (Object.keys(defaultCodecs).includes(type)) {
      type += "; codecs=\"".concat(defaultCodecs[input], "\"");
    }

    try {
      return Boolean(type && this.media.canPlayType(type).replace(/no/, ''));
    } catch (e) {
      return false;
    }
  },
  // Check for textTracks support
  textTracks: 'textTracks' in document.createElement('video'),
  // <input type="range"> Sliders
  rangeInput: function () {
    var range = document.createElement('input');
    range.type = 'range';
    return range.type === 'range';
  }(),
  // Touch
  // NOTE: Remember a device can be mouse + touch enabled so we check on first touch event
  touch: 'ontouchstart' in document.documentElement,
  // Detect transitions support
  transitions: transitionEndEvent !== false,
  // Reduced motion iOS & MacOS setting
  // https://webkit.org/blog/7551/responsive-design-for-motion/
  reducedMotion: 'matchMedia' in window && window.matchMedia('(prefers-reduced-motion)').matches
};

function validateRatio(input) {
  if (!is$1.array(input) && (!is$1.string(input) || !input.includes(':'))) {
    return false;
  }

  var ratio = is$1.array(input) ? input : input.split(':');
  return ratio.map(Number).every(is$1.number);
}
function reduceAspectRatio(ratio) {
  if (!is$1.array(ratio) || !ratio.every(is$1.number)) {
    return null;
  }

  var _ratio = _slicedToArray(ratio, 2),
      width = _ratio[0],
      height = _ratio[1];

  var getDivider = function getDivider(w, h) {
    return h === 0 ? w : getDivider(h, w % h);
  };

  var divider = getDivider(width, height);
  return [width / divider, height / divider];
}
function getAspectRatio(input) {
  var parse = function parse(ratio) {
    if (!validateRatio(ratio)) {
      return null;
    }

    return ratio.split(':').map(Number);
  }; // Provided ratio


  var ratio = parse(input); // Get from config

  if (ratio === null) {
    ratio = parse(this.config.ratio);
  } // Get from embed


  if (ratio === null && !is$1.empty(this.embed) && is$1.array(this.embed.ratio)) {
    ratio = this.embed.ratio;
  } // Get from HTML5 video


  if (ratio === null && this.isHTML5) {
    var _this$media = this.media,
        videoWidth = _this$media.videoWidth,
        videoHeight = _this$media.videoHeight;
    ratio = reduceAspectRatio([videoWidth, videoHeight]);
  }

  return ratio;
} // Set aspect ratio for responsive container

function setAspectRatio(input) {
  if (!this.isVideo) {
    return {};
  }

  var ratio = getAspectRatio.call(this, input);

  var _ref = is$1.array(ratio) ? ratio : [0, 0],
      _ref2 = _slicedToArray(_ref, 2),
      w = _ref2[0],
      h = _ref2[1];

  var padding = 100 / w * h;
  this.elements.wrapper.style.paddingBottom = "".concat(padding, "%"); // For Vimeo we have an extra <div> to hide the standard controls and UI

  if (this.isVimeo && this.supported.ui) {
    var height = 240;
    var offset = (height - padding) / (height / 50);
    this.media.style.transform = "translateY(-".concat(offset, "%)");
  } else if (this.isHTML5) {
    this.elements.wrapper.classList.toggle(this.config.classNames.videoFixedRatio, ratio !== null);
  }

  return {
    padding: padding,
    ratio: ratio
  };
}

// ==========================================================================
var html5 = {
  getSources: function getSources() {
    var _this = this;

    if (!this.isHTML5) {
      return [];
    }

    var sources = Array.from(this.media.querySelectorAll('source')); // Filter out unsupported sources (if type is specified)

    return sources.filter(function (source) {
      var type = source.getAttribute('type');

      if (is$1.empty(type)) {
        return true;
      }

      return support.mime.call(_this, type);
    });
  },
  // Get quality levels
  getQualityOptions: function getQualityOptions() {
    // Get sizes from <source> elements
    return html5.getSources.call(this).map(function (source) {
      return Number(source.getAttribute('size'));
    }).filter(Boolean);
  },
  extend: function extend() {
    if (!this.isHTML5) {
      return;
    }

    var player = this; // Set aspect ratio if set

    setAspectRatio.call(player); // Quality

    Object.defineProperty(player.media, 'quality', {
      get: function get() {
        // Get sources
        var sources = html5.getSources.call(player);
        var source = sources.find(function (s) {
          return s.getAttribute('src') === player.source;
        }); // Return size, if match is found

        return source && Number(source.getAttribute('size'));
      },
      set: function set(input) {
        // Get sources
        var sources = html5.getSources.call(player); // Get first match for requested size

        var source = sources.find(function (s) {
          return Number(s.getAttribute('size')) === input;
        }); // No matching source found

        if (!source) {
          return;
        } // Get current state


        var _player$media = player.media,
            currentTime = _player$media.currentTime,
            paused = _player$media.paused,
            preload = _player$media.preload,
            readyState = _player$media.readyState; // Set new source

        player.media.src = source.getAttribute('src'); // Prevent loading if preload="none" and the current source isn't loaded (#1044)

        if (preload !== 'none' || readyState) {
          // Restore time
          player.once('loadedmetadata', function () {
            player.currentTime = currentTime; // Resume playing

            if (!paused) {
              player.play();
            }
          }); // Load new source

          player.media.load();
        } // Trigger change event


        triggerEvent.call(player, player.media, 'qualitychange', false, {
          quality: input
        });
      }
    });
  },
  // Cancel current network requests
  // See https://github.com/sampotts/plyr/issues/174
  cancelRequests: function cancelRequests() {
    if (!this.isHTML5) {
      return;
    } // Remove child sources


    removeElement(html5.getSources.call(this)); // Set blank video src attribute
    // This is to prevent a MEDIA_ERR_SRC_NOT_SUPPORTED error
    // Info: http://stackoverflow.com/questions/32231579/how-to-properly-dispose-of-an-html5-video-and-close-socket-or-connection

    this.media.setAttribute('src', this.config.blankVideo); // Load the new empty source
    // This will cancel existing requests
    // See https://github.com/sampotts/plyr/issues/174

    this.media.load(); // Debugging

    this.debug.log('Cancelled network requests');
  }
};

// ==========================================================================

function dedupe(array) {
  if (!is$1.array(array)) {
    return array;
  }

  return array.filter(function (item, index) {
    return array.indexOf(item) === index;
  });
} // Get the closest value in an array

function closest(array, value) {
  if (!is$1.array(array) || !array.length) {
    return null;
  }

  return array.reduce(function (prev, curr) {
    return Math.abs(curr - value) < Math.abs(prev - value) ? curr : prev;
  });
}

// ==========================================================================

function generateId(prefix) {
  return "".concat(prefix, "-").concat(Math.floor(Math.random() * 10000));
} // Format string

function format(input) {
  for (var _len = arguments.length, args = new Array(_len > 1 ? _len - 1 : 0), _key = 1; _key < _len; _key++) {
    args[_key - 1] = arguments[_key];
  }

  if (is$1.empty(input)) {
    return input;
  }

  return input.toString().replace(/{(\d+)}/g, function (match, i) {
    return args[i].toString();
  });
} // Get percentage

function getPercentage(current, max) {
  if (current === 0 || max === 0 || Number.isNaN(current) || Number.isNaN(max)) {
    return 0;
  }

  return (current / max * 100).toFixed(2);
} // Replace all occurances of a string in a string

function replaceAll() {
  var input = arguments.length > 0 && arguments[0] !== undefined ? arguments[0] : '';
  var find = arguments.length > 1 && arguments[1] !== undefined ? arguments[1] : '';
  var replace = arguments.length > 2 && arguments[2] !== undefined ? arguments[2] : '';
  return input.replace(new RegExp(find.toString().replace(/([.*+?^=!:${}()|[\]/\\])/g, '\\$1'), 'g'), replace.toString());
} // Convert to title case

function toTitleCase() {
  var input = arguments.length > 0 && arguments[0] !== undefined ? arguments[0] : '';
  return input.toString().replace(/\w\S*/g, function (text) {
    return text.charAt(0).toUpperCase() + text.substr(1).toLowerCase();
  });
} // Convert string to pascalCase

function toPascalCase() {
  var input = arguments.length > 0 && arguments[0] !== undefined ? arguments[0] : '';
  var string = input.toString(); // Convert kebab case

  string = replaceAll(string, '-', ' '); // Convert snake case

  string = replaceAll(string, '_', ' '); // Convert to title case

  string = toTitleCase(string); // Convert to pascal case

  return replaceAll(string, ' ', '');
} // Convert string to pascalCase

function toCamelCase() {
  var input = arguments.length > 0 && arguments[0] !== undefined ? arguments[0] : '';
  var string = input.toString(); // Convert to pascal case

  string = toPascalCase(string); // Convert first character to lowercase

  return string.charAt(0).toLowerCase() + string.slice(1);
} // Remove HTML from a string

function stripHTML(source) {
  var fragment = document.createDocumentFragment();
  var element = document.createElement('div');
  fragment.appendChild(element);
  element.innerHTML = source;
  return fragment.firstChild.innerText;
} // Like outerHTML, but also works for DocumentFragment

function getHTML(element) {
  var wrapper = document.createElement('div');
  wrapper.appendChild(element);
  return wrapper.innerHTML;
}

var resources = {
  pip: 'PIP',
  airplay: 'AirPlay',
  html5: 'HTML5',
  vimeo: 'Vimeo',
  youtube: 'YouTube'
};
var i18n = {
  get: function get() {
    var key = arguments.length > 0 && arguments[0] !== undefined ? arguments[0] : '';
    var config = arguments.length > 1 && arguments[1] !== undefined ? arguments[1] : {};

    if (is$1.empty(key) || is$1.empty(config)) {
      return '';
    }

    var string = getDeep(config.i18n, key);

    if (is$1.empty(string)) {
      if (Object.keys(resources).includes(key)) {
        return resources[key];
      }

      return '';
    }

    var replace = {
      '{seektime}': config.seekTime,
      '{title}': config.title
    };
    Object.entries(replace).forEach(function (_ref) {
      var _ref2 = _slicedToArray(_ref, 2),
          k = _ref2[0],
          v = _ref2[1];

      string = replaceAll(string, k, v);
    });
    return string;
  }
};

var Storage =
/*#__PURE__*/
function () {
  function Storage(player) {
    _classCallCheck(this, Storage);

    this.enabled = player.config.storage.enabled;
    this.key = player.config.storage.key;
  } // Check for actual support (see if we can use it)


  _createClass(Storage, [{
    key: "get",
    value: function get(key) {
      if (!Storage.supported || !this.enabled) {
        return null;
      }

      var store = window.localStorage.getItem(this.key);

      if (is$1.empty(store)) {
        return null;
      }

      var json = JSON.parse(store);
      return is$1.string(key) && key.length ? json[key] : json;
    }
  }, {
    key: "set",
    value: function set(object) {
      // Bail if we don't have localStorage support or it's disabled
      if (!Storage.supported || !this.enabled) {
        return;
      } // Can only store objectst


      if (!is$1.object(object)) {
        return;
      } // Get current storage


      var storage = this.get(); // Default to empty object

      if (is$1.empty(storage)) {
        storage = {};
      } // Update the working copy of the values


      extend(storage, object); // Update storage

      window.localStorage.setItem(this.key, JSON.stringify(storage));
    }
  }], [{
    key: "supported",
    get: function get() {
      try {
        if (!('localStorage' in window)) {
          return false;
        }

        var test = '___test'; // Try to use it (it might be disabled, e.g. user is in private mode)
        // see: https://github.com/sampotts/plyr/issues/131

        window.localStorage.setItem(test, test);
        window.localStorage.removeItem(test);
        return true;
      } catch (e) {
        return false;
      }
    }
  }]);

  return Storage;
}();

// ==========================================================================
// Fetch wrapper
// Using XHR to avoid issues with older browsers
// ==========================================================================
function fetch(url) {
  var responseType = arguments.length > 1 && arguments[1] !== undefined ? arguments[1] : 'text';
  return new Promise(function (resolve, reject) {
    try {
      var request = new XMLHttpRequest(); // Check for CORS support

      if (!('withCredentials' in request)) {
        return;
      }

      request.addEventListener('load', function () {
        if (responseType === 'text') {
          try {
            resolve(JSON.parse(request.responseText));
          } catch (e) {
            resolve(request.responseText);
          }
        } else {
          resolve(request.response);
        }
      });
      request.addEventListener('error', function () {
        throw new Error(request.status);
      });
      request.open('GET', url, true); // Set the required response type

      request.responseType = responseType;
      request.send();
    } catch (e) {
      reject(e);
    }
  });
}

// ==========================================================================

function loadSprite(url, id) {
  if (!is$1.string(url)) {
    return;
  }

  var prefix = 'cache';
  var hasId = is$1.string(id);
  var isCached = false;

  var exists = function exists() {
    return document.getElementById(id) !== null;
  };

  var update = function update(container, data) {
    // eslint-disable-next-line no-param-reassign
    container.innerHTML = data; // Check again incase of race condition

    if (hasId && exists()) {
      return;
    } // Inject the SVG to the body


    document.body.insertAdjacentElement('afterbegin', container);
  }; // Only load once if ID set


  if (!hasId || !exists()) {
    var useStorage = Storage.supported; // Create container

    var container = document.createElement('div');
    container.setAttribute('hidden', '');

    if (hasId) {
      container.setAttribute('id', id);
    } // Check in cache


    if (useStorage) {
      var cached = window.localStorage.getItem("".concat(prefix, "-").concat(id));
      isCached = cached !== null;

      if (isCached) {
        var data = JSON.parse(cached);
        update(container, data.content);
      }
    } // Get the sprite


    fetch(url).then(function (result) {
      if (is$1.empty(result)) {
        return;
      }

      if (useStorage) {
        window.localStorage.setItem("".concat(prefix, "-").concat(id), JSON.stringify({
          content: result
        }));
      }

      update(container, result);
    }).catch(function () {});
  }
}

// ==========================================================================

var getHours = function getHours(value) {
  return Math.trunc(value / 60 / 60 % 60, 10);
};
var getMinutes = function getMinutes(value) {
  return Math.trunc(value / 60 % 60, 10);
};
var getSeconds = function getSeconds(value) {
  return Math.trunc(value % 60, 10);
}; // Format time to UI friendly string

function formatTime() {
  var time = arguments.length > 0 && arguments[0] !== undefined ? arguments[0] : 0;
  var displayHours = arguments.length > 1 && arguments[1] !== undefined ? arguments[1] : false;
  var inverted = arguments.length > 2 && arguments[2] !== undefined ? arguments[2] : false;

  // Bail if the value isn't a number
  if (!is$1.number(time)) {
    return formatTime(null, displayHours, inverted);
  } // Format time component to add leading zero


  var format = function format(value) {
    return "0".concat(value).slice(-2);
  }; // Breakdown to hours, mins, secs


  var hours = getHours(time);
  var mins = getMinutes(time);
  var secs = getSeconds(time); // Do we need to display hours?

  if (displayHours || hours > 0) {
    hours = "".concat(hours, ":");
  } else {
    hours = '';
  } // Render


  return "".concat(inverted && time > 0 ? '-' : '').concat(hours).concat(format(mins), ":").concat(format(secs));
}

var controls = {
  // Get icon URL
  getIconUrl: function getIconUrl() {
    var url = new URL(this.config.iconUrl, window.location);
    var cors = url.host !== window.location.host || browser.isIE && !window.svg4everybody;
    return {
      url: this.config.iconUrl,
      cors: cors
    };
  },
  // Find the UI controls
  findElements: function findElements() {
    try {
      this.elements.controls = getElement.call(this, this.config.selectors.controls.wrapper); // Buttons

      this.elements.buttons = {
        play: getElements.call(this, this.config.selectors.buttons.play),
        pause: getElement.call(this, this.config.selectors.buttons.pause),
        restart: getElement.call(this, this.config.selectors.buttons.restart),
        rewind: getElement.call(this, this.config.selectors.buttons.rewind),
        fastForward: getElement.call(this, this.config.selectors.buttons.fastForward),
        mute: getElement.call(this, this.config.selectors.buttons.mute),
        pip: getElement.call(this, this.config.selectors.buttons.pip),
        airplay: getElement.call(this, this.config.selectors.buttons.airplay),
        settings: getElement.call(this, this.config.selectors.buttons.settings),
        captions: getElement.call(this, this.config.selectors.buttons.captions),
        fullscreen: getElement.call(this, this.config.selectors.buttons.fullscreen)
      }; // Progress

      this.elements.progress = getElement.call(this, this.config.selectors.progress); // Inputs

      this.elements.inputs = {
        seek: getElement.call(this, this.config.selectors.inputs.seek),
        volume: getElement.call(this, this.config.selectors.inputs.volume)
      }; // Display

      this.elements.display = {
        buffer: getElement.call(this, this.config.selectors.display.buffer),
        currentTime: getElement.call(this, this.config.selectors.display.currentTime),
        duration: getElement.call(this, this.config.selectors.display.duration)
      }; // Seek tooltip

      if (is$1.element(this.elements.progress)) {
        this.elements.display.seekTooltip = this.elements.progress.querySelector(".".concat(this.config.classNames.tooltip));
      }

      return true;
    } catch (error) {
      // Log it
      this.debug.warn('It looks like there is a problem with your custom controls HTML', error); // Restore native video controls

      this.toggleNativeControls(true);
      return false;
    }
  },
  // Create <svg> icon
  createIcon: function createIcon(type, attributes) {
    var namespace = 'http://www.w3.org/2000/svg';
    var iconUrl = controls.getIconUrl.call(this);
    var iconPath = "".concat(!iconUrl.cors ? iconUrl.url : '', "#").concat(this.config.iconPrefix); // Create <svg>

    var icon = document.createElementNS(namespace, 'svg');
    setAttributes(icon, extend(attributes, {
      role: 'presentation',
      focusable: 'false'
    })); // Create the <use> to reference sprite

    var use = document.createElementNS(namespace, 'use');
    var path = "".concat(iconPath, "-").concat(type); // Set `href` attributes
    // https://github.com/sampotts/plyr/issues/460
    // https://developer.mozilla.org/en-US/docs/Web/SVG/Attribute/xlink:href

    if ('href' in use) {
      use.setAttributeNS('http://www.w3.org/1999/xlink', 'href', path);
    } // Always set the older attribute even though it's "deprecated" (it'll be around for ages)


    use.setAttributeNS('http://www.w3.org/1999/xlink', 'xlink:href', path); // Add <use> to <svg>

    icon.appendChild(use);
    return icon;
  },
  // Create hidden text label
  createLabel: function createLabel(key) {
    var attr = arguments.length > 1 && arguments[1] !== undefined ? arguments[1] : {};
    var text = i18n.get(key, this.config);
    var attributes = Object.assign({}, attr, {
      class: [attr.class, this.config.classNames.hidden].filter(Boolean).join(' ')
    });
    return createElement('span', attributes, text);
  },
  // Create a badge
  createBadge: function createBadge(text) {
    if (is$1.empty(text)) {
      return null;
    }

    var badge = createElement('span', {
      class: this.config.classNames.menu.value
    });
    badge.appendChild(createElement('span', {
      class: this.config.classNames.menu.badge
    }, text));
    return badge;
  },
  // Create a <button>
  createButton: function createButton(buttonType, attr) {
    var _this = this;

    var attributes = extend({}, attr);
    var type = toCamelCase(buttonType);
    var props = {
      element: 'button',
      toggle: false,
      label: null,
      icon: null,
      labelPressed: null,
      iconPressed: null
    };
    ['element', 'icon', 'label'].forEach(function (key) {
      if (Object.keys(attributes).includes(key)) {
        props[key] = attributes[key];
        delete attributes[key];
      }
    }); // Default to 'button' type to prevent form submission

    if (props.element === 'button' && !Object.keys(attributes).includes('type')) {
      attributes.type = 'button';
    } // Set class name


    if (Object.keys(attributes).includes('class')) {
      if (!attributes.class.split(' ').some(function (c) {
        return c === _this.config.classNames.control;
      })) {
        extend(attributes, {
          class: "".concat(attributes.class, " ").concat(this.config.classNames.control)
        });
      }
    } else {
      attributes.class = this.config.classNames.control;
    } // Large play button


    switch (buttonType) {
      case 'play':
        props.toggle = true;
        props.label = 'play';
        props.labelPressed = 'pause';
        props.icon = 'play';
        props.iconPressed = 'pause';
        break;

      case 'mute':
        props.toggle = true;
        props.label = 'mute';
        props.labelPressed = 'unmute';
        props.icon = 'volume';
        props.iconPressed = 'muted';
        break;

      case 'captions':
        props.toggle = true;
        props.label = 'enableCaptions';
        props.labelPressed = 'disableCaptions';
        props.icon = 'captions-off';
        props.iconPressed = 'captions-on';
        break;

      case 'fullscreen':
        props.toggle = true;
        props.label = 'enterFullscreen';
        props.labelPressed = 'exitFullscreen';
        props.icon = 'enter-fullscreen';
        props.iconPressed = 'exit-fullscreen';
        break;

      case 'play-large':
        attributes.class += " ".concat(this.config.classNames.control, "--overlaid");
        type = 'play';
        props.label = 'play';
        props.icon = 'play';
        break;

      default:
        if (is$1.empty(props.label)) {
          props.label = type;
        }

        if (is$1.empty(props.icon)) {
          props.icon = buttonType;
        }

    }

    var button = createElement(props.element); // Setup toggle icon and labels

    if (props.toggle) {
      // Icon
      button.appendChild(controls.createIcon.call(this, props.iconPressed, {
        class: 'icon--pressed'
      }));
      button.appendChild(controls.createIcon.call(this, props.icon, {
        class: 'icon--not-pressed'
      })); // Label/Tooltip

      button.appendChild(controls.createLabel.call(this, props.labelPressed, {
        class: 'label--pressed'
      }));
      button.appendChild(controls.createLabel.call(this, props.label, {
        class: 'label--not-pressed'
      }));
    } else {
      button.appendChild(controls.createIcon.call(this, props.icon));
      button.appendChild(controls.createLabel.call(this, props.label));
    } // Merge and set attributes


    extend(attributes, getAttributesFromSelector(this.config.selectors.buttons[type], attributes));
    setAttributes(button, attributes); // We have multiple play buttons

    if (type === 'play') {
      if (!is$1.array(this.elements.buttons[type])) {
        this.elements.buttons[type] = [];
      }

      this.elements.buttons[type].push(button);
    } else {
      this.elements.buttons[type] = button;
    }

    return button;
  },
  // Create an <input type='range'>
  createRange: function createRange(type, attributes) {
    // Seek input
    var input = createElement('input', extend(getAttributesFromSelector(this.config.selectors.inputs[type]), {
      type: 'range',
      min: 0,
      max: 100,
      step: 0.01,
      value: 0,
      autocomplete: 'off',
      // A11y fixes for https://github.com/sampotts/plyr/issues/905
      role: 'slider',
      'aria-label': i18n.get(type, this.config),
      'aria-valuemin': 0,
      'aria-valuemax': 100,
      'aria-valuenow': 0
    }, attributes));
    this.elements.inputs[type] = input; // Set the fill for webkit now

    controls.updateRangeFill.call(this, input); // Improve support on touch devices

    RangeTouch.setup(input);
    return input;
  },
  // Create a <progress>
  createProgress: function createProgress(type, attributes) {
    var progress = createElement('progress', extend(getAttributesFromSelector(this.config.selectors.display[type]), {
      min: 0,
      max: 100,
      value: 0,
      role: 'progressbar',
      'aria-hidden': true
    }, attributes)); // Create the label inside

    if (type !== 'volume') {
      progress.appendChild(createElement('span', null, '0'));
      var suffixKey = {
        played: 'played',
        buffer: 'buffered'
      }[type];
      var suffix = suffixKey ? i18n.get(suffixKey, this.config) : '';
      progress.innerText = "% ".concat(suffix.toLowerCase());
    }

    this.elements.display[type] = progress;
    return progress;
  },
  // Create time display
  createTime: function createTime(type, attrs) {
    var attributes = getAttributesFromSelector(this.config.selectors.display[type], attrs);
    var container = createElement('div', extend(attributes, {
      class: "".concat(attributes.class ? attributes.class : '', " ").concat(this.config.classNames.display.time, " ").trim(),
      'aria-label': i18n.get(type, this.config)
    }), '00:00'); // Reference for updates

    this.elements.display[type] = container;
    return container;
  },
  // Bind keyboard shortcuts for a menu item
  // We have to bind to keyup otherwise Firefox triggers a click when a keydown event handler shifts focus
  // https://bugzilla.mozilla.org/show_bug.cgi?id=1220143
  bindMenuItemShortcuts: function bindMenuItemShortcuts(menuItem, type) {
    var _this2 = this;

    // Navigate through menus via arrow keys and space
    on(menuItem, 'keydown keyup', function (event) {
      // We only care about space and ⬆️ ⬇️️ ➡️
      if (![32, 38, 39, 40].includes(event.which)) {
        return;
      } // Prevent play / seek


      event.preventDefault();
      event.stopPropagation(); // We're just here to prevent the keydown bubbling

      if (event.type === 'keydown') {
        return;
      }

      var isRadioButton = matches$1(menuItem, '[role="menuitemradio"]'); // Show the respective menu

      if (!isRadioButton && [32, 39].includes(event.which)) {
        controls.showMenuPanel.call(_this2, type, true);
      } else {
        var target;

        if (event.which !== 32) {
          if (event.which === 40 || isRadioButton && event.which === 39) {
            target = menuItem.nextElementSibling;

            if (!is$1.element(target)) {
              target = menuItem.parentNode.firstElementChild;
            }
          } else {
            target = menuItem.previousElementSibling;

            if (!is$1.element(target)) {
              target = menuItem.parentNode.lastElementChild;
            }
          }

          setFocus.call(_this2, target, true);
        }
      }
    }, false); // Enter will fire a `click` event but we still need to manage focus
    // So we bind to keyup which fires after and set focus here

    on(menuItem, 'keyup', function (event) {
      if (event.which !== 13) {
        return;
      }

      controls.focusFirstMenuItem.call(_this2, null, true);
    });
  },
  // Create a settings menu item
  createMenuItem: function createMenuItem(_ref) {
    var _this3 = this;

    var value = _ref.value,
        list = _ref.list,
        type = _ref.type,
        title = _ref.title,
        _ref$badge = _ref.badge,
        badge = _ref$badge === void 0 ? null : _ref$badge,
        _ref$checked = _ref.checked,
        checked = _ref$checked === void 0 ? false : _ref$checked;
    var attributes = getAttributesFromSelector(this.config.selectors.inputs[type]);
    var menuItem = createElement('button', extend(attributes, {
      type: 'button',
      role: 'menuitemradio',
      class: "".concat(this.config.classNames.control, " ").concat(attributes.class ? attributes.class : '').trim(),
      'aria-checked': checked,
      value: value
    }));
    var flex = createElement('span'); // We have to set as HTML incase of special characters

    flex.innerHTML = title;

    if (is$1.element(badge)) {
      flex.appendChild(badge);
    }

    menuItem.appendChild(flex); // Replicate radio button behaviour

    Object.defineProperty(menuItem, 'checked', {
      enumerable: true,
      get: function get() {
        return menuItem.getAttribute('aria-checked') === 'true';
      },
      set: function set(check) {
        // Ensure exclusivity
        if (check) {
          Array.from(menuItem.parentNode.children).filter(function (node) {
            return matches$1(node, '[role="menuitemradio"]');
          }).forEach(function (node) {
            return node.setAttribute('aria-checked', 'false');
          });
        }

        menuItem.setAttribute('aria-checked', check ? 'true' : 'false');
      }
    });
    this.listeners.bind(menuItem, 'click keyup', function (event) {
      if (is$1.keyboardEvent(event) && event.which !== 32) {
        return;
      }

      event.preventDefault();
      event.stopPropagation();
      menuItem.checked = true;

      switch (type) {
        case 'language':
          _this3.currentTrack = Number(value);
          break;

        case 'quality':
          _this3.quality = value;
          break;

        case 'speed':
          _this3.speed = parseFloat(value);
          break;

        default:
          break;
      }

      controls.showMenuPanel.call(_this3, 'home', is$1.keyboardEvent(event));
    }, type, false);
    controls.bindMenuItemShortcuts.call(this, menuItem, type);
    list.appendChild(menuItem);
  },
  // Format a time for display
  formatTime: function formatTime$1() {
    var time = arguments.length > 0 && arguments[0] !== undefined ? arguments[0] : 0;
    var inverted = arguments.length > 1 && arguments[1] !== undefined ? arguments[1] : false;

    // Bail if the value isn't a number
    if (!is$1.number(time)) {
      return time;
    } // Always display hours if duration is over an hour


    var forceHours = getHours(this.duration) > 0;
    return formatTime(time, forceHours, inverted);
  },
  // Update the displayed time
  updateTimeDisplay: function updateTimeDisplay() {
    var target = arguments.length > 0 && arguments[0] !== undefined ? arguments[0] : null;
    var time = arguments.length > 1 && arguments[1] !== undefined ? arguments[1] : 0;
    var inverted = arguments.length > 2 && arguments[2] !== undefined ? arguments[2] : false;

    // Bail if there's no element to display or the value isn't a number
    if (!is$1.element(target) || !is$1.number(time)) {
      return;
    } // eslint-disable-next-line no-param-reassign


    target.innerText = controls.formatTime(time, inverted);
  },
  // Update volume UI and storage
  updateVolume: function updateVolume() {
    if (!this.supported.ui) {
      return;
    } // Update range


    if (is$1.element(this.elements.inputs.volume)) {
      controls.setRange.call(this, this.elements.inputs.volume, this.muted ? 0 : this.volume);
    } // Update mute state


    if (is$1.element(this.elements.buttons.mute)) {
      this.elements.buttons.mute.pressed = this.muted || this.volume === 0;
    }
  },
  // Update seek value and lower fill
  setRange: function setRange(target) {
    var value = arguments.length > 1 && arguments[1] !== undefined ? arguments[1] : 0;

    if (!is$1.element(target)) {
      return;
    } // eslint-disable-next-line


    target.value = value; // Webkit range fill

    controls.updateRangeFill.call(this, target);
  },
  // Update <progress> elements
  updateProgress: function updateProgress(event) {
    var _this4 = this;

    if (!this.supported.ui || !is$1.event(event)) {
      return;
    }

    var value = 0;

    var setProgress = function setProgress(target, input) {
      var val = is$1.number(input) ? input : 0;
      var progress = is$1.element(target) ? target : _this4.elements.display.buffer; // Update value and label

      if (is$1.element(progress)) {
        progress.value = val; // Update text label inside

        var label = progress.getElementsByTagName('span')[0];

        if (is$1.element(label)) {
          label.childNodes[0].nodeValue = val;
        }
      }
    };

    if (event) {
      switch (event.type) {
        // Video playing
        case 'timeupdate':
        case 'seeking':
        case 'seeked':
          value = getPercentage(this.currentTime, this.duration); // Set seek range value only if it's a 'natural' time event

          if (event.type === 'timeupdate') {
            controls.setRange.call(this, this.elements.inputs.seek, value);
          }

          break;
        // Check buffer status

        case 'playing':
        case 'progress':
          setProgress(this.elements.display.buffer, this.buffered * 100);
          break;

        default:
          break;
      }
    }
  },
  // Webkit polyfill for lower fill range
  updateRangeFill: function updateRangeFill(target) {
    // Get range from event if event passed
    var range = is$1.event(target) ? target.target : target; // Needs to be a valid <input type='range'>

    if (!is$1.element(range) || range.getAttribute('type') !== 'range') {
      return;
    } // Set aria values for https://github.com/sampotts/plyr/issues/905


    if (matches$1(range, this.config.selectors.inputs.seek)) {
      range.setAttribute('aria-valuenow', this.currentTime);
      var currentTime = controls.formatTime(this.currentTime);
      var duration = controls.formatTime(this.duration);
      var format = i18n.get('seekLabel', this.config);
      range.setAttribute('aria-valuetext', format.replace('{currentTime}', currentTime).replace('{duration}', duration));
    } else if (matches$1(range, this.config.selectors.inputs.volume)) {
      var percent = range.value * 100;
      range.setAttribute('aria-valuenow', percent);
      range.setAttribute('aria-valuetext', "".concat(percent.toFixed(1), "%"));
    } else {
      range.setAttribute('aria-valuenow', range.value);
    } // WebKit only


    if (!browser.isWebkit) {
      return;
    } // Set CSS custom property


    range.style.setProperty('--value', "".concat(range.value / range.max * 100, "%"));
  },
  // Update hover tooltip for seeking
  updateSeekTooltip: function updateSeekTooltip(event) {
    var _this5 = this;

    // Bail if setting not true
    if (!this.config.tooltips.seek || !is$1.element(this.elements.inputs.seek) || !is$1.element(this.elements.display.seekTooltip) || this.duration === 0) {
      return;
    }

    var visible = "".concat(this.config.classNames.tooltip, "--visible");

    var toggle = function toggle(show) {
      return toggleClass(_this5.elements.display.seekTooltip, visible, show);
    }; // Hide on touch


    if (this.touch) {
      toggle(false);
      return;
    } // Determine percentage, if already visible


    var percent = 0;
    var clientRect = this.elements.progress.getBoundingClientRect();

    if (is$1.event(event)) {
      percent = 100 / clientRect.width * (event.pageX - clientRect.left);
    } else if (hasClass(this.elements.display.seekTooltip, visible)) {
      percent = parseFloat(this.elements.display.seekTooltip.style.left, 10);
    } else {
      return;
    } // Set bounds


    if (percent < 0) {
      percent = 0;
    } else if (percent > 100) {
      percent = 100;
    } // Display the time a click would seek to


    controls.updateTimeDisplay.call(this, this.elements.display.seekTooltip, this.duration / 100 * percent); // Set position

    this.elements.display.seekTooltip.style.left = "".concat(percent, "%"); // Show/hide the tooltip
    // If the event is a moues in/out and percentage is inside bounds

    if (is$1.event(event) && ['mouseenter', 'mouseleave'].includes(event.type)) {
      toggle(event.type === 'mouseenter');
    }
  },
  // Handle time change event
  timeUpdate: function timeUpdate(event) {
    // Only invert if only one time element is displayed and used for both duration and currentTime
    var invert = !is$1.element(this.elements.display.duration) && this.config.invertTime; // Duration

    controls.updateTimeDisplay.call(this, this.elements.display.currentTime, invert ? this.duration - this.currentTime : this.currentTime, invert); // Ignore updates while seeking

    if (event && event.type === 'timeupdate' && this.media.seeking) {
      return;
    } // Playing progress


    controls.updateProgress.call(this, event);
  },
  // Show the duration on metadataloaded or durationchange events
  durationUpdate: function durationUpdate() {
    // Bail if no UI or durationchange event triggered after playing/seek when invertTime is false
    if (!this.supported.ui || !this.config.invertTime && this.currentTime) {
      return;
    } // If duration is the 2**32 (shaka), Infinity (HLS), DASH-IF (Number.MAX_SAFE_INTEGER || Number.MAX_VALUE) indicating live we hide the currentTime and progressbar.
    // https://github.com/video-dev/hls.js/blob/5820d29d3c4c8a46e8b75f1e3afa3e68c1a9a2db/src/controller/buffer-controller.js#L415
    // https://github.com/google/shaka-player/blob/4d889054631f4e1cf0fbd80ddd2b71887c02e232/lib/media/streaming_engine.js#L1062
    // https://github.com/Dash-Industry-Forum/dash.js/blob/69859f51b969645b234666800d4cb596d89c602d/src/dash/models/DashManifestModel.js#L338


    if (this.duration >= Math.pow(2, 32)) {
      toggleHidden(this.elements.display.currentTime, true);
      toggleHidden(this.elements.progress, true);
      return;
    } // Update ARIA values


    if (is$1.element(this.elements.inputs.seek)) {
      this.elements.inputs.seek.setAttribute('aria-valuemax', this.duration);
    } // If there's a spot to display duration


    var hasDuration = is$1.element(this.elements.display.duration); // If there's only one time display, display duration there

    if (!hasDuration && this.config.displayDuration && this.paused) {
      controls.updateTimeDisplay.call(this, this.elements.display.currentTime, this.duration);
    } // If there's a duration element, update content


    if (hasDuration) {
      controls.updateTimeDisplay.call(this, this.elements.display.duration, this.duration);
    } // Update the tooltip (if visible)


    controls.updateSeekTooltip.call(this);
  },
  // Hide/show a tab
  toggleMenuButton: function toggleMenuButton(setting, toggle) {
    toggleHidden(this.elements.settings.buttons[setting], !toggle);
  },
  // Update the selected setting
  updateSetting: function updateSetting(setting, container, input) {
    var pane = this.elements.settings.panels[setting];
    var value = null;
    var list = container;

    if (setting === 'captions') {
      value = this.currentTrack;
    } else {
      value = !is$1.empty(input) ? input : this[setting]; // Get default

      if (is$1.empty(value)) {
        value = this.config[setting].default;
      } // Unsupported value


      if (!is$1.empty(this.options[setting]) && !this.options[setting].includes(value)) {
        this.debug.warn("Unsupported value of '".concat(value, "' for ").concat(setting));
        return;
      } // Disabled value


      if (!this.config[setting].options.includes(value)) {
        this.debug.warn("Disabled value of '".concat(value, "' for ").concat(setting));
        return;
      }
    } // Get the list if we need to


    if (!is$1.element(list)) {
      list = pane && pane.querySelector('[role="menu"]');
    } // If there's no list it means it's not been rendered...


    if (!is$1.element(list)) {
      return;
    } // Update the label


    var label = this.elements.settings.buttons[setting].querySelector(".".concat(this.config.classNames.menu.value));
    label.innerHTML = controls.getLabel.call(this, setting, value); // Find the radio option and check it

    var target = list && list.querySelector("[value=\"".concat(value, "\"]"));

    if (is$1.element(target)) {
      target.checked = true;
    }
  },
  // Translate a value into a nice label
  getLabel: function getLabel(setting, value) {
    switch (setting) {
      case 'speed':
        return value === 1 ? i18n.get('normal', this.config) : "".concat(value, "&times;");

      case 'quality':
        if (is$1.number(value)) {
          var label = i18n.get("qualityLabel.".concat(value), this.config);

          if (!label.length) {
            return "".concat(value, "p");
          }

          return label;
        }

        return toTitleCase(value);

      case 'captions':
        return captions.getLabel.call(this);

      default:
        return null;
    }
  },
  // Set the quality menu
  setQualityMenu: function setQualityMenu(options) {
    var _this6 = this;

    // Menu required
    if (!is$1.element(this.elements.settings.panels.quality)) {
      return;
    }

    var type = 'quality';
    var list = this.elements.settings.panels.quality.querySelector('[role="menu"]'); // Set options if passed and filter based on uniqueness and config

    if (is$1.array(options)) {
      this.options.quality = dedupe(options).filter(function (quality) {
        return _this6.config.quality.options.includes(quality);
      });
    } // Toggle the pane and tab


    var toggle = !is$1.empty(this.options.quality) && this.options.quality.length > 1;
    controls.toggleMenuButton.call(this, type, toggle); // Empty the menu

    emptyElement(list); // Check if we need to toggle the parent

    controls.checkMenu.call(this); // If we're hiding, nothing more to do

    if (!toggle) {
      return;
    } // Get the badge HTML for HD, 4K etc


    var getBadge = function getBadge(quality) {
      var label = i18n.get("qualityBadge.".concat(quality), _this6.config);

      if (!label.length) {
        return null;
      }

      return controls.createBadge.call(_this6, label);
    }; // Sort options by the config and then render options


    this.options.quality.sort(function (a, b) {
      var sorting = _this6.config.quality.options;
      return sorting.indexOf(a) > sorting.indexOf(b) ? 1 : -1;
    }).forEach(function (quality) {
      controls.createMenuItem.call(_this6, {
        value: quality,
        list: list,
        type: type,
        title: controls.getLabel.call(_this6, 'quality', quality),
        badge: getBadge(quality)
      });
    });
    controls.updateSetting.call(this, type, list);
  },
  // Set the looping options

  /* setLoopMenu() {
      // Menu required
      if (!is.element(this.elements.settings.panels.loop)) {
          return;
      }
       const options = ['start', 'end', 'all', 'reset'];
      const list = this.elements.settings.panels.loop.querySelector('[role="menu"]');
       // Show the pane and tab
      toggleHidden(this.elements.settings.buttons.loop, false);
      toggleHidden(this.elements.settings.panels.loop, false);
       // Toggle the pane and tab
      const toggle = !is.empty(this.loop.options);
      controls.toggleMenuButton.call(this, 'loop', toggle);
       // Empty the menu
      emptyElement(list);
       options.forEach(option => {
          const item = createElement('li');
           const button = createElement(
              'button',
              extend(getAttributesFromSelector(this.config.selectors.buttons.loop), {
                  type: 'button',
                  class: this.config.classNames.control,
                  'data-plyr-loop-action': option,
              }),
              i18n.get(option, this.config)
          );
           if (['start', 'end'].includes(option)) {
              const badge = controls.createBadge.call(this, '00:00');
              button.appendChild(badge);
          }
           item.appendChild(button);
          list.appendChild(item);
      });
  }, */
  // Get current selected caption language
  // TODO: rework this to user the getter in the API?
  // Set a list of available captions languages
  setCaptionsMenu: function setCaptionsMenu() {
    var _this7 = this;

    // Menu required
    if (!is$1.element(this.elements.settings.panels.captions)) {
      return;
    } // TODO: Captions or language? Currently it's mixed


    var type = 'captions';
    var list = this.elements.settings.panels.captions.querySelector('[role="menu"]');
    var tracks = captions.getTracks.call(this);
    var toggle = Boolean(tracks.length); // Toggle the pane and tab

    controls.toggleMenuButton.call(this, type, toggle); // Empty the menu

    emptyElement(list); // Check if we need to toggle the parent

    controls.checkMenu.call(this); // If there's no captions, bail

    if (!toggle) {
      return;
    } // Generate options data


    var options = tracks.map(function (track, value) {
      return {
        value: value,
        checked: _this7.captions.toggled && _this7.currentTrack === value,
        title: captions.getLabel.call(_this7, track),
        badge: track.language && controls.createBadge.call(_this7, track.language.toUpperCase()),
        list: list,
        type: 'language'
      };
    }); // Add the "Disabled" option to turn off captions

    options.unshift({
      value: -1,
      checked: !this.captions.toggled,
      title: i18n.get('disabled', this.config),
      list: list,
      type: 'language'
    }); // Generate options

    options.forEach(controls.createMenuItem.bind(this));
    controls.updateSetting.call(this, type, list);
  },
  // Set a list of available captions languages
  setSpeedMenu: function setSpeedMenu(options) {
    var _this8 = this;

    // Menu required
    if (!is$1.element(this.elements.settings.panels.speed)) {
      return;
    }

    var type = 'speed';
    var list = this.elements.settings.panels.speed.querySelector('[role="menu"]'); // Set the speed options

    if (is$1.array(options)) {
      this.options.speed = options;
    } else if (this.isHTML5 || this.isVimeo) {
      this.options.speed = [0.5, 0.75, 1, 1.25, 1.5, 1.75, 2];
    } // Set options if passed and filter based on config


    this.options.speed = this.options.speed.filter(function (speed) {
      return _this8.config.speed.options.includes(speed);
    }); // Toggle the pane and tab

    var toggle = !is$1.empty(this.options.speed) && this.options.speed.length > 1;
    controls.toggleMenuButton.call(this, type, toggle); // Empty the menu

    emptyElement(list); // Check if we need to toggle the parent

    controls.checkMenu.call(this); // If we're hiding, nothing more to do

    if (!toggle) {
      return;
    } // Create items


    this.options.speed.forEach(function (speed) {
      controls.createMenuItem.call(_this8, {
        value: speed,
        list: list,
        type: type,
        title: controls.getLabel.call(_this8, 'speed', speed)
      });
    });
    controls.updateSetting.call(this, type, list);
  },
  // Check if we need to hide/show the settings menu
  checkMenu: function checkMenu() {
    var buttons = this.elements.settings.buttons;
    var visible = !is$1.empty(buttons) && Object.values(buttons).some(function (button) {
      return !button.hidden;
    });
    toggleHidden(this.elements.settings.menu, !visible);
  },
  // Focus the first menu item in a given (or visible) menu
  focusFirstMenuItem: function focusFirstMenuItem(pane) {
    var tabFocus = arguments.length > 1 && arguments[1] !== undefined ? arguments[1] : false;

    if (this.elements.settings.popup.hidden) {
      return;
    }

    var target = pane;

    if (!is$1.element(target)) {
      target = Object.values(this.elements.settings.panels).find(function (p) {
        return !p.hidden;
      });
    }

    var firstItem = target.querySelector('[role^="menuitem"]');
    setFocus.call(this, firstItem, tabFocus);
  },
  // Show/hide menu
  toggleMenu: function toggleMenu(input) {
    var popup = this.elements.settings.popup;
    var button = this.elements.buttons.settings; // Menu and button are required

    if (!is$1.element(popup) || !is$1.element(button)) {
      return;
    } // True toggle by default


    var hidden = popup.hidden;
    var show = hidden;

    if (is$1.boolean(input)) {
      show = input;
    } else if (is$1.keyboardEvent(input) && input.which === 27) {
      show = false;
    } else if (is$1.event(input)) {
      // If Plyr is in a shadowDOM, the event target is set to the component, instead of the
      // Element in the shadowDOM. The path, if available, is complete.
      var target = is$1.function(input.composedPath) ? input.composedPath()[0] : input.target;
      var isMenuItem = popup.contains(target); // If the click was inside the menu or if the click
      // wasn't the button or menu item and we're trying to
      // show the menu (a doc click shouldn't show the menu)

      if (isMenuItem || !isMenuItem && input.target !== button && show) {
        return;
      }
    } // Set button attributes


    button.setAttribute('aria-expanded', show); // Show the actual popup

    toggleHidden(popup, !show); // Add class hook

    toggleClass(this.elements.container, this.config.classNames.menu.open, show); // Focus the first item if key interaction

    if (show && is$1.keyboardEvent(input)) {
      controls.focusFirstMenuItem.call(this, null, true);
    } else if (!show && !hidden) {
      // If closing, re-focus the button
      setFocus.call(this, button, is$1.keyboardEvent(input));
    }
  },
  // Get the natural size of a menu panel
  getMenuSize: function getMenuSize(tab) {
    var clone = tab.cloneNode(true);
    clone.style.position = 'absolute';
    clone.style.opacity = 0;
    clone.removeAttribute('hidden'); // Append to parent so we get the "real" size

    tab.parentNode.appendChild(clone); // Get the sizes before we remove

    var width = clone.scrollWidth;
    var height = clone.scrollHeight; // Remove from the DOM

    removeElement(clone);
    return {
      width: width,
      height: height
    };
  },
  // Show a panel in the menu
  showMenuPanel: function showMenuPanel() {
    var _this9 = this;

    var type = arguments.length > 0 && arguments[0] !== undefined ? arguments[0] : '';
    var tabFocus = arguments.length > 1 && arguments[1] !== undefined ? arguments[1] : false;
    var target = this.elements.container.querySelector("#plyr-settings-".concat(this.id, "-").concat(type)); // Nothing to show, bail

    if (!is$1.element(target)) {
      return;
    } // Hide all other panels


    var container = target.parentNode;
    var current = Array.from(container.children).find(function (node) {
      return !node.hidden;
    }); // If we can do fancy animations, we'll animate the height/width

    if (support.transitions && !support.reducedMotion) {
      // Set the current width as a base
      container.style.width = "".concat(current.scrollWidth, "px");
      container.style.height = "".concat(current.scrollHeight, "px"); // Get potential sizes

      var size = controls.getMenuSize.call(this, target); // Restore auto height/width

      var restore = function restore(event) {
        // We're only bothered about height and width on the container
        if (event.target !== container || !['width', 'height'].includes(event.propertyName)) {
          return;
        } // Revert back to auto


        container.style.width = '';
        container.style.height = ''; // Only listen once

        off.call(_this9, container, transitionEndEvent, restore);
      }; // Listen for the transition finishing and restore auto height/width


      on.call(this, container, transitionEndEvent, restore); // Set dimensions to target

      container.style.width = "".concat(size.width, "px");
      container.style.height = "".concat(size.height, "px");
    } // Set attributes on current tab


    toggleHidden(current, true); // Set attributes on target

    toggleHidden(target, false); // Focus the first item

    controls.focusFirstMenuItem.call(this, target, tabFocus);
  },
  // Set the download URL
  setDownloadUrl: function setDownloadUrl() {
    var button = this.elements.buttons.download; // Bail if no button

    if (!is$1.element(button)) {
      return;
    } // Set attribute


    button.setAttribute('href', this.download);
  },
  // Build the default HTML
  create: function create(data) {
    var _this10 = this;

    var bindMenuItemShortcuts = controls.bindMenuItemShortcuts,
        createButton = controls.createButton,
        createProgress = controls.createProgress,
        createRange = controls.createRange,
        createTime = controls.createTime,
        setQualityMenu = controls.setQualityMenu,
        setSpeedMenu = controls.setSpeedMenu,
        showMenuPanel = controls.showMenuPanel;
    this.elements.controls = null; // Larger overlaid play button

    if (this.config.controls.includes('play-large')) {
      this.elements.container.appendChild(createButton.call(this, 'play-large'));
    } // Create the container


    var container = createElement('div', getAttributesFromSelector(this.config.selectors.controls.wrapper));
    this.elements.controls = container; // Default item attributes

    var defaultAttributes = {
      class: 'plyr__controls__item'
    }; // Loop through controls in order

    dedupe(this.config.controls).forEach(function (control) {
      // Restart button
      if (control === 'restart') {
        container.appendChild(createButton.call(_this10, 'restart', defaultAttributes));
      } // Rewind button


      if (control === 'rewind') {
        container.appendChild(createButton.call(_this10, 'rewind', defaultAttributes));
      } // Play/Pause button


      if (control === 'play') {
        container.appendChild(createButton.call(_this10, 'play', defaultAttributes));
      } // Fast forward button


      if (control === 'fast-forward') {
        container.appendChild(createButton.call(_this10, 'fast-forward', defaultAttributes));
      } // Progress


      if (control === 'progress') {
        var progressContainer = createElement('div', {
          class: "".concat(defaultAttributes.class, " plyr__progress__container")
        });
        var progress = createElement('div', getAttributesFromSelector(_this10.config.selectors.progress)); // Seek range slider

        progress.appendChild(createRange.call(_this10, 'seek', {
          id: "plyr-seek-".concat(data.id)
        })); // Buffer progress

        progress.appendChild(createProgress.call(_this10, 'buffer')); // TODO: Add loop display indicator
        // Seek tooltip

        if (_this10.config.tooltips.seek) {
          var tooltip = createElement('span', {
            class: _this10.config.classNames.tooltip
          }, '00:00');
          progress.appendChild(tooltip);
          _this10.elements.display.seekTooltip = tooltip;
        }

        _this10.elements.progress = progress;
        progressContainer.appendChild(_this10.elements.progress);
        container.appendChild(progressContainer);
      } // Media current time display


      if (control === 'current-time') {
        container.appendChild(createTime.call(_this10, 'currentTime', defaultAttributes));
      } // Media duration display


      if (control === 'duration') {
        container.appendChild(createTime.call(_this10, 'duration', defaultAttributes));
      } // Volume controls


      if (control === 'mute' || control === 'volume') {
        var volume = _this10.elements.volume; // Create the volume container if needed

        if (!is$1.element(volume) || !container.contains(volume)) {
          volume = createElement('div', extend({}, defaultAttributes, {
            class: "".concat(defaultAttributes.class, " plyr__volume").trim()
          }));
          _this10.elements.volume = volume;
          container.appendChild(volume);
        } // Toggle mute button


        if (control === 'mute') {
          volume.appendChild(createButton.call(_this10, 'mute'));
        } // Volume range control


        if (control === 'volume') {
          // Set the attributes
          var attributes = {
            max: 1,
            step: 0.05,
            value: _this10.config.volume
          }; // Create the volume range slider

          volume.appendChild(createRange.call(_this10, 'volume', extend(attributes, {
            id: "plyr-volume-".concat(data.id)
          })));
        }
      } // Toggle captions button


      if (control === 'captions') {
        container.appendChild(createButton.call(_this10, 'captions', defaultAttributes));
      } // Settings button / menu


      if (control === 'settings' && !is$1.empty(_this10.config.settings)) {
        var wrapper = createElement('div', extend({}, defaultAttributes, {
          class: "".concat(defaultAttributes.class, " plyr__menu").trim(),
          hidden: ''
        }));
        wrapper.appendChild(createButton.call(_this10, 'settings', {
          'aria-haspopup': true,
          'aria-controls': "plyr-settings-".concat(data.id),
          'aria-expanded': false
        }));
        var popup = createElement('div', {
          class: 'plyr__menu__container',
          id: "plyr-settings-".concat(data.id),
          hidden: ''
        });
        var inner = createElement('div');
        var home = createElement('div', {
          id: "plyr-settings-".concat(data.id, "-home")
        }); // Create the menu

        var menu = createElement('div', {
          role: 'menu'
        });
        home.appendChild(menu);
        inner.appendChild(home);
        _this10.elements.settings.panels.home = home; // Build the menu items

        _this10.config.settings.forEach(function (type) {
          // TODO: bundle this with the createMenuItem helper and bindings
          var menuItem = createElement('button', extend(getAttributesFromSelector(_this10.config.selectors.buttons.settings), {
            type: 'button',
            class: "".concat(_this10.config.classNames.control, " ").concat(_this10.config.classNames.control, "--forward"),
            role: 'menuitem',
            'aria-haspopup': true,
            hidden: ''
          })); // Bind menu shortcuts for keyboard users

          bindMenuItemShortcuts.call(_this10, menuItem, type); // Show menu on click

          on(menuItem, 'click', function () {
            showMenuPanel.call(_this10, type, false);
          });
          var flex = createElement('span', null, i18n.get(type, _this10.config));
          var value = createElement('span', {
            class: _this10.config.classNames.menu.value
          }); // Speed contains HTML entities

          value.innerHTML = data[type];
          flex.appendChild(value);
          menuItem.appendChild(flex);
          menu.appendChild(menuItem); // Build the panes

          var pane = createElement('div', {
            id: "plyr-settings-".concat(data.id, "-").concat(type),
            hidden: ''
          }); // Back button

          var backButton = createElement('button', {
            type: 'button',
            class: "".concat(_this10.config.classNames.control, " ").concat(_this10.config.classNames.control, "--back")
          }); // Visible label

          backButton.appendChild(createElement('span', {
            'aria-hidden': true
          }, i18n.get(type, _this10.config))); // Screen reader label

          backButton.appendChild(createElement('span', {
            class: _this10.config.classNames.hidden
          }, i18n.get('menuBack', _this10.config))); // Go back via keyboard

          on(pane, 'keydown', function (event) {
            // We only care about <-
            if (event.which !== 37) {
              return;
            } // Prevent seek


            event.preventDefault();
            event.stopPropagation(); // Show the respective menu

            showMenuPanel.call(_this10, 'home', true);
          }, false); // Go back via button click

          on(backButton, 'click', function () {
            showMenuPanel.call(_this10, 'home', false);
          }); // Add to pane

          pane.appendChild(backButton); // Menu

          pane.appendChild(createElement('div', {
            role: 'menu'
          }));
          inner.appendChild(pane);
          _this10.elements.settings.buttons[type] = menuItem;
          _this10.elements.settings.panels[type] = pane;
        });

        popup.appendChild(inner);
        wrapper.appendChild(popup);
        container.appendChild(wrapper);
        _this10.elements.settings.popup = popup;
        _this10.elements.settings.menu = wrapper;
      } // Picture in picture button


      if (control === 'pip' && support.pip) {
        container.appendChild(createButton.call(_this10, 'pip', defaultAttributes));
      } // Airplay button


      if (control === 'airplay' && support.airplay) {
        container.appendChild(createButton.call(_this10, 'airplay', defaultAttributes));
      } // Download button


      if (control === 'download') {
        var _attributes = extend({}, defaultAttributes, {
          element: 'a',
          href: _this10.download,
          target: '_blank'
        });

        var download = _this10.config.urls.download;

        if (!is$1.url(download) && _this10.isEmbed) {
          extend(_attributes, {
            icon: "logo-".concat(_this10.provider),
            label: _this10.provider
          });
        }

        container.appendChild(createButton.call(_this10, 'download', _attributes));
      } // Toggle fullscreen button


      if (control === 'fullscreen') {
        container.appendChild(createButton.call(_this10, 'fullscreen', defaultAttributes));
      }
    }); // Set available quality levels

    if (this.isHTML5) {
      setQualityMenu.call(this, html5.getQualityOptions.call(this));
    }

    setSpeedMenu.call(this);
    return container;
  },
  // Insert controls
  inject: function inject() {
    var _this11 = this;

    // Sprite
    if (this.config.loadSprite) {
      var icon = controls.getIconUrl.call(this); // Only load external sprite using AJAX

      if (icon.cors) {
        loadSprite(icon.url, 'sprite-plyr');
      }
    } // Create a unique ID


    this.id = Math.floor(Math.random() * 10000); // Null by default

    var container = null;
    this.elements.controls = null; // Set template properties

    var props = {
      id: this.id,
      seektime: this.config.seekTime,
      title: this.config.title
    };
    var update = true; // If function, run it and use output

    if (is$1.function(this.config.controls)) {
      this.config.controls = this.config.controls.call(this, props);
    } // Convert falsy controls to empty array (primarily for empty strings)


    if (!this.config.controls) {
      this.config.controls = [];
    }

    if (is$1.element(this.config.controls) || is$1.string(this.config.controls)) {
      // HTMLElement or Non-empty string passed as the option
      container = this.config.controls;
    } else {
      // Create controls
      container = controls.create.call(this, {
        id: this.id,
        seektime: this.config.seekTime,
        speed: this.speed,
        quality: this.quality,
        captions: captions.getLabel.call(this) // TODO: Looping
        // loop: 'None',

      });
      update = false;
    } // Replace props with their value


    var replace = function replace(input) {
      var result = input;
      Object.entries(props).forEach(function (_ref2) {
        var _ref3 = _slicedToArray(_ref2, 2),
            key = _ref3[0],
            value = _ref3[1];

        result = replaceAll(result, "{".concat(key, "}"), value);
      });
      return result;
    }; // Update markup


    if (update) {
      if (is$1.string(this.config.controls)) {
        container = replace(container);
      } else if (is$1.element(container)) {
        container.innerHTML = replace(container.innerHTML);
      }
    } // Controls container


    var target; // Inject to custom location

    if (is$1.string(this.config.selectors.controls.container)) {
      target = document.querySelector(this.config.selectors.controls.container);
    } // Inject into the container by default


    if (!is$1.element(target)) {
      target = this.elements.container;
    } // Inject controls HTML (needs to be before captions, hence "afterbegin")


    var insertMethod = is$1.element(container) ? 'insertAdjacentElement' : 'insertAdjacentHTML';
    target[insertMethod]('afterbegin', container); // Find the elements if need be

    if (!is$1.element(this.elements.controls)) {
      controls.findElements.call(this);
    } // Add pressed property to buttons


    if (!is$1.empty(this.elements.buttons)) {
      var addProperty = function addProperty(button) {
        var className = _this11.config.classNames.controlPressed;
        Object.defineProperty(button, 'pressed', {
          enumerable: true,
          get: function get() {
            return hasClass(button, className);
          },
          set: function set() {
            var pressed = arguments.length > 0 && arguments[0] !== undefined ? arguments[0] : false;
            toggleClass(button, className, pressed);
          }
        });
      }; // Toggle classname when pressed property is set


      Object.values(this.elements.buttons).filter(Boolean).forEach(function (button) {
        if (is$1.array(button) || is$1.nodeList(button)) {
          Array.from(button).filter(Boolean).forEach(addProperty);
        } else {
          addProperty(button);
        }
      });
    } // Edge sometimes doesn't finish the paint so force a repaint


    if (browser.isEdge) {
      repaint(target);
    } // Setup tooltips


    if (this.config.tooltips.controls) {
      var _this$config = this.config,
          classNames = _this$config.classNames,
          selectors = _this$config.selectors;
      var selector = "".concat(selectors.controls.wrapper, " ").concat(selectors.labels, " .").concat(classNames.hidden);
      var labels = getElements.call(this, selector);
      Array.from(labels).forEach(function (label) {
        toggleClass(label, _this11.config.classNames.hidden, false);
        toggleClass(label, _this11.config.classNames.tooltip, true);
      });
    }
  }
};

/**
 * Parse a string to a URL object
 * @param {String} input - the URL to be parsed
 * @param {Boolean} safe - failsafe parsing
 */

function parseUrl(input) {
  var safe = arguments.length > 1 && arguments[1] !== undefined ? arguments[1] : true;
  var url = input;

  if (safe) {
    var parser = document.createElement('a');
    parser.href = url;
    url = parser.href;
  }

  try {
    return new URL(url);
  } catch (e) {
    return null;
  }
} // Convert object to URLSearchParams

function buildUrlParams(input) {
  var params = new URLSearchParams();

  if (is$1.object(input)) {
    Object.entries(input).forEach(function (_ref) {
      var _ref2 = _slicedToArray(_ref, 2),
          key = _ref2[0],
          value = _ref2[1];

      params.set(key, value);
    });
  }

  return params;
}

var captions = {
  // Setup captions
  setup: function setup() {
    // Requires UI support
    if (!this.supported.ui) {
      return;
    } // Only Vimeo and HTML5 video supported at this point


    if (!this.isVideo || this.isYouTube || this.isHTML5 && !support.textTracks) {
      // Clear menu and hide
      if (is$1.array(this.config.controls) && this.config.controls.includes('settings') && this.config.settings.includes('captions')) {
        controls.setCaptionsMenu.call(this);
      }

      return;
    } // Inject the container


    if (!is$1.element(this.elements.captions)) {
      this.elements.captions = createElement('div', getAttributesFromSelector(this.config.selectors.captions));
      insertAfter(this.elements.captions, this.elements.wrapper);
    } // Fix IE captions if CORS is used
    // Fetch captions and inject as blobs instead (data URIs not supported!)


    if (browser.isIE && window.URL) {
      var elements = this.media.querySelectorAll('track');
      Array.from(elements).forEach(function (track) {
        var src = track.getAttribute('src');
        var url = parseUrl(src);

        if (url !== null && url.hostname !== window.location.href.hostname && ['http:', 'https:'].includes(url.protocol)) {
          fetch(src, 'blob').then(function (blob) {
            track.setAttribute('src', window.URL.createObjectURL(blob));
          }).catch(function () {
            removeElement(track);
          });
        }
      });
    } // Get and set initial data
    // The "preferred" options are not realized unless / until the wanted language has a match
    // * languages: Array of user's browser languages.
    // * language:  The language preferred by user settings or config
    // * active:    The state preferred by user settings or config
    // * toggled:   The real captions state


    var browserLanguages = navigator.languages || [navigator.language || navigator.userLanguage || 'en'];
    var languages = dedupe(browserLanguages.map(function (language) {
      return language.split('-')[0];
    }));
    var language = (this.storage.get('language') || this.config.captions.language || 'auto').toLowerCase(); // Use first browser language when language is 'auto'

    if (language === 'auto') {
      var _languages = _slicedToArray(languages, 1);

      language = _languages[0];
    }

    var active = this.storage.get('captions');

    if (!is$1.boolean(active)) {
      active = this.config.captions.active;
    }

    Object.assign(this.captions, {
      toggled: false,
      active: active,
      language: language,
      languages: languages
    }); // Watch changes to textTracks and update captions menu

    if (this.isHTML5) {
      var trackEvents = this.config.captions.update ? 'addtrack removetrack' : 'removetrack';
      on.call(this, this.media.textTracks, trackEvents, captions.update.bind(this));
    } // Update available languages in list next tick (the event must not be triggered before the listeners)


    setTimeout(captions.update.bind(this), 0);
  },
  // Update available language options in settings based on tracks
  update: function update() {
    var _this = this;

    var tracks = captions.getTracks.call(this, true); // Get the wanted language

    var _this$captions = this.captions,
        active = _this$captions.active,
        language = _this$captions.language,
        meta = _this$captions.meta,
        currentTrackNode = _this$captions.currentTrackNode;
    var languageExists = Boolean(tracks.find(function (track) {
      return track.language === language;
    })); // Handle tracks (add event listener and "pseudo"-default)

    if (this.isHTML5 && this.isVideo) {
      tracks.filter(function (track) {
        return !meta.get(track);
      }).forEach(function (track) {
        _this.debug.log('Track added', track); // Attempt to store if the original dom element was "default"


        meta.set(track, {
          default: track.mode === 'showing'
        }); // Turn off native caption rendering to avoid double captions

        Object.assign(track, {
          mode: 'hidden'
        }); // Add event listener for cue changes

        on.call(_this, track, 'cuechange', function () {
          return captions.updateCues.call(_this);
        });
      });
    } // Update language first time it matches, or if the previous matching track was removed


    if (languageExists && this.language !== language || !tracks.includes(currentTrackNode)) {
      captions.setLanguage.call(this, language);
      captions.toggle.call(this, active && languageExists);
    } // Enable or disable captions based on track length


    toggleClass(this.elements.container, this.config.classNames.captions.enabled, !is$1.empty(tracks)); // Update available languages in list

    if ((this.config.controls || []).includes('settings') && this.config.settings.includes('captions')) {
      controls.setCaptionsMenu.call(this);
    }
  },
  // Toggle captions display
  // Used internally for the toggleCaptions method, with the passive option forced to false
  toggle: function toggle(input) {
    var passive = arguments.length > 1 && arguments[1] !== undefined ? arguments[1] : true;

    // If there's no full support
    if (!this.supported.ui) {
      return;
    }

    var toggled = this.captions.toggled; // Current state

    var activeClass = this.config.classNames.captions.active; // Get the next state
    // If the method is called without parameter, toggle based on current value

    var active = is$1.nullOrUndefined(input) ? !toggled : input; // Update state and trigger event

    if (active !== toggled) {
      // When passive, don't override user preferences
      if (!passive) {
        this.captions.active = active;
        this.storage.set({
          captions: active
        });
      } // Force language if the call isn't passive and there is no matching language to toggle to


      if (!this.language && active && !passive) {
        var tracks = captions.getTracks.call(this);
        var track = captions.findTrack.call(this, [this.captions.language].concat(_toConsumableArray(this.captions.languages)), true); // Override user preferences to avoid switching languages if a matching track is added

        this.captions.language = track.language; // Set caption, but don't store in localStorage as user preference

        captions.set.call(this, tracks.indexOf(track));
        return;
      } // Toggle button if it's enabled


      if (this.elements.buttons.captions) {
        this.elements.buttons.captions.pressed = active;
      } // Add class hook


      toggleClass(this.elements.container, activeClass, active);
      this.captions.toggled = active; // Update settings menu

      controls.updateSetting.call(this, 'captions'); // Trigger event (not used internally)

      triggerEvent.call(this, this.media, active ? 'captionsenabled' : 'captionsdisabled');
    }
  },
  // Set captions by track index
  // Used internally for the currentTrack setter with the passive option forced to false
  set: function set(index) {
    var passive = arguments.length > 1 && arguments[1] !== undefined ? arguments[1] : true;
    var tracks = captions.getTracks.call(this); // Disable captions if setting to -1

    if (index === -1) {
      captions.toggle.call(this, false, passive);
      return;
    }

    if (!is$1.number(index)) {
      this.debug.warn('Invalid caption argument', index);
      return;
    }

    if (!(index in tracks)) {
      this.debug.warn('Track not found', index);
      return;
    }

    if (this.captions.currentTrack !== index) {
      this.captions.currentTrack = index;
      var track = tracks[index];

      var _ref = track || {},
          language = _ref.language; // Store reference to node for invalidation on remove


      this.captions.currentTrackNode = track; // Update settings menu

      controls.updateSetting.call(this, 'captions'); // When passive, don't override user preferences

      if (!passive) {
        this.captions.language = language;
        this.storage.set({
          language: language
        });
      } // Handle Vimeo captions


      if (this.isVimeo) {
        this.embed.enableTextTrack(language);
      } // Trigger event


      triggerEvent.call(this, this.media, 'languagechange');
    } // Show captions


    captions.toggle.call(this, true, passive);

    if (this.isHTML5 && this.isVideo) {
      // If we change the active track while a cue is already displayed we need to update it
      captions.updateCues.call(this);
    }
  },
  // Set captions by language
  // Used internally for the language setter with the passive option forced to false
  setLanguage: function setLanguage(input) {
    var passive = arguments.length > 1 && arguments[1] !== undefined ? arguments[1] : true;

    if (!is$1.string(input)) {
      this.debug.warn('Invalid language argument', input);
      return;
    } // Normalize


    var language = input.toLowerCase();
    this.captions.language = language; // Set currentTrack

    var tracks = captions.getTracks.call(this);
    var track = captions.findTrack.call(this, [language]);
    captions.set.call(this, tracks.indexOf(track), passive);
  },
  // Get current valid caption tracks
  // If update is false it will also ignore tracks without metadata
  // This is used to "freeze" the language options when captions.update is false
  getTracks: function getTracks() {
    var _this2 = this;

    var update = arguments.length > 0 && arguments[0] !== undefined ? arguments[0] : false;
    // Handle media or textTracks missing or null
    var tracks = Array.from((this.media || {}).textTracks || []); // For HTML5, use cache instead of current tracks when it exists (if captions.update is false)
    // Filter out removed tracks and tracks that aren't captions/subtitles (for example metadata)

    return tracks.filter(function (track) {
      return !_this2.isHTML5 || update || _this2.captions.meta.has(track);
    }).filter(function (track) {
      return ['captions', 'subtitles'].includes(track.kind);
    });
  },
  // Match tracks based on languages and get the first
  findTrack: function findTrack(languages) {
    var _this3 = this;

    var force = arguments.length > 1 && arguments[1] !== undefined ? arguments[1] : false;
    var tracks = captions.getTracks.call(this);

    var sortIsDefault = function sortIsDefault(track) {
      return Number((_this3.captions.meta.get(track) || {}).default);
    };

    var sorted = Array.from(tracks).sort(function (a, b) {
      return sortIsDefault(b) - sortIsDefault(a);
    });
    var track;
    languages.every(function (language) {
      track = sorted.find(function (t) {
        return t.language === language;
      });
      return !track; // Break iteration if there is a match
    }); // If no match is found but is required, get first

    return track || (force ? sorted[0] : undefined);
  },
  // Get the current track
  getCurrentTrack: function getCurrentTrack() {
    return captions.getTracks.call(this)[this.currentTrack];
  },
  // Get UI label for track
  getLabel: function getLabel(track) {
    var currentTrack = track;

    if (!is$1.track(currentTrack) && support.textTracks && this.captions.toggled) {
      currentTrack = captions.getCurrentTrack.call(this);
    }

    if (is$1.track(currentTrack)) {
      if (!is$1.empty(currentTrack.label)) {
        return currentTrack.label;
      }

      if (!is$1.empty(currentTrack.language)) {
        return track.language.toUpperCase();
      }

      return i18n.get('enabled', this.config);
    }

    return i18n.get('disabled', this.config);
  },
  // Update captions using current track's active cues
  // Also optional array argument in case there isn't any track (ex: vimeo)
  updateCues: function updateCues(input) {
    // Requires UI
    if (!this.supported.ui) {
      return;
    }

    if (!is$1.element(this.elements.captions)) {
      this.debug.warn('No captions element to render to');
      return;
    } // Only accept array or empty input


    if (!is$1.nullOrUndefined(input) && !Array.isArray(input)) {
      this.debug.warn('updateCues: Invalid input', input);
      return;
    }

    var cues = input; // Get cues from track

    if (!cues) {
      var track = captions.getCurrentTrack.call(this);
      cues = Array.from((track || {}).activeCues || []).map(function (cue) {
        return cue.getCueAsHTML();
      }).map(getHTML);
    } // Set new caption text


    var content = cues.map(function (cueText) {
      return cueText.trim();
    }).join('\n');
    var changed = content !== this.elements.captions.innerHTML;

    if (changed) {
      // Empty the container and create a new child element
      emptyElement(this.elements.captions);
      var caption = createElement('span', getAttributesFromSelector(this.config.selectors.caption));
      caption.innerHTML = content;
      this.elements.captions.appendChild(caption); // Trigger event

      triggerEvent.call(this, this.media, 'cuechange');
    }
  }
};

// ==========================================================================
// Plyr default config
// ==========================================================================
var defaults$1 = {
  // Disable
  enabled: true,
  // Custom media title
  title: '',
  // Logging to console
  debug: false,
  // Auto play (if supported)
  autoplay: false,
  // Only allow one media playing at once (vimeo only)
  autopause: true,
  // Allow inline playback on iOS (this effects YouTube/Vimeo - HTML5 requires the attribute present)
  // TODO: Remove iosNative fullscreen option in favour of this (logic needs work)
  playsinline: true,
  // Default time to skip when rewind/fast forward
  seekTime: 10,
  // Default volume
  volume: 1,
  muted: false,
  // Pass a custom duration
  duration: null,
  // Display the media duration on load in the current time position
  // If you have opted to display both duration and currentTime, this is ignored
  displayDuration: true,
  // Invert the current time to be a countdown
  invertTime: true,
  // Clicking the currentTime inverts it's value to show time left rather than elapsed
  toggleInvert: true,
  // Force an aspect ratio
  // The format must be `'w:h'` (e.g. `'16:9'`)
  ratio: null,
  // Click video container to play/pause
  clickToPlay: true,
  // Auto hide the controls
  hideControls: true,
  // Reset to start when playback ended
  resetOnEnd: false,
  // Disable the standard context menu
  disableContextMenu: true,
  // Sprite (for icons)
  loadSprite: true,
  iconPrefix: 'plyr',
  iconUrl: 'https://cdn.plyr.io/3.5.2/plyr.svg',
  // Blank video (used to prevent errors on source change)
  blankVideo: 'https://cdn.plyr.io/static/blank.mp4',
  // Quality default
  quality: {
    default: 576,
    options: [4320, 2880, 2160, 1440, 1080, 720, 576, 480, 360, 240]
  },
  // Set loops
  loop: {
    active: false // start: null,
    // end: null,

  },
  // Speed default and options to display
  speed: {
    selected: 1,
    options: [0.5, 0.75, 1, 1.25, 1.5, 1.75, 2]
  },
  // Keyboard shortcut settings
  keyboard: {
    focused: true,
    global: false
  },
  // Display tooltips
  tooltips: {
    controls: false,
    seek: true
  },
  // Captions settings
  captions: {
    active: false,
    language: 'auto',
    // Listen to new tracks added after Plyr is initialized.
    // This is needed for streaming captions, but may result in unselectable options
    update: false
  },
  // Fullscreen settings
  fullscreen: {
    enabled: true,
    // Allow fullscreen?
    fallback: true,
    // Fallback using full viewport/window
    iosNative: false // Use the native fullscreen in iOS (disables custom controls)

  },
  // Local storage
  storage: {
    enabled: true,
    key: 'plyr'
  },
  // Default controls
  controls: ['play-large', // 'restart',
  // 'rewind',
  'play', // 'fast-forward',
  'progress', 'current-time', 'mute', 'volume', 'captions', 'settings', 'pip', 'airplay', // 'download',
  'fullscreen'],
  settings: ['captions', 'quality', 'speed'],
  // Localisation
  i18n: {
    restart: 'Restart',
    rewind: 'Rewind {seektime}s',
    play: 'Play',
    pause: 'Pause',
    fastForward: 'Forward {seektime}s',
    seek: 'Seek',
    seekLabel: '{currentTime} of {duration}',
    played: 'Played',
    buffered: 'Buffered',
    currentTime: 'Current time',
    duration: 'Duration',
    volume: 'Volume',
    mute: 'Mute',
    unmute: 'Unmute',
    enableCaptions: 'Enable captions',
    disableCaptions: 'Disable captions',
    download: 'Download',
    enterFullscreen: 'Enter fullscreen',
    exitFullscreen: 'Exit fullscreen',
    frameTitle: 'Player for {title}',
    captions: 'Captions',
    settings: 'Settings',
    menuBack: 'Go back to previous menu',
    speed: 'Speed',
    normal: 'Normal',
    quality: 'Quality',
    loop: 'Loop',
    start: 'Start',
    end: 'End',
    all: 'All',
    reset: 'Reset',
    disabled: 'Disabled',
    enabled: 'Enabled',
    advertisement: 'Ad',
    qualityBadge: {
      2160: '4K',
      1440: 'HD',
      1080: 'HD',
      720: 'HD',
      576: 'SD',
      480: 'SD'
    }
  },
  // URLs
  urls: {
    download: null,
    vimeo: {
      sdk: 'https://player.vimeo.com/api/player.js',
      iframe: 'https://player.vimeo.com/video/{0}?{1}',
      api: 'https://vimeo.com/api/v2/video/{0}.json'
    },
    youtube: {
      sdk: 'https://www.youtube.com/iframe_api',
      api: 'https://noembed.com/embed?url=https://www.youtube.com/watch?v={0}' // 'https://www.googleapis.com/youtube/v3/videos?id={0}&key={1}&fields=items(snippet(title),fileDetails)&part=snippet',

    },
    googleIMA: {
      sdk: 'https://imasdk.googleapis.com/js/sdkloader/ima3.js'
    }
  },
  // Custom control listeners
  listeners: {
    seek: null,
    play: null,
    pause: null,
    restart: null,
    rewind: null,
    fastForward: null,
    mute: null,
    volume: null,
    captions: null,
    download: null,
    fullscreen: null,
    pip: null,
    airplay: null,
    speed: null,
    quality: null,
    loop: null,
    language: null
  },
  // Events to watch and bubble
  events: [// Events to watch on HTML5 media elements and bubble
  // https://developer.mozilla.org/en/docs/Web/Guide/Events/Media_events
  'ended', 'progress', 'stalled', 'playing', 'waiting', 'canplay', 'canplaythrough', 'loadstart', 'loadeddata', 'loadedmetadata', 'timeupdate', 'volumechange', 'play', 'pause', 'error', 'seeking', 'seeked', 'emptied', 'ratechange', 'cuechange', // Custom events
  'download', 'enterfullscreen', 'exitfullscreen', 'captionsenabled', 'captionsdisabled', 'languagechange', 'controlshidden', 'controlsshown', 'ready', // YouTube
  'statechange', // Quality
  'qualitychange', // Ads
  'adsloaded', 'adscontentpause', 'adscontentresume', 'adstarted', 'adsmidpoint', 'adscomplete', 'adsallcomplete', 'adsimpression', 'adsclick'],
  // Selectors
  // Change these to match your template if using custom HTML
  selectors: {
    editable: 'input, textarea, select, [contenteditable]',
    container: '.plyr',
    controls: {
      container: null,
      wrapper: '.plyr__controls'
    },
    labels: '[data-plyr]',
    buttons: {
      play: '[data-plyr="play"]',
      pause: '[data-plyr="pause"]',
      restart: '[data-plyr="restart"]',
      rewind: '[data-plyr="rewind"]',
      fastForward: '[data-plyr="fast-forward"]',
      mute: '[data-plyr="mute"]',
      captions: '[data-plyr="captions"]',
      download: '[data-plyr="download"]',
      fullscreen: '[data-plyr="fullscreen"]',
      pip: '[data-plyr="pip"]',
      airplay: '[data-plyr="airplay"]',
      settings: '[data-plyr="settings"]',
      loop: '[data-plyr="loop"]'
    },
    inputs: {
      seek: '[data-plyr="seek"]',
      volume: '[data-plyr="volume"]',
      speed: '[data-plyr="speed"]',
      language: '[data-plyr="language"]',
      quality: '[data-plyr="quality"]'
    },
    display: {
      currentTime: '.plyr__time--current',
      duration: '.plyr__time--duration',
      buffer: '.plyr__progress__buffer',
      loop: '.plyr__progress__loop',
      // Used later
      volume: '.plyr__volume--display'
    },
    progress: '.plyr__progress',
    captions: '.plyr__captions',
    caption: '.plyr__caption'
  },
  // Class hooks added to the player in different states
  classNames: {
    type: 'plyr--{0}',
    provider: 'plyr--{0}',
    video: 'plyr__video-wrapper',
    embed: 'plyr__video-embed',
    videoFixedRatio: 'plyr__video-wrapper--fixed-ratio',
    embedContainer: 'plyr__video-embed__container',
    poster: 'plyr__poster',
    posterEnabled: 'plyr__poster-enabled',
    ads: 'plyr__ads',
    control: 'plyr__control',
    controlPressed: 'plyr__control--pressed',
    playing: 'plyr--playing',
    paused: 'plyr--paused',
    stopped: 'plyr--stopped',
    loading: 'plyr--loading',
    hover: 'plyr--hover',
    tooltip: 'plyr__tooltip',
    cues: 'plyr__cues',
    hidden: 'plyr__sr-only',
    hideControls: 'plyr--hide-controls',
    isIos: 'plyr--is-ios',
    isTouch: 'plyr--is-touch',
    uiSupported: 'plyr--full-ui',
    noTransition: 'plyr--no-transition',
    display: {
      time: 'plyr__time'
    },
    menu: {
      value: 'plyr__menu__value',
      badge: 'plyr__badge',
      open: 'plyr--menu-open'
    },
    captions: {
      enabled: 'plyr--captions-enabled',
      active: 'plyr--captions-active'
    },
    fullscreen: {
      enabled: 'plyr--fullscreen-enabled',
      fallback: 'plyr--fullscreen-fallback'
    },
    pip: {
      supported: 'plyr--pip-supported',
      active: 'plyr--pip-active'
    },
    airplay: {
      supported: 'plyr--airplay-supported',
      active: 'plyr--airplay-active'
    },
    tabFocus: 'plyr__tab-focus',
    previewThumbnails: {
      // Tooltip thumbs
      thumbContainer: 'plyr__preview-thumb',
      thumbContainerShown: 'plyr__preview-thumb--is-shown',
      imageContainer: 'plyr__preview-thumb__image-container',
      timeContainer: 'plyr__preview-thumb__time-container',
      // Scrubbing
      scrubbingContainer: 'plyr__preview-scrubbing',
      scrubbingContainerShown: 'plyr__preview-scrubbing--is-shown'
    }
  },
  // Embed attributes
  attributes: {
    embed: {
      provider: 'data-plyr-provider',
      id: 'data-plyr-embed-id'
    }
  },
  // Advertisements plugin
  // Register for an account here: http://vi.ai/publisher-video-monetization/?aid=plyrio
  ads: {
    enabled: false,
    publisherId: '',
    tagUrl: ''
  },
  // Preview Thumbnails plugin
  previewThumbnails: {
    enabled: false,
    src: ''
  },
  // Vimeo plugin
  vimeo: {
    byline: false,
    portrait: false,
    title: false,
    speed: true,
    transparent: false
  },
  // YouTube plugin
  youtube: {
    noCookie: false,
    // Whether to use an alternative version of YouTube without cookies
    rel: 0,
    // No related vids
    showinfo: 0,
    // Hide info
    iv_load_policy: 3,
    // Hide annotations
    modestbranding: 1 // Hide logos as much as possible (they still show one in the corner when paused)

  }
};

// ==========================================================================
// Plyr states
// ==========================================================================
var pip = {
  active: 'picture-in-picture',
  inactive: 'inline'
};

// ==========================================================================
// Plyr supported types and providers
// ==========================================================================
var providers = {
  html5: 'html5',
  youtube: 'youtube',
  vimeo: 'vimeo'
};
var types = {
  audio: 'audio',
  video: 'video'
};
/**
 * Get provider by URL
 * @param {String} url
 */

function getProviderByUrl(url) {
  // YouTube
  if (/^(https?:\/\/)?(www\.)?(youtube\.com|youtube-nocookie\.com|youtu\.?be)\/.+$/.test(url)) {
    return providers.youtube;
  } // Vimeo


  if (/^https?:\/\/player.vimeo.com\/video\/\d{0,9}(?=\b|\/)/.test(url)) {
    return providers.vimeo;
  }

  return null;
}

// ==========================================================================
// Console wrapper
// ==========================================================================
var noop = function noop() {};

var Console =
/*#__PURE__*/
function () {
  function Console() {
    var enabled = arguments.length > 0 && arguments[0] !== undefined ? arguments[0] : false;

    _classCallCheck(this, Console);

    this.enabled = window.console && enabled;

    if (this.enabled) {
      this.log('Debugging enabled');
    }
  }

  _createClass(Console, [{
    key: "log",
    get: function get() {
      // eslint-disable-next-line no-console
      return this.enabled ? Function.prototype.bind.call(console.log, console) : noop;
    }
  }, {
    key: "warn",
    get: function get() {
      // eslint-disable-next-line no-console
      return this.enabled ? Function.prototype.bind.call(console.warn, console) : noop;
    }
  }, {
    key: "error",
    get: function get() {
      // eslint-disable-next-line no-console
      return this.enabled ? Function.prototype.bind.call(console.error, console) : noop;
    }
  }]);

  return Console;
}();

function onChange() {
  if (!this.enabled) {
    return;
  } // Update toggle button


  var button = this.player.elements.buttons.fullscreen;

  if (is$1.element(button)) {
    button.pressed = this.active;
  } // Trigger an event


  triggerEvent.call(this.player, this.target, this.active ? 'enterfullscreen' : 'exitfullscreen', true); // Trap focus in container

  if (!browser.isIos) {
    trapFocus.call(this.player, this.target, this.active);
  }
}

function toggleFallback() {
  var _this = this;

  var toggle = arguments.length > 0 && arguments[0] !== undefined ? arguments[0] : false;

  // Store or restore scroll position
  if (toggle) {
    this.scrollPosition = {
      x: window.scrollX || 0,
      y: window.scrollY || 0
    };
  } else {
    window.scrollTo(this.scrollPosition.x, this.scrollPosition.y);
  } // Toggle scroll


  document.body.style.overflow = toggle ? 'hidden' : ''; // Toggle class hook

  toggleClass(this.target, this.player.config.classNames.fullscreen.fallback, toggle); // Force full viewport on iPhone X+

  if (browser.isIos) {
    var viewport = document.head.querySelector('meta[name="viewport"]');
    var property = 'viewport-fit=cover'; // Inject the viewport meta if required

    if (!viewport) {
      viewport = document.createElement('meta');
      viewport.setAttribute('name', 'viewport');
    } // Check if the property already exists


    var hasProperty = is$1.string(viewport.content) && viewport.content.includes(property);

    if (toggle) {
      this.cleanupViewport = !hasProperty;

      if (!hasProperty) {
        viewport.content += ",".concat(property);
      }
    } else if (this.cleanupViewport) {
      viewport.content = viewport.content.split(',').filter(function (part) {
        return part.trim() !== property;
      }).join(',');
    } // Force a repaint as sometimes Safari doesn't want to fill the screen


    setTimeout(function () {
      return repaint(_this.target);
    }, 100);
  } // Toggle button and fire events


  onChange.call(this);
}

var Fullscreen =
/*#__PURE__*/
function () {
  function Fullscreen(player) {
    var _this2 = this;

    _classCallCheck(this, Fullscreen);

    // Keep reference to parent
    this.player = player; // Get prefix

    this.prefix = Fullscreen.prefix;
    this.property = Fullscreen.property; // Scroll position

    this.scrollPosition = {
      x: 0,
      y: 0
    }; // Force the use of 'full window/browser' rather than fullscreen

    this.forceFallback = player.config.fullscreen.fallback === 'force'; // Register event listeners
    // Handle event (incase user presses escape etc)

    on.call(this.player, document, this.prefix === 'ms' ? 'MSFullscreenChange' : "".concat(this.prefix, "fullscreenchange"), function () {
      // TODO: Filter for target??
      onChange.call(_this2);
    }); // Fullscreen toggle on double click

    on.call(this.player, this.player.elements.container, 'dblclick', function (event) {
      // Ignore double click in controls
      if (is$1.element(_this2.player.elements.controls) && _this2.player.elements.controls.contains(event.target)) {
        return;
      }

      _this2.toggle();
    }); // Update the UI

    this.update();
  } // Determine if native supported


  _createClass(Fullscreen, [{
    key: "update",
    // Update UI
    value: function update() {
      if (this.enabled) {
        var mode;

        if (this.forceFallback) {
          mode = 'Fallback (forced)';
        } else if (Fullscreen.native) {
          mode = 'Native';
        } else {
          mode = 'Fallback';
        }

        this.player.debug.log("".concat(mode, " fullscreen enabled"));
      } else {
        this.player.debug.log('Fullscreen not supported and fallback disabled');
      } // Add styling hook to show button


      toggleClass(this.player.elements.container, this.player.config.classNames.fullscreen.enabled, this.enabled);
    } // Make an element fullscreen

  }, {
    key: "enter",
    value: function enter() {
      if (!this.enabled) {
        return;
      } // iOS native fullscreen doesn't need the request step


      if (browser.isIos && this.player.config.fullscreen.iosNative) {
        this.target.webkitEnterFullscreen();
      } else if (!Fullscreen.native || this.forceFallback) {
        toggleFallback.call(this, true);
      } else if (!this.prefix) {
        this.target.requestFullscreen();
      } else if (!is$1.empty(this.prefix)) {
        this.target["".concat(this.prefix, "Request").concat(this.property)]();
      }
    } // Bail from fullscreen

  }, {
    key: "exit",
    value: function exit() {
      if (!this.enabled) {
        return;
      } // iOS native fullscreen


      if (browser.isIos && this.player.config.fullscreen.iosNative) {
        this.target.webkitExitFullscreen();
        this.player.play();
      } else if (!Fullscreen.native || this.forceFallback) {
        toggleFallback.call(this, false);
      } else if (!this.prefix) {
        (document.cancelFullScreen || document.exitFullscreen).call(document);
      } else if (!is$1.empty(this.prefix)) {
        var action = this.prefix === 'moz' ? 'Cancel' : 'Exit';
        document["".concat(this.prefix).concat(action).concat(this.property)]();
      }
    } // Toggle state

  }, {
    key: "toggle",
    value: function toggle() {
      if (!this.active) {
        this.enter();
      } else {
        this.exit();
      }
    }
  }, {
    key: "usingNative",
    // If we're actually using native
    get: function get() {
      return Fullscreen.native && !this.forceFallback;
    } // Get the prefix for handlers

  }, {
    key: "enabled",
    // Determine if fullscreen is enabled
    get: function get() {
      return (Fullscreen.native || this.player.config.fullscreen.fallback) && this.player.config.fullscreen.enabled && this.player.supported.ui && this.player.isVideo;
    } // Get active state

  }, {
    key: "active",
    get: function get() {
      if (!this.enabled) {
        return false;
      } // Fallback using classname


      if (!Fullscreen.native || this.forceFallback) {
        return hasClass(this.target, this.player.config.classNames.fullscreen.fallback);
      }

      var element = !this.prefix ? document.fullscreenElement : document["".concat(this.prefix).concat(this.property, "Element")];
      return element === this.target;
    } // Get target element

  }, {
    key: "target",
    get: function get() {
      return browser.isIos && this.player.config.fullscreen.iosNative ? this.player.media : this.player.elements.container;
    }
  }], [{
    key: "native",
    get: function get() {
      return !!(document.fullscreenEnabled || document.webkitFullscreenEnabled || document.mozFullScreenEnabled || document.msFullscreenEnabled);
    }
  }, {
    key: "prefix",
    get: function get() {
      // No prefix
      if (is$1.function(document.exitFullscreen)) {
        return '';
      } // Check for fullscreen support by vendor prefix


      var value = '';
      var prefixes = ['webkit', 'moz', 'ms'];
      prefixes.some(function (pre) {
        if (is$1.function(document["".concat(pre, "ExitFullscreen")]) || is$1.function(document["".concat(pre, "CancelFullScreen")])) {
          value = pre;
          return true;
        }

        return false;
      });
      return value;
    }
  }, {
    key: "property",
    get: function get() {
      return this.prefix === 'moz' ? 'FullScreen' : 'Fullscreen';
    }
  }]);

  return Fullscreen;
}();

// ==========================================================================
// Load image avoiding xhr/fetch CORS issues
// Server status can't be obtained this way unfortunately, so this uses "naturalWidth" to determine if the image has loaded
// By default it checks if it is at least 1px, but you can add a second argument to change this
// ==========================================================================
function loadImage(src) {
  var minWidth = arguments.length > 1 && arguments[1] !== undefined ? arguments[1] : 1;
  return new Promise(function (resolve, reject) {
    var image = new Image();

    var handler = function handler() {
      delete image.onload;
      delete image.onerror;
      (image.naturalWidth >= minWidth ? resolve : reject)(image);
    };

    Object.assign(image, {
      onload: handler,
      onerror: handler,
      src: src
    });
  });
}

// ==========================================================================
var ui = {
  addStyleHook: function addStyleHook() {
    toggleClass(this.elements.container, this.config.selectors.container.replace('.', ''), true);
    toggleClass(this.elements.container, this.config.classNames.uiSupported, this.supported.ui);
  },
  // Toggle native HTML5 media controls
  toggleNativeControls: function toggleNativeControls() {
    var toggle = arguments.length > 0 && arguments[0] !== undefined ? arguments[0] : false;

    if (toggle && this.isHTML5) {
      this.media.setAttribute('controls', '');
    } else {
      this.media.removeAttribute('controls');
    }
  },
  // Setup the UI
  build: function build() {
    var _this = this;

    // Re-attach media element listeners
    // TODO: Use event bubbling?
    this.listeners.media(); // Don't setup interface if no support

    if (!this.supported.ui) {
      this.debug.warn("Basic support only for ".concat(this.provider, " ").concat(this.type)); // Restore native controls

      ui.toggleNativeControls.call(this, true); // Bail

      return;
    } // Inject custom controls if not present


    if (!is$1.element(this.elements.controls)) {
      // Inject custom controls
      controls.inject.call(this); // Re-attach control listeners

      this.listeners.controls();
    } // Remove native controls


    ui.toggleNativeControls.call(this); // Setup captions for HTML5

    if (this.isHTML5) {
      captions.setup.call(this);
    } // Reset volume


    this.volume = null; // Reset mute state

    this.muted = null; // Reset loop state

    this.loop = null; // Reset quality setting

    this.quality = null; // Reset speed

    this.speed = null; // Reset volume display

    controls.updateVolume.call(this); // Reset time display

    controls.timeUpdate.call(this); // Update the UI

    ui.checkPlaying.call(this); // Check for picture-in-picture support

    toggleClass(this.elements.container, this.config.classNames.pip.supported, support.pip && this.isHTML5 && this.isVideo); // Check for airplay support

    toggleClass(this.elements.container, this.config.classNames.airplay.supported, support.airplay && this.isHTML5); // Add iOS class

    toggleClass(this.elements.container, this.config.classNames.isIos, browser.isIos); // Add touch class

    toggleClass(this.elements.container, this.config.classNames.isTouch, this.touch); // Ready for API calls

    this.ready = true; // Ready event at end of execution stack

    setTimeout(function () {
      triggerEvent.call(_this, _this.media, 'ready');
    }, 0); // Set the title

    ui.setTitle.call(this); // Assure the poster image is set, if the property was added before the element was created

    if (this.poster) {
      ui.setPoster.call(this, this.poster, false).catch(function () {});
    } // Manually set the duration if user has overridden it.
    // The event listeners for it doesn't get called if preload is disabled (#701)


    if (this.config.duration) {
      controls.durationUpdate.call(this);
    }
  },
  // Setup aria attribute for play and iframe title
  setTitle: function setTitle() {
    // Find the current text
    var label = i18n.get('play', this.config); // If there's a media title set, use that for the label

    if (is$1.string(this.config.title) && !is$1.empty(this.config.title)) {
      label += ", ".concat(this.config.title);
    } // If there's a play button, set label


    Array.from(this.elements.buttons.play || []).forEach(function (button) {
      button.setAttribute('aria-label', label);
    }); // Set iframe title
    // https://github.com/sampotts/plyr/issues/124

    if (this.isEmbed) {
      var iframe = getElement.call(this, 'iframe');

      if (!is$1.element(iframe)) {
        return;
      } // Default to media type


      var title = !is$1.empty(this.config.title) ? this.config.title : 'video';
      var format = i18n.get('frameTitle', this.config);
      iframe.setAttribute('title', format.replace('{title}', title));
    }
  },
  // Toggle poster
  togglePoster: function togglePoster(enable) {
    toggleClass(this.elements.container, this.config.classNames.posterEnabled, enable);
  },
  // Set the poster image (async)
  // Used internally for the poster setter, with the passive option forced to false
  setPoster: function setPoster(poster) {
    var _this2 = this;

    var passive = arguments.length > 1 && arguments[1] !== undefined ? arguments[1] : true;

    // Don't override if call is passive
    if (passive && this.poster) {
      return Promise.reject(new Error('Poster already set'));
    } // Set property synchronously to respect the call order


    this.media.setAttribute('poster', poster); // Wait until ui is ready

    return ready.call(this) // Load image
    .then(function () {
      return loadImage(poster);
    }).catch(function (err) {
      // Hide poster on error unless it's been set by another call
      if (poster === _this2.poster) {
        ui.togglePoster.call(_this2, false);
      } // Rethrow


      throw err;
    }).then(function () {
      // Prevent race conditions
      if (poster !== _this2.poster) {
        throw new Error('setPoster cancelled by later call to setPoster');
      }
    }).then(function () {
      Object.assign(_this2.elements.poster.style, {
        backgroundImage: "url('".concat(poster, "')"),
        // Reset backgroundSize as well (since it can be set to "cover" for padded thumbnails for youtube)
        backgroundSize: ''
      });
      ui.togglePoster.call(_this2, true);
      return poster;
    });
  },
  // Check playing state
  checkPlaying: function checkPlaying(event) {
    var _this3 = this;

    // Class hooks
    toggleClass(this.elements.container, this.config.classNames.playing, this.playing);
    toggleClass(this.elements.container, this.config.classNames.paused, this.paused);
    toggleClass(this.elements.container, this.config.classNames.stopped, this.stopped); // Set state

    Array.from(this.elements.buttons.play || []).forEach(function (target) {
      Object.assign(target, {
        pressed: _this3.playing
      });
    }); // Only update controls on non timeupdate events

    if (is$1.event(event) && event.type === 'timeupdate') {
      return;
    } // Toggle controls


    ui.toggleControls.call(this);
  },
  // Check if media is loading
  checkLoading: function checkLoading(event) {
    var _this4 = this;

    this.loading = ['stalled', 'waiting'].includes(event.type); // Clear timer

    clearTimeout(this.timers.loading); // Timer to prevent flicker when seeking

    this.timers.loading = setTimeout(function () {
      // Update progress bar loading class state
      toggleClass(_this4.elements.container, _this4.config.classNames.loading, _this4.loading); // Update controls visibility

      ui.toggleControls.call(_this4);
    }, this.loading ? 250 : 0);
  },
  // Toggle controls based on state and `force` argument
  toggleControls: function toggleControls(force) {
    var controlsElement = this.elements.controls;

    if (controlsElement && this.config.hideControls) {
      // Don't hide controls if a touch-device user recently seeked. (Must be limited to touch devices, or it occasionally prevents desktop controls from hiding.)
      var recentTouchSeek = this.touch && this.lastSeekTime + 2000 > Date.now(); // Show controls if force, loading, paused, button interaction, or recent seek, otherwise hide

      this.toggleControls(Boolean(force || this.loading || this.paused || controlsElement.pressed || controlsElement.hover || recentTouchSeek));
    }
  }
};

var Listeners =
/*#__PURE__*/
function () {
  function Listeners(player) {
    _classCallCheck(this, Listeners);

    this.player = player;
    this.lastKey = null;
    this.focusTimer = null;
    this.lastKeyDown = null;
    this.handleKey = this.handleKey.bind(this);
    this.toggleMenu = this.toggleMenu.bind(this);
    this.setTabFocus = this.setTabFocus.bind(this);
    this.firstTouch = this.firstTouch.bind(this);
  } // Handle key presses


  _createClass(Listeners, [{
    key: "handleKey",
    value: function handleKey(event) {
      var player = this.player;
      var elements = player.elements;
      var code = event.keyCode ? event.keyCode : event.which;
      var pressed = event.type === 'keydown';
      var repeat = pressed && code === this.lastKey; // Bail if a modifier key is set

      if (event.altKey || event.ctrlKey || event.metaKey || event.shiftKey) {
        return;
      } // If the event is bubbled from the media element
      // Firefox doesn't get the keycode for whatever reason


      if (!is$1.number(code)) {
        return;
      } // Seek by the number keys


      var seekByKey = function seekByKey() {
        // Divide the max duration into 10th's and times by the number value
        player.currentTime = player.duration / 10 * (code - 48);
      }; // Handle the key on keydown
      // Reset on keyup


      if (pressed) {
        // Check focused element
        // and if the focused element is not editable (e.g. text input)
        // and any that accept key input http://webaim.org/techniques/keyboard/
        var focused = document.activeElement;

        if (is$1.element(focused)) {
          var editable = player.config.selectors.editable;
          var seek = elements.inputs.seek;

          if (focused !== seek && matches$1(focused, editable)) {
            return;
          }

          if (event.which === 32 && matches$1(focused, 'button, [role^="menuitem"]')) {
            return;
          }
        } // Which keycodes should we prevent default


        var preventDefault = [32, 37, 38, 39, 40, 48, 49, 50, 51, 52, 53, 54, 56, 57, 67, 70, 73, 75, 76, 77, 79]; // If the code is found prevent default (e.g. prevent scrolling for arrows)

        if (preventDefault.includes(code)) {
          event.preventDefault();
          event.stopPropagation();
        }

        switch (code) {
          case 48:
          case 49:
          case 50:
          case 51:
          case 52:
          case 53:
          case 54:
          case 55:
          case 56:
          case 57:
            // 0-9
            if (!repeat) {
              seekByKey();
            }

            break;

          case 32:
          case 75:
            // Space and K key
            if (!repeat) {
              player.togglePlay();
            }

            break;

          case 38:
            // Arrow up
            player.increaseVolume(0.1);
            break;

          case 40:
            // Arrow down
            player.decreaseVolume(0.1);
            break;

          case 77:
            // M key
            if (!repeat) {
              player.muted = !player.muted;
            }

            break;

          case 39:
            // Arrow forward
            player.forward();
            break;

          case 37:
            // Arrow back
            player.rewind();
            break;

          case 70:
            // F key
            player.fullscreen.toggle();
            break;

          case 67:
            // C key
            if (!repeat) {
              player.toggleCaptions();
            }

            break;

          case 76:
            // L key
            player.loop = !player.loop;
            break;

          /* case 73:
              this.setLoop('start');
              break;
           case 76:
              this.setLoop();
              break;
           case 79:
              this.setLoop('end');
              break; */

          default:
            break;
        } // Escape is handle natively when in full screen
        // So we only need to worry about non native


        if (code === 27 && !player.fullscreen.usingNative && player.fullscreen.active) {
          player.fullscreen.toggle();
        } // Store last code for next cycle


        this.lastKey = code;
      } else {
        this.lastKey = null;
      }
    } // Toggle menu

  }, {
    key: "toggleMenu",
    value: function toggleMenu(event) {
      controls.toggleMenu.call(this.player, event);
    } // Device is touch enabled

  }, {
    key: "firstTouch",
    value: function firstTouch() {
      var player = this.player;
      var elements = player.elements;
      player.touch = true; // Add touch class

      toggleClass(elements.container, player.config.classNames.isTouch, true);
    }
  }, {
    key: "setTabFocus",
    value: function setTabFocus(event) {
      var player = this.player;
      var elements = player.elements;
      clearTimeout(this.focusTimer); // Ignore any key other than tab

      if (event.type === 'keydown' && event.which !== 9) {
        return;
      } // Store reference to event timeStamp


      if (event.type === 'keydown') {
        this.lastKeyDown = event.timeStamp;
      } // Remove current classes


      var removeCurrent = function removeCurrent() {
        var className = player.config.classNames.tabFocus;
        var current = getElements.call(player, ".".concat(className));
        toggleClass(current, className, false);
      }; // Determine if a key was pressed to trigger this event


      var wasKeyDown = event.timeStamp - this.lastKeyDown <= 20; // Ignore focus events if a key was pressed prior

      if (event.type === 'focus' && !wasKeyDown) {
        return;
      } // Remove all current


      removeCurrent(); // Delay the adding of classname until the focus has changed
      // This event fires before the focusin event

      this.focusTimer = setTimeout(function () {
        var focused = document.activeElement; // Ignore if current focus element isn't inside the player

        if (!elements.container.contains(focused)) {
          return;
        }

        toggleClass(document.activeElement, player.config.classNames.tabFocus, true);
      }, 10);
    } // Global window & document listeners

  }, {
    key: "global",
    value: function global() {
      var toggle = arguments.length > 0 && arguments[0] !== undefined ? arguments[0] : true;
      var player = this.player; // Keyboard shortcuts

      if (player.config.keyboard.global) {
        toggleListener.call(player, window, 'keydown keyup', this.handleKey, toggle, false);
      } // Click anywhere closes menu


      toggleListener.call(player, document.body, 'click', this.toggleMenu, toggle); // Detect touch by events

      once.call(player, document.body, 'touchstart', this.firstTouch); // Tab focus detection

      toggleListener.call(player, document.body, 'keydown focus blur', this.setTabFocus, toggle, false, true);
    } // Container listeners

  }, {
    key: "container",
    value: function container() {
      var player = this.player;
      var config = player.config,
          elements = player.elements,
          timers = player.timers; // Keyboard shortcuts

      if (!config.keyboard.global && config.keyboard.focused) {
        on.call(player, elements.container, 'keydown keyup', this.handleKey, false);
      } // Toggle controls on mouse events and entering fullscreen


      on.call(player, elements.container, 'mousemove mouseleave touchstart touchmove enterfullscreen exitfullscreen', function (event) {
        var controlsElement = elements.controls; // Remove button states for fullscreen

        if (controlsElement && event.type === 'enterfullscreen') {
          controlsElement.pressed = false;
          controlsElement.hover = false;
        } // Show, then hide after a timeout unless another control event occurs


        var show = ['touchstart', 'touchmove', 'mousemove'].includes(event.type);
        var delay = 0;

        if (show) {
          ui.toggleControls.call(player, true); // Use longer timeout for touch devices

          delay = player.touch ? 3000 : 2000;
        } // Clear timer


        clearTimeout(timers.controls); // Set new timer to prevent flicker when seeking

        timers.controls = setTimeout(function () {
          return ui.toggleControls.call(player, false);
        }, delay);
      }); // Force edge to repaint on exit fullscreen
      // TODO: Fix weird bug where Edge doesn't re-draw when exiting fullscreen

      /* if (browser.isEdge) {
          on.call(player, elements.container, 'exitfullscreen', () => {
              setTimeout(() => repaint(elements.container), 100);
          });
      } */
      // Set a gutter for Vimeo

      var setGutter = function setGutter(ratio, padding, toggle) {
        if (!player.isVimeo) {
          return;
        }

        var target = player.elements.wrapper.firstChild;

        var _ratio = _slicedToArray(ratio, 2),
            y = _ratio[1];

        var _getAspectRatio$call = getAspectRatio.call(player),
            _getAspectRatio$call2 = _slicedToArray(_getAspectRatio$call, 2),
            videoX = _getAspectRatio$call2[0],
            videoY = _getAspectRatio$call2[1];

        target.style.maxWidth = toggle ? "".concat(y / videoY * videoX, "px") : null;
        target.style.margin = toggle ? '0 auto' : null;
      }; // Resize on fullscreen change


      var setPlayerSize = function setPlayerSize(measure) {
        // If we don't need to measure the viewport
        if (!measure) {
          return setAspectRatio.call(player);
        }

        var rect = elements.container.getBoundingClientRect();
        var width = rect.width,
            height = rect.height;
        return setAspectRatio.call(player, "".concat(width, ":").concat(height));
      };

      var resized = function resized() {
        clearTimeout(timers.resized);
        timers.resized = setTimeout(setPlayerSize, 50);
      };

      on.call(player, elements.container, 'enterfullscreen exitfullscreen', function (event) {
        var _player$fullscreen = player.fullscreen,
            target = _player$fullscreen.target,
            usingNative = _player$fullscreen.usingNative; // Ignore for iOS native

        if (!player.isEmbed || target !== elements.container) {
          return;
        }

        var isEnter = event.type === 'enterfullscreen'; // Set the player size when entering fullscreen to viewport size

        var _setPlayerSize = setPlayerSize(isEnter),
            padding = _setPlayerSize.padding,
            ratio = _setPlayerSize.ratio; // Set Vimeo gutter


        setGutter(ratio, padding, isEnter); // If not using native fullscreen, we need to check for resizes of viewport

        if (!usingNative) {
          if (isEnter) {
            on.call(player, window, 'resize', resized);
          } else {
            off.call(player, window, 'resize', resized);
          }
        }
      });
    } // Listen for media events

  }, {
    key: "media",
    value: function media() {
      var _this = this;

      var player = this.player;
      var elements = player.elements; // Time change on media

      on.call(player, player.media, 'timeupdate seeking seeked', function (event) {
        return controls.timeUpdate.call(player, event);
      }); // Display duration

      on.call(player, player.media, 'durationchange loadeddata loadedmetadata', function (event) {
        return controls.durationUpdate.call(player, event);
      }); // Check for audio tracks on load
      // We can't use `loadedmetadata` as it doesn't seem to have audio tracks at that point

      on.call(player, player.media, 'canplay loadeddata', function () {
        toggleHidden(elements.volume, !player.hasAudio);
        toggleHidden(elements.buttons.mute, !player.hasAudio);
      }); // Handle the media finishing

      on.call(player, player.media, 'ended', function () {
        // Show poster on end
        if (player.isHTML5 && player.isVideo && player.config.resetOnEnd) {
          // Restart
          player.restart();
        }
      }); // Check for buffer progress

      on.call(player, player.media, 'progress playing seeking seeked', function (event) {
        return controls.updateProgress.call(player, event);
      }); // Handle volume changes

      on.call(player, player.media, 'volumechange', function (event) {
        return controls.updateVolume.call(player, event);
      }); // Handle play/pause

      on.call(player, player.media, 'playing play pause ended emptied timeupdate', function (event) {
        return ui.checkPlaying.call(player, event);
      }); // Loading state

      on.call(player, player.media, 'waiting canplay seeked playing', function (event) {
        return ui.checkLoading.call(player, event);
      }); // Click video

      if (player.supported.ui && player.config.clickToPlay && !player.isAudio) {
        // Re-fetch the wrapper
        var wrapper = getElement.call(player, ".".concat(player.config.classNames.video)); // Bail if there's no wrapper (this should never happen)

        if (!is$1.element(wrapper)) {
          return;
        } // On click play, pause or restart


        on.call(player, elements.container, 'click', function (event) {
          var targets = [elements.container, wrapper]; // Ignore if click if not container or in video wrapper

          if (!targets.includes(event.target) && !wrapper.contains(event.target)) {
            return;
          } // Touch devices will just show controls (if hidden)


          if (player.touch && player.config.hideControls) {
            return;
          }

          if (player.ended) {
            _this.proxy(event, player.restart, 'restart');

            _this.proxy(event, player.play, 'play');
          } else {
            _this.proxy(event, player.togglePlay, 'play');
          }
        });
      } // Disable right click


      if (player.supported.ui && player.config.disableContextMenu) {
        on.call(player, elements.wrapper, 'contextmenu', function (event) {
          event.preventDefault();
        }, false);
      } // Volume change


      on.call(player, player.media, 'volumechange', function () {
        // Save to storage
        player.storage.set({
          volume: player.volume,
          muted: player.muted
        });
      }); // Speed change

      on.call(player, player.media, 'ratechange', function () {
        // Update UI
        controls.updateSetting.call(player, 'speed'); // Save to storage


        player.storage.set({
          speed: player.speed
        });
      }); // Quality change

      on.call(player, player.media, 'qualitychange', function (event) {
        // Update UI
        controls.updateSetting.call(player, 'quality', null, event.detail.quality);
      }); // Update download link when ready and if quality changes

      on.call(player, player.media, 'ready qualitychange', function () {
        controls.setDownloadUrl.call(player);
      }); // Proxy events to container
      // Bubble up key events for Edge

      var proxyEvents = player.config.events.concat(['keyup', 'keydown']).join(' ');
      on.call(player, player.media, proxyEvents, function (event) {
        var _event$detail = event.detail,
            detail = _event$detail === void 0 ? {} : _event$detail; // Get error details from media

        if (event.type === 'error') {
          detail = player.media.error;
        }

        triggerEvent.call(player, elements.container, event.type, true, detail);
      });
    } // Run default and custom handlers

  }, {
    key: "proxy",
    value: function proxy(event, defaultHandler, customHandlerKey) {
      var player = this.player;
      var customHandler = player.config.listeners[customHandlerKey];
      var hasCustomHandler = is$1.function(customHandler);
      var returned = true; // Execute custom handler

      if (hasCustomHandler) {
        returned = customHandler.call(player, event);
      } // Only call default handler if not prevented in custom handler


      if (returned && is$1.function(defaultHandler)) {
        defaultHandler.call(player, event);
      }
    } // Trigger custom and default handlers

  }, {
    key: "bind",
    value: function bind(element, type, defaultHandler, customHandlerKey) {
      var _this2 = this;

      var passive = arguments.length > 4 && arguments[4] !== undefined ? arguments[4] : true;
      var player = this.player;
      var customHandler = player.config.listeners[customHandlerKey];
      var hasCustomHandler = is$1.function(customHandler);
      on.call(player, element, type, function (event) {
        return _this2.proxy(event, defaultHandler, customHandlerKey);
      }, passive && !hasCustomHandler);
    } // Listen for control events

  }, {
    key: "controls",
    value: function controls$1() {
      var _this3 = this;

      var player = this.player;
      var elements = player.elements; // IE doesn't support input event, so we fallback to change

      var inputEvent = browser.isIE ? 'change' : 'input'; // Play/pause toggle

      if (elements.buttons.play) {
        Array.from(elements.buttons.play).forEach(function (button) {
          _this3.bind(button, 'click', player.togglePlay, 'play');
        });
      } // Pause


      this.bind(elements.buttons.restart, 'click', player.restart, 'restart'); // Rewind

      this.bind(elements.buttons.rewind, 'click', player.rewind, 'rewind'); // Rewind

      this.bind(elements.buttons.fastForward, 'click', player.forward, 'fastForward'); // Mute toggle

      this.bind(elements.buttons.mute, 'click', function () {
        player.muted = !player.muted;
      }, 'mute'); // Captions toggle

      this.bind(elements.buttons.captions, 'click', function () {
        return player.toggleCaptions();
      }); // Download

      this.bind(elements.buttons.download, 'click', function () {
        triggerEvent.call(player, player.media, 'download');
      }, 'download'); // Fullscreen toggle

      this.bind(elements.buttons.fullscreen, 'click', function () {
        player.fullscreen.toggle();
      }, 'fullscreen'); // Picture-in-Picture

      this.bind(elements.buttons.pip, 'click', function () {
        player.pip = 'toggle';
      }, 'pip'); // Airplay

      this.bind(elements.buttons.airplay, 'click', player.airplay, 'airplay'); // Settings menu - click toggle

      this.bind(elements.buttons.settings, 'click', function (event) {
        // Prevent the document click listener closing the menu
        event.stopPropagation();

        controls.toggleMenu.call(player, event);
      }); // Settings menu - keyboard toggle
      // We have to bind to keyup otherwise Firefox triggers a click when a keydown event handler shifts focus
      // https://bugzilla.mozilla.org/show_bug.cgi?id=1220143

      this.bind(elements.buttons.settings, 'keyup', function (event) {
        var code = event.which; // We only care about space and return

        if (![13, 32].includes(code)) {
          return;
        } // Because return triggers a click anyway, all we need to do is set focus


        if (code === 13) {
          controls.focusFirstMenuItem.call(player, null, true);

          return;
        } // Prevent scroll


        event.preventDefault(); // Prevent playing video (Firefox)

        event.stopPropagation(); // Toggle menu

        controls.toggleMenu.call(player, event);
      }, null, false // Can't be passive as we're preventing default
      ); // Escape closes menu

      this.bind(elements.settings.menu, 'keydown', function (event) {
        if (event.which === 27) {
          controls.toggleMenu.call(player, event);
        }
      }); // Set range input alternative "value", which matches the tooltip time (#954)

      this.bind(elements.inputs.seek, 'mousedown mousemove', function (event) {
        var rect = elements.progress.getBoundingClientRect();
        var percent = 100 / rect.width * (event.pageX - rect.left);
        event.currentTarget.setAttribute('seek-value', percent);
      }); // Pause while seeking

      this.bind(elements.inputs.seek, 'mousedown mouseup keydown keyup touchstart touchend', function (event) {
        var seek = event.currentTarget;
        var code = event.keyCode ? event.keyCode : event.which;
        var attribute = 'play-on-seeked';

        if (is$1.keyboardEvent(event) && code !== 39 && code !== 37) {
          return;
        } // Record seek time so we can prevent hiding controls for a few seconds after seek


        player.lastSeekTime = Date.now(); // Was playing before?

        var play = seek.hasAttribute(attribute); // Done seeking

        var done = ['mouseup', 'touchend', 'keyup'].includes(event.type); // If we're done seeking and it was playing, resume playback

        if (play && done) {
          seek.removeAttribute(attribute);
          player.play();
        } else if (!done && player.playing) {
          seek.setAttribute(attribute, '');
          player.pause();
        }
      }); // Fix range inputs on iOS
      // Super weird iOS bug where after you interact with an <input type="range">,
      // it takes over further interactions on the page. This is a hack

      if (browser.isIos) {
        var inputs = getElements.call(player, 'input[type="range"]');
        Array.from(inputs).forEach(function (input) {
          return _this3.bind(input, inputEvent, function (event) {
            return repaint(event.target);
          });
        });
      } // Seek


      this.bind(elements.inputs.seek, inputEvent, function (event) {
        var seek = event.currentTarget; // If it exists, use seek-value instead of "value" for consistency with tooltip time (#954)

        var seekTo = seek.getAttribute('seek-value');

        if (is$1.empty(seekTo)) {
          seekTo = seek.value;
        }

        seek.removeAttribute('seek-value');
        player.currentTime = seekTo / seek.max * player.duration;
      }, 'seek'); // Seek tooltip

      this.bind(elements.progress, 'mouseenter mouseleave mousemove', function (event) {
        return controls.updateSeekTooltip.call(player, event);
      }); // Preview thumbnails plugin
      // TODO: Really need to work on some sort of plug-in wide event bus or pub-sub for this

      this.bind(elements.progress, 'mousemove touchmove', function (event) {
        var previewThumbnails = player.previewThumbnails;

        if (previewThumbnails && previewThumbnails.loaded) {
          previewThumbnails.startMove(event);
        }
      }); // Hide thumbnail preview - on mouse click, mouse leave, and video play/seek. All four are required, e.g., for buffering

      this.bind(elements.progress, 'mouseleave click', function () {
        var previewThumbnails = player.previewThumbnails;

        if (previewThumbnails && previewThumbnails.loaded) {
          previewThumbnails.endMove(false, true);
        }
      }); // Show scrubbing preview

      this.bind(elements.progress, 'mousedown touchstart', function (event) {
        var previewThumbnails = player.previewThumbnails;

        if (previewThumbnails && previewThumbnails.loaded) {
          previewThumbnails.startScrubbing(event);
        }
      });
      this.bind(elements.progress, 'mouseup touchend', function (event) {
        var previewThumbnails = player.previewThumbnails;

        if (previewThumbnails && previewThumbnails.loaded) {
          previewThumbnails.endScrubbing(event);
        }
      }); // Polyfill for lower fill in <input type="range"> for webkit

      if (browser.isWebkit) {
        Array.from(getElements.call(player, 'input[type="range"]')).forEach(function (element) {
          _this3.bind(element, 'input', function (event) {
            return controls.updateRangeFill.call(player, event.target);
          });
        });
      } // Current time invert
      // Only if one time element is used for both currentTime and duration


      if (player.config.toggleInvert && !is$1.element(elements.display.duration)) {
        this.bind(elements.display.currentTime, 'click', function () {
          // Do nothing if we're at the start
          if (player.currentTime === 0) {
            return;
          }

          player.config.invertTime = !player.config.invertTime;

          controls.timeUpdate.call(player);
        });
      } // Volume


      this.bind(elements.inputs.volume, inputEvent, function (event) {
        player.volume = event.target.value;
      }, 'volume'); // Update controls.hover state (used for ui.toggleControls to avoid hiding when interacting)

      this.bind(elements.controls, 'mouseenter mouseleave', function (event) {
        elements.controls.hover = !player.touch && event.type === 'mouseenter';
      }); // Update controls.pressed state (used for ui.toggleControls to avoid hiding when interacting)

      this.bind(elements.controls, 'mousedown mouseup touchstart touchend touchcancel', function (event) {
        elements.controls.pressed = ['mousedown', 'touchstart'].includes(event.type);
      }); // Show controls when they receive focus (e.g., when using keyboard tab key)

      this.bind(elements.controls, 'focusin', function () {
        var config = player.config,
            timers = player.timers; // Skip transition to prevent focus from scrolling the parent element

        toggleClass(elements.controls, config.classNames.noTransition, true); // Toggle

        ui.toggleControls.call(player, true); // Restore transition

        setTimeout(function () {
          toggleClass(elements.controls, config.classNames.noTransition, false);
        }, 0); // Delay a little more for mouse users

        var delay = _this3.touch ? 3000 : 4000; // Clear timer

        clearTimeout(timers.controls); // Hide again after delay

        timers.controls = setTimeout(function () {
          return ui.toggleControls.call(player, false);
        }, delay);
      }); // Mouse wheel for volume

      this.bind(elements.inputs.volume, 'wheel', function (event) {
        // Detect "natural" scroll - suppored on OS X Safari only
        // Other browsers on OS X will be inverted until support improves
        var inverted = event.webkitDirectionInvertedFromDevice; // Get delta from event. Invert if `inverted` is true

        var _map = [event.deltaX, -event.deltaY].map(function (value) {
          return inverted ? -value : value;
        }),
            _map2 = _slicedToArray(_map, 2),
            x = _map2[0],
            y = _map2[1]; // Using the biggest delta, normalize to 1 or -1 (or 0 if no delta)


        var direction = Math.sign(Math.abs(x) > Math.abs(y) ? x : y); // Change the volume by 2%

        player.increaseVolume(direction / 50); // Don't break page scrolling at max and min

        var volume = player.media.volume;

        if (direction === 1 && volume < 1 || direction === -1 && volume > 0) {
          event.preventDefault();
        }
      }, 'volume', false);
    }
  }]);

  return Listeners;
}();

var commonjsGlobal = typeof globalThis !== 'undefined' ? globalThis : typeof window !== 'undefined' ? window : typeof global !== 'undefined' ? global : typeof self !== 'undefined' ? self : {};

function createCommonjsModule(fn, module) {
	return module = { exports: {} }, fn(module, module.exports), module.exports;
}

var loadjs_umd = createCommonjsModule(function (module, exports) {
  (function (root, factory) {
    {
      module.exports = factory();
    }
  })(commonjsGlobal, function () {
    /**
     * Global dependencies.
     * @global {Object} document - DOM
     */
    var devnull = function devnull() {},
        bundleIdCache = {},
        bundleResultCache = {},
        bundleCallbackQueue = {};
    /**
     * Subscribe to bundle load event.
     * @param {string[]} bundleIds - Bundle ids
     * @param {Function} callbackFn - The callback function
     */


    function subscribe(bundleIds, callbackFn) {
      // listify
      bundleIds = bundleIds.push ? bundleIds : [bundleIds];
      var depsNotFound = [],
          i = bundleIds.length,
          numWaiting = i,
          fn,
          bundleId,
          r,
          q; // define callback function

      fn = function fn(bundleId, pathsNotFound) {
        if (pathsNotFound.length) depsNotFound.push(bundleId);
        numWaiting--;
        if (!numWaiting) callbackFn(depsNotFound);
      }; // register callback


      while (i--) {
        bundleId = bundleIds[i]; // execute callback if in result cache

        r = bundleResultCache[bundleId];

        if (r) {
          fn(bundleId, r);
          continue;
        } // add to callback queue


        q = bundleCallbackQueue[bundleId] = bundleCallbackQueue[bundleId] || [];
        q.push(fn);
      }
    }
    /**
     * Publish bundle load event.
     * @param {string} bundleId - Bundle id
     * @param {string[]} pathsNotFound - List of files not found
     */


    function publish(bundleId, pathsNotFound) {
      // exit if id isn't defined
      if (!bundleId) return;
      var q = bundleCallbackQueue[bundleId]; // cache result

      bundleResultCache[bundleId] = pathsNotFound; // exit if queue is empty

      if (!q) return; // empty callback queue

      while (q.length) {
        q[0](bundleId, pathsNotFound);
        q.splice(0, 1);
      }
    }
    /**
     * Execute callbacks.
     * @param {Object or Function} args - The callback args
     * @param {string[]} depsNotFound - List of dependencies not found
     */


    function executeCallbacks(args, depsNotFound) {
      // accept function as argument
      if (args.call) args = {
        success: args
      }; // success and error callbacks

      if (depsNotFound.length) (args.error || devnull)(depsNotFound);else (args.success || devnull)(args);
    }
    /**
     * Load individual file.
     * @param {string} path - The file path
     * @param {Function} callbackFn - The callback function
     */


    function loadFile(path, callbackFn, args, numTries) {
      var doc = document,
          async = args.async,
          maxTries = (args.numRetries || 0) + 1,
          beforeCallbackFn = args.before || devnull,
          pathStripped = path.replace(/^(css|img)!/, ''),
          isLegacyIECss,
          e;
      numTries = numTries || 0;

      if (/(^css!|\.css$)/.test(path)) {
        // css
        e = doc.createElement('link');
        e.rel = 'stylesheet';
        e.href = pathStripped; // tag IE9+

        isLegacyIECss = 'hideFocus' in e; // use preload in IE Edge (to detect load errors)

        if (isLegacyIECss && e.relList) {
          isLegacyIECss = 0;
          e.rel = 'preload';
          e.as = 'style';
        }
      } else if (/(^img!|\.(png|gif|jpg|svg)$)/.test(path)) {
        // image
        e = doc.createElement('img');
        e.src = pathStripped;
      } else {
        // javascript
        e = doc.createElement('script');
        e.src = path;
        e.async = async === undefined ? true : async;
      }

      e.onload = e.onerror = e.onbeforeload = function (ev) {
        var result = ev.type[0]; // treat empty stylesheets as failures to get around lack of onerror
        // support in IE9-11

        if (isLegacyIECss) {
          try {
            if (!e.sheet.cssText.length) result = 'e';
          } catch (x) {
            // sheets objects created from load errors don't allow access to
            // `cssText` (unless error is Code:18 SecurityError)
            if (x.code != 18) result = 'e';
          }
        } // handle retries in case of load failure


        if (result == 'e') {
          // increment counter
          numTries += 1; // exit function and try again

          if (numTries < maxTries) {
            return loadFile(path, callbackFn, args, numTries);
          }
        } else if (e.rel == 'preload' && e.as == 'style') {
          // activate preloaded stylesheets
          return e.rel = 'stylesheet'; // jshint ignore:line
        } // execute callback


        callbackFn(path, result, ev.defaultPrevented);
      }; // add to document (unless callback returns `false`)


      if (beforeCallbackFn(path, e) !== false) doc.head.appendChild(e);
    }
    /**
     * Load multiple files.
     * @param {string[]} paths - The file paths
     * @param {Function} callbackFn - The callback function
     */


    function loadFiles(paths, callbackFn, args) {
      // listify paths
      paths = paths.push ? paths : [paths];
      var numWaiting = paths.length,
          x = numWaiting,
          pathsNotFound = [],
          fn,
          i; // define callback function

      fn = function fn(path, result, defaultPrevented) {
        // handle error
        if (result == 'e') pathsNotFound.push(path); // handle beforeload event. If defaultPrevented then that means the load
        // will be blocked (ex. Ghostery/ABP on Safari)

        if (result == 'b') {
          if (defaultPrevented) pathsNotFound.push(path);else return;
        }

        numWaiting--;
        if (!numWaiting) callbackFn(pathsNotFound);
      }; // load scripts


      for (i = 0; i < x; i++) {
        loadFile(paths[i], fn, args);
      }
    }
    /**
     * Initiate script load and register bundle.
     * @param {(string|string[])} paths - The file paths
     * @param {(string|Function|Object)} [arg1] - The (1) bundleId or (2) success
     *   callback or (3) object literal with success/error arguments, numRetries,
     *   etc.
     * @param {(Function|Object)} [arg2] - The (1) success callback or (2) object
     *   literal with success/error arguments, numRetries, etc.
     */


    function loadjs(paths, arg1, arg2) {
      var bundleId, args; // bundleId (if string)

      if (arg1 && arg1.trim) bundleId = arg1; // args (default is {})

      args = (bundleId ? arg2 : arg1) || {}; // throw error if bundle is already defined

      if (bundleId) {
        if (bundleId in bundleIdCache) {
          throw "LoadJS";
        } else {
          bundleIdCache[bundleId] = true;
        }
      }

      function loadFn(resolve, reject) {
        loadFiles(paths, function (pathsNotFound) {
          // execute callbacks
          executeCallbacks(args, pathsNotFound); // resolve Promise

          if (resolve) {
            executeCallbacks({
              success: resolve,
              error: reject
            }, pathsNotFound);
          } // publish bundle load event


          publish(bundleId, pathsNotFound);
        }, args);
      }

      if (args.returnPromise) return new Promise(loadFn);else loadFn();
    }
    /**
     * Execute callbacks when dependencies have been satisfied.
     * @param {(string|string[])} deps - List of bundle ids
     * @param {Object} args - success/error arguments
     */


    loadjs.ready = function ready(deps, args) {
      // subscribe to bundle load event
      subscribe(deps, function (depsNotFound) {
        // execute callbacks
        executeCallbacks(args, depsNotFound);
      });
      return loadjs;
    };
    /**
     * Manually satisfy bundle dependencies.
     * @param {string} bundleId - The bundle id
     */


    loadjs.done = function done(bundleId) {
      publish(bundleId, []);
    };
    /**
     * Reset loadjs dependencies statuses
     */


    loadjs.reset = function reset() {
      bundleIdCache = {};
      bundleResultCache = {};
      bundleCallbackQueue = {};
    };
    /**
     * Determine if bundle has already been defined
     * @param String} bundleId - The bundle id
     */


    loadjs.isDefined = function isDefined(bundleId) {
      return bundleId in bundleIdCache;
    }; // export


    return loadjs;
  });
});

// ==========================================================================
function loadScript(url) {
  return new Promise(function (resolve, reject) {
    loadjs_umd(url, {
      success: resolve,
      error: reject
    });
  });
}

function parseId(url) {
  if (is$1.empty(url)) {
    return null;
  }

  if (is$1.number(Number(url))) {
    return url;
  }

  var regex = /^.*(vimeo.com\/|video\/)(\d+).*/;
  return url.match(regex) ? RegExp.$2 : url;
} // Set playback state and trigger change (only on actual change)


function assurePlaybackState(play) {
  if (play && !this.embed.hasPlayed) {
    this.embed.hasPlayed = true;
  }

  if (this.media.paused === play) {
    this.media.paused = !play;
    triggerEvent.call(this, this.media, play ? 'play' : 'pause');
  }
}

var vimeo = {
  setup: function setup() {
    var _this = this;

    // Add embed class for responsive
    toggleClass(this.elements.wrapper, this.config.classNames.embed, true); // Set intial ratio

    setAspectRatio.call(this); // Load the SDK if not already

    if (!is$1.object(window.Vimeo)) {
      loadScript(this.config.urls.vimeo.sdk).then(function () {
        vimeo.ready.call(_this);
      }).catch(function (error) {
        _this.debug.warn('Vimeo SDK (player.js) failed to load', error);
      });
    } else {
      vimeo.ready.call(this);
    }
  },
  // API Ready
  ready: function ready() {
    var _this2 = this;

    var player = this;
    var config = player.config.vimeo; // Get Vimeo params for the iframe

    var params = buildUrlParams(extend({}, {
      loop: player.config.loop.active,
      autoplay: player.autoplay,
      muted: player.muted,
      gesture: 'media',
      playsinline: !this.config.fullscreen.iosNative
    }, config)); // Get the source URL or ID

    var source = player.media.getAttribute('src'); // Get from <div> if needed

    if (is$1.empty(source)) {
      source = player.media.getAttribute(player.config.attributes.embed.id);
    }

    var id = parseId(source); // Build an iframe

    var iframe = createElement('iframe');
    var src = format(player.config.urls.vimeo.iframe, id, params);
    iframe.setAttribute('src', src);
    iframe.setAttribute('allowfullscreen', '');
    iframe.setAttribute('allowtransparency', '');
    iframe.setAttribute('allow', 'autoplay'); // Get poster, if already set

    var poster = player.poster; // Inject the package

    var wrapper = createElement('div', {
      poster: poster,
      class: player.config.classNames.embedContainer
    });
    wrapper.appendChild(iframe);
    player.media = replaceElement(wrapper, player.media); // Get poster image

    fetch(format(player.config.urls.vimeo.api, id), 'json').then(function (response) {
      if (is$1.empty(response)) {
        return;
      } // Get the URL for thumbnail


      var url = new URL(response[0].thumbnail_large); // Get original image

      url.pathname = "".concat(url.pathname.split('_')[0], ".jpg"); // Set and show poster

      ui.setPoster.call(player, url.href).catch(function () {});
    }); // Setup instance
    // https://github.com/vimeo/player.js

    player.embed = new window.Vimeo.Player(iframe, {
      autopause: player.config.autopause,
      muted: player.muted
    });
    player.media.paused = true;
    player.media.currentTime = 0; // Disable native text track rendering

    if (player.supported.ui) {
      player.embed.disableTextTrack();
    } // Create a faux HTML5 API using the Vimeo API


    player.media.play = function () {
      assurePlaybackState.call(player, true);
      return player.embed.play();
    };

    player.media.pause = function () {
      assurePlaybackState.call(player, false);
      return player.embed.pause();
    };

    player.media.stop = function () {
      player.pause();
      player.currentTime = 0;
    }; // Seeking


    var currentTime = player.media.currentTime;
    Object.defineProperty(player.media, 'currentTime', {
      get: function get() {
        return currentTime;
      },
      set: function set(time) {
        // Vimeo will automatically play on seek if the video hasn't been played before
        // Get current paused state and volume etc
        var embed = player.embed,
            media = player.media,
            paused = player.paused,
            volume = player.volume;
        var restorePause = paused && !embed.hasPlayed; // Set seeking state and trigger event

        media.seeking = true;
        triggerEvent.call(player, media, 'seeking'); // If paused, mute until seek is complete

        Promise.resolve(restorePause && embed.setVolume(0)) // Seek
        .then(function () {
          return embed.setCurrentTime(time);
        }) // Restore paused
        .then(function () {
          return restorePause && embed.pause();
        }) // Restore volume
        .then(function () {
          return restorePause && embed.setVolume(volume);
        }).catch(function () {// Do nothing
        });
      }
    }); // Playback speed

    var speed = player.config.speed.selected;
    Object.defineProperty(player.media, 'playbackRate', {
      get: function get() {
        return speed;
      },
      set: function set(input) {
        player.embed.setPlaybackRate(input).then(function () {
          speed = input;
          triggerEvent.call(player, player.media, 'ratechange');
        }).catch(function (error) {
          // Hide menu item (and menu if empty)
          if (error.name === 'Error') {
            controls.setSpeedMenu.call(player, []);
          }
        });
      }
    }); // Volume

    var volume = player.config.volume;
    Object.defineProperty(player.media, 'volume', {
      get: function get() {
        return volume;
      },
      set: function set(input) {
        player.embed.setVolume(input).then(function () {
          volume = input;
          triggerEvent.call(player, player.media, 'volumechange');
        });
      }
    }); // Muted

    var muted = player.config.muted;
    Object.defineProperty(player.media, 'muted', {
      get: function get() {
        return muted;
      },
      set: function set(input) {
        var toggle = is$1.boolean(input) ? input : false;
        player.embed.setVolume(toggle ? 0 : player.config.volume).then(function () {
          muted = toggle;
          triggerEvent.call(player, player.media, 'volumechange');
        });
      }
    }); // Loop

    var loop = player.config.loop;
    Object.defineProperty(player.media, 'loop', {
      get: function get() {
        return loop;
      },
      set: function set(input) {
        var toggle = is$1.boolean(input) ? input : player.config.loop.active;
        player.embed.setLoop(toggle).then(function () {
          loop = toggle;
        });
      }
    }); // Source

    var currentSrc;
    player.embed.getVideoUrl().then(function (value) {
      currentSrc = value;
      controls.setDownloadUrl.call(player);
    }).catch(function (error) {
      _this2.debug.warn(error);
    });
    Object.defineProperty(player.media, 'currentSrc', {
      get: function get() {
        return currentSrc;
      }
    }); // Ended

    Object.defineProperty(player.media, 'ended', {
      get: function get() {
        return player.currentTime === player.duration;
      }
    }); // Set aspect ratio based on video size

    Promise.all([player.embed.getVideoWidth(), player.embed.getVideoHeight()]).then(function (dimensions) {
      var _dimensions = _slicedToArray(dimensions, 2),
          width = _dimensions[0],
          height = _dimensions[1];

      player.embed.ratio = [width, height];
      setAspectRatio.call(_this2);
    }); // Set autopause

    player.embed.setAutopause(player.config.autopause).then(function (state) {
      player.config.autopause = state;
    }); // Get title

    player.embed.getVideoTitle().then(function (title) {
      player.config.title = title;
      ui.setTitle.call(_this2);
    }); // Get current time

    player.embed.getCurrentTime().then(function (value) {
      currentTime = value;
      triggerEvent.call(player, player.media, 'timeupdate');
    }); // Get duration

    player.embed.getDuration().then(function (value) {
      player.media.duration = value;
      triggerEvent.call(player, player.media, 'durationchange');
    }); // Get captions

    player.embed.getTextTracks().then(function (tracks) {
      player.media.textTracks = tracks;
      captions.setup.call(player);
    });
    player.embed.on('cuechange', function (_ref) {
      var _ref$cues = _ref.cues,
          cues = _ref$cues === void 0 ? [] : _ref$cues;
      var strippedCues = cues.map(function (cue) {
        return stripHTML(cue.text);
      });
      captions.updateCues.call(player, strippedCues);
    });
    player.embed.on('loaded', function () {
      // Assure state and events are updated on autoplay
      player.embed.getPaused().then(function (paused) {
        assurePlaybackState.call(player, !paused);

        if (!paused) {
          triggerEvent.call(player, player.media, 'playing');
        }
      });

      if (is$1.element(player.embed.element) && player.supported.ui) {
        var frame = player.embed.element; // Fix keyboard focus issues
        // https://github.com/sampotts/plyr/issues/317

        frame.setAttribute('tabindex', -1);
      }
    });
    player.embed.on('play', function () {
      assurePlaybackState.call(player, true);
      triggerEvent.call(player, player.media, 'playing');
    });
    player.embed.on('pause', function () {
      assurePlaybackState.call(player, false);
    });
    player.embed.on('timeupdate', function (data) {
      player.media.seeking = false;
      currentTime = data.seconds;
      triggerEvent.call(player, player.media, 'timeupdate');
    });
    player.embed.on('progress', function (data) {
      player.media.buffered = data.percent;
      triggerEvent.call(player, player.media, 'progress'); // Check all loaded

      if (parseInt(data.percent, 10) === 1) {
        triggerEvent.call(player, player.media, 'canplaythrough');
      } // Get duration as if we do it before load, it gives an incorrect value
      // https://github.com/sampotts/plyr/issues/891


      player.embed.getDuration().then(function (value) {
        if (value !== player.media.duration) {
          player.media.duration = value;
          triggerEvent.call(player, player.media, 'durationchange');
        }
      });
    });
    player.embed.on('seeked', function () {
      player.media.seeking = false;
      triggerEvent.call(player, player.media, 'seeked');
    });
    player.embed.on('ended', function () {
      player.media.paused = true;
      triggerEvent.call(player, player.media, 'ended');
    });
    player.embed.on('error', function (detail) {
      player.media.error = detail;
      triggerEvent.call(player, player.media, 'error');
    }); // Rebuild UI

    setTimeout(function () {
      return ui.build.call(player);
    }, 0);
  }
};

// ==========================================================================

function parseId$1(url) {
  if (is$1.empty(url)) {
    return null;
  }

  var regex = /^.*(youtu.be\/|v\/|u\/\w\/|embed\/|watch\?v=|&v=)([^#&?]*).*/;
  return url.match(regex) ? RegExp.$2 : url;
} // Set playback state and trigger change (only on actual change)


function assurePlaybackState$1(play) {
  if (play && !this.embed.hasPlayed) {
    this.embed.hasPlayed = true;
  }

  if (this.media.paused === play) {
    this.media.paused = !play;
    triggerEvent.call(this, this.media, play ? 'play' : 'pause');
  }
}

function getHost(config) {
  if (config.noCookie) {
    return 'https://www.youtube-nocookie.com';
  }

  if (window.location.protocol === 'http:') {
    return 'http://www.youtube.com';
  } // Use YouTube's default


  return undefined;
}

var youtube = {
  setup: function setup() {
    var _this = this;

    // Add embed class for responsive
    toggleClass(this.elements.wrapper, this.config.classNames.embed, true); // Setup API

    if (is$1.object(window.YT) && is$1.function(window.YT.Player)) {
      youtube.ready.call(this);
    } else {
      // Reference current global callback
      var callback = window.onYouTubeIframeAPIReady; // Set callback to process queue

      window.onYouTubeIframeAPIReady = function () {
        // Call global callback if set
        if (is$1.function(callback)) {
          callback();
        }

        youtube.ready.call(_this);
      }; // Load the SDK


      loadScript(this.config.urls.youtube.sdk).catch(function (error) {
        _this.debug.warn('YouTube API failed to load', error);
      });
    }
  },
  // Get the media title
  getTitle: function getTitle(videoId) {
    var _this2 = this;

    var url = format(this.config.urls.youtube.api, videoId);
    fetch(url).then(function (data) {
      if (is$1.object(data)) {
        var title = data.title,
            height = data.height,
            width = data.width; // Set title

        _this2.config.title = title;
        ui.setTitle.call(_this2); // Set aspect ratio

        _this2.embed.ratio = [width, height];
      }

      setAspectRatio.call(_this2);
    }).catch(function () {
      // Set aspect ratio
      setAspectRatio.call(_this2);
    });
  },
  // API ready
  ready: function ready() {
    var player = this; // Ignore already setup (race condition)

    var currentId = player.media && player.media.getAttribute('id');

    if (!is$1.empty(currentId) && currentId.startsWith('youtube-')) {
      return;
    } // Get the source URL or ID


    var source = player.media.getAttribute('src'); // Get from <div> if needed

    if (is$1.empty(source)) {
      source = player.media.getAttribute(this.config.attributes.embed.id);
    } // Replace the <iframe> with a <div> due to YouTube API issues


    var videoId = parseId$1(source);
    var id = generateId(player.provider); // Get poster, if already set

    var poster = player.poster; // Replace media element

    var container = createElement('div', {
      id: id,
      poster: poster
    });
    player.media = replaceElement(container, player.media); // Id to poster wrapper

<<<<<<< HEAD
    var posterSrc = function posterSrc(format) {
      return "https://i.ytimg.com/vi/".concat(videoId, "/").concat(format, "default.jpg");
=======
    var posterSrc = function posterSrc(s) {
      return "https://i.ytimg.com/vi/".concat(videoId, "/").concat(s, "default.jpg");
>>>>>>> 0249772f
    }; // Check thumbnail images in order of quality, but reject fallback thumbnails (120px wide)


    loadImage(posterSrc('maxres'), 121) // Higest quality and unpadded
    .catch(function () {
      return loadImage(posterSrc('sd'), 121);
    }) // 480p padded 4:3
    .catch(function () {
      return loadImage(posterSrc('hq'));
    }) // 360p padded 4:3. Always exists
    .then(function (image) {
      return ui.setPoster.call(player, image.src);
    }).then(function (src) {
      // If the image is padded, use background-size "cover" instead (like youtube does too with their posters)
      if (!src.includes('maxres')) {
        player.elements.poster.style.backgroundSize = 'cover';
      }
    }).catch(function () {});
    var config = player.config.youtube; // Setup instance
    // https://developers.google.com/youtube/iframe_api_reference

    player.embed = new window.YT.Player(id, {
      videoId: videoId,
      host: getHost(config),
      playerVars: extend({}, {
        autoplay: player.config.autoplay ? 1 : 0,
        // Autoplay
        hl: player.config.hl,
        // iframe interface language
        controls: player.supported.ui ? 0 : 1,
        // Only show controls if not fully supported
        disablekb: 1,
        // Disable keyboard as we handle it
        playsinline: !player.config.fullscreen.iosNative ? 1 : 0,
        // Allow iOS inline playback
        // Captions are flaky on YouTube
        cc_load_policy: player.captions.active ? 1 : 0,
        cc_lang_pref: player.config.captions.language,
        // Tracking for stats
        widget_referrer: window ? window.location.href : null
      }, config),
      events: {
        onError: function onError(event) {
          // YouTube may fire onError twice, so only handle it once
          if (!player.media.error) {
            var code = event.data; // Messages copied from https://developers.google.com/youtube/iframe_api_reference#onError

            var message = {
              2: 'The request contains an invalid parameter value. For example, this error occurs if you specify a video ID that does not have 11 characters, or if the video ID contains invalid characters, such as exclamation points or asterisks.',
              5: 'The requested content cannot be played in an HTML5 player or another error related to the HTML5 player has occurred.',
              100: 'The video requested was not found. This error occurs when a video has been removed (for any reason) or has been marked as private.',
              101: 'The owner of the requested video does not allow it to be played in embedded players.',
              150: 'The owner of the requested video does not allow it to be played in embedded players.'
            }[code] || 'An unknown error occured';
            player.media.error = {
              code: code,
              message: message
            };
            triggerEvent.call(player, player.media, 'error');
          }
        },
        onPlaybackRateChange: function onPlaybackRateChange(event) {
          // Get the instance
          var instance = event.target; // Get current speed

          player.media.playbackRate = instance.getPlaybackRate();
          triggerEvent.call(player, player.media, 'ratechange');
        },
        onReady: function onReady(event) {
          // Bail if onReady has already been called. See issue #1108
          if (is$1.function(player.media.play)) {
            return;
          } // Get the instance


          var instance = event.target; // Get the title

          youtube.getTitle.call(player, videoId); // Create a faux HTML5 API using the YouTube API

          player.media.play = function () {
            assurePlaybackState$1.call(player, true);
            instance.playVideo();
          };

          player.media.pause = function () {
            assurePlaybackState$1.call(player, false);
            instance.pauseVideo();
          };

          player.media.stop = function () {
            instance.stopVideo();
          };

          player.media.duration = instance.getDuration();
          player.media.paused = true; // Seeking

          player.media.currentTime = 0;
          Object.defineProperty(player.media, 'currentTime', {
            get: function get() {
              return Number(instance.getCurrentTime());
            },
            set: function set(time) {
              // If paused and never played, mute audio preventively (YouTube starts playing on seek if the video hasn't been played yet).
              if (player.paused && !player.embed.hasPlayed) {
                player.embed.mute();
              } // Set seeking state and trigger event


              player.media.seeking = true;
              triggerEvent.call(player, player.media, 'seeking'); // Seek after events sent

              instance.seekTo(time);
            }
          }); // Playback speed

          Object.defineProperty(player.media, 'playbackRate', {
            get: function get() {
              return instance.getPlaybackRate();
            },
            set: function set(input) {
              instance.setPlaybackRate(input);
            }
          }); // Volume

          var volume = player.config.volume;
          Object.defineProperty(player.media, 'volume', {
            get: function get() {
              return volume;
            },
            set: function set(input) {
              volume = input;
              instance.setVolume(volume * 100);
              triggerEvent.call(player, player.media, 'volumechange');
            }
          }); // Muted

          var muted = player.config.muted;
          Object.defineProperty(player.media, 'muted', {
            get: function get() {
              return muted;
            },
            set: function set(input) {
              var toggle = is$1.boolean(input) ? input : muted;
              muted = toggle;
              instance[toggle ? 'mute' : 'unMute']();
              triggerEvent.call(player, player.media, 'volumechange');
            }
          }); // Source

          Object.defineProperty(player.media, 'currentSrc', {
            get: function get() {
              return instance.getVideoUrl();
            }
          }); // Ended

          Object.defineProperty(player.media, 'ended', {
            get: function get() {
              return player.currentTime === player.duration;
            }
          }); // Get available speeds

          player.options.speed = instance.getAvailablePlaybackRates(); // Set the tabindex to avoid focus entering iframe

          if (player.supported.ui) {
            player.media.setAttribute('tabindex', -1);
          }

          triggerEvent.call(player, player.media, 'timeupdate');
          triggerEvent.call(player, player.media, 'durationchange'); // Reset timer

          clearInterval(player.timers.buffering); // Setup buffering

          player.timers.buffering = setInterval(function () {
            // Get loaded % from YouTube
            player.media.buffered = instance.getVideoLoadedFraction(); // Trigger progress only when we actually buffer something

            if (player.media.lastBuffered === null || player.media.lastBuffered < player.media.buffered) {
              triggerEvent.call(player, player.media, 'progress');
            } // Set last buffer point


            player.media.lastBuffered = player.media.buffered; // Bail if we're at 100%

            if (player.media.buffered === 1) {
              clearInterval(player.timers.buffering); // Trigger event

              triggerEvent.call(player, player.media, 'canplaythrough');
            }
          }, 200); // Rebuild UI

          setTimeout(function () {
            return ui.build.call(player);
          }, 50);
        },
        onStateChange: function onStateChange(event) {
          // Get the instance
          var instance = event.target; // Reset timer

          clearInterval(player.timers.playing);
          var seeked = player.media.seeking && [1, 2].includes(event.data);

          if (seeked) {
            // Unset seeking and fire seeked event
            player.media.seeking = false;
            triggerEvent.call(player, player.media, 'seeked');
          } // Handle events
          // -1   Unstarted
          // 0    Ended
          // 1    Playing
          // 2    Paused
          // 3    Buffering
          // 5    Video cued


          switch (event.data) {
            case -1:
              // Update scrubber
              triggerEvent.call(player, player.media, 'timeupdate'); // Get loaded % from YouTube

              player.media.buffered = instance.getVideoLoadedFraction();
              triggerEvent.call(player, player.media, 'progress');
              break;

            case 0:
              assurePlaybackState$1.call(player, false); // YouTube doesn't support loop for a single video, so mimick it.

              if (player.media.loop) {
                // YouTube needs a call to `stopVideo` before playing again
                instance.stopVideo();
                instance.playVideo();
              } else {
                triggerEvent.call(player, player.media, 'ended');
              }

              break;

            case 1:
              // Restore paused state (YouTube starts playing on seek if the video hasn't been played yet)
              if (!player.config.autoplay && player.media.paused && !player.embed.hasPlayed) {
                player.media.pause();
              } else {
                assurePlaybackState$1.call(player, true);
                triggerEvent.call(player, player.media, 'playing'); // Poll to get playback progress

                player.timers.playing = setInterval(function () {
                  triggerEvent.call(player, player.media, 'timeupdate');
                }, 50); // Check duration again due to YouTube bug
                // https://github.com/sampotts/plyr/issues/374
                // https://code.google.com/p/gdata-issues/issues/detail?id=8690

                if (player.media.duration !== instance.getDuration()) {
                  player.media.duration = instance.getDuration();
                  triggerEvent.call(player, player.media, 'durationchange');
                }
              }

              break;

            case 2:
              // Restore audio (YouTube starts playing on seek if the video hasn't been played yet)
              if (!player.muted) {
                player.embed.unMute();
              }

              assurePlaybackState$1.call(player, false);
              break;

            default:
              break;
          }

          triggerEvent.call(player, player.elements.container, 'statechange', false, {
            code: event.data
          });
        }
      }
    });
  }
};

// ==========================================================================
var media = {
  // Setup media
  setup: function setup() {
    // If there's no media, bail
    if (!this.media) {
      this.debug.warn('No media element found!');
      return;
    } // Add type class


    toggleClass(this.elements.container, this.config.classNames.type.replace('{0}', this.type), true); // Add provider class

    toggleClass(this.elements.container, this.config.classNames.provider.replace('{0}', this.provider), true); // Add video class for embeds
    // This will require changes if audio embeds are added

    if (this.isEmbed) {
      toggleClass(this.elements.container, this.config.classNames.type.replace('{0}', 'video'), true);
    } // Inject the player wrapper


    if (this.isVideo) {
      // Create the wrapper div
      this.elements.wrapper = createElement('div', {
        class: this.config.classNames.video
      }); // Wrap the video in a container

      wrap(this.media, this.elements.wrapper); // Faux poster container

      this.elements.poster = createElement('div', {
        class: this.config.classNames.poster
      });
      this.elements.wrapper.appendChild(this.elements.poster);
    }

    if (this.isHTML5) {
      html5.extend.call(this);
    } else if (this.isYouTube) {
      youtube.setup.call(this);
    } else if (this.isVimeo) {
      vimeo.setup.call(this);
    }
  }
};

var destroy = function destroy(instance) {
  // Destroy our adsManager
  if (instance.manager) {
    instance.manager.destroy();
  } // Destroy our adsManager


  if (instance.elements.displayContainer) {
    instance.elements.displayContainer.destroy();
  }

  instance.elements.container.remove();
};

var Ads =
/*#__PURE__*/
function () {
  /**
   * Ads constructor.
   * @param {Object} player
   * @return {Ads}
   */
  function Ads(player) {
    var _this = this;

    _classCallCheck(this, Ads);

    this.player = player;
    this.config = player.config.ads;
    this.playing = false;
    this.initialized = false;
    this.elements = {
      container: null,
      displayContainer: null
    };
    this.manager = null;
    this.loader = null;
    this.cuePoints = null;
    this.events = {};
    this.safetyTimer = null;
    this.countdownTimer = null; // Setup a promise to resolve when the IMA manager is ready

    this.managerPromise = new Promise(function (resolve, reject) {
      // The ad is loaded and ready
      _this.on('loaded', resolve); // Ads failed


      _this.on('error', reject);
    });
    this.load();
  }

  _createClass(Ads, [{
    key: "load",

    /**
     * Load the IMA SDK
     */
    value: function load() {
      var _this2 = this;

      if (!this.enabled) {
        return;
      } // Check if the Google IMA3 SDK is loaded or load it ourselves


      if (!is$1.object(window.google) || !is$1.object(window.google.ima)) {
        loadScript(this.player.config.urls.googleIMA.sdk).then(function () {
          _this2.ready();
        }).catch(function () {
          // Script failed to load or is blocked
          _this2.trigger('error', new Error('Google IMA SDK failed to load'));
        });
      } else {
        this.ready();
      }
    }
    /**
     * Get the ads instance ready
     */

  }, {
    key: "ready",
    value: function ready() {
      var _this3 = this;

      // Double check we're enabled
      if (!this.enabled) {
        destroy(this);
      } // Start ticking our safety timer. If the whole advertisement
      // thing doesn't resolve within our set time; we bail


      this.startSafetyTimer(12000, 'ready()'); // Clear the safety timer

      this.managerPromise.then(function () {
        _this3.clearSafetyTimer('onAdsManagerLoaded()');
      }); // Set listeners on the Plyr instance

      this.listeners(); // Setup the IMA SDK

      this.setupIMA();
    } // Build the tag URL

  }, {
    key: "setupIMA",

    /**
     * In order for the SDK to display ads for our video, we need to tell it where to put them,
     * so here we define our ad container. This div is set up to render on top of the video player.
     * Using the code below, we tell the SDK to render ads within that div. We also provide a
     * handle to the content video player - the SDK will poll the current time of our player to
     * properly place mid-rolls. After we create the ad display container, we initialize it. On
     * mobile devices, this initialization is done as the result of a user action.
     */
    value: function setupIMA() {
      // Create the container for our advertisements
      this.elements.container = createElement('div', {
        class: this.player.config.classNames.ads
      });
      this.player.elements.container.appendChild(this.elements.container); // So we can run VPAID2

      google.ima.settings.setVpaidMode(google.ima.ImaSdkSettings.VpaidMode.ENABLED); // Set language

      google.ima.settings.setLocale(this.player.config.ads.language); // Set playback for iOS10+

      google.ima.settings.setDisableCustomPlaybackForIOS10Plus(this.player.config.playsinline); // We assume the adContainer is the video container of the plyr element that will house the ads

      this.elements.displayContainer = new google.ima.AdDisplayContainer(this.elements.container, this.player.media); // Request video ads to be pre-loaded

      this.requestAds();
    }
    /**
     * Request advertisements
     */

  }, {
    key: "requestAds",
    value: function requestAds() {
      var _this4 = this;

      var container = this.player.elements.container;

      try {
        // Create ads loader
        this.loader = new google.ima.AdsLoader(this.elements.displayContainer); // Listen and respond to ads loaded and error events

        this.loader.addEventListener(google.ima.AdsManagerLoadedEvent.Type.ADS_MANAGER_LOADED, function (event) {
          return _this4.onAdsManagerLoaded(event);
        }, false);
        this.loader.addEventListener(google.ima.AdErrorEvent.Type.AD_ERROR, function (error) {
          return _this4.onAdError(error);
        }, false); // Request video ads

        var request = new google.ima.AdsRequest();
        request.adTagUrl = this.tagUrl; // Specify the linear and nonlinear slot sizes. This helps the SDK
        // to select the correct creative if multiple are returned

        request.linearAdSlotWidth = container.offsetWidth;
        request.linearAdSlotHeight = container.offsetHeight;
        request.nonLinearAdSlotWidth = container.offsetWidth;
        request.nonLinearAdSlotHeight = container.offsetHeight; // We only overlay ads as we only support video.

        request.forceNonLinearFullSlot = false; // Mute based on current state

        request.setAdWillPlayMuted(!this.player.muted);
        this.loader.requestAds(request);
      } catch (e) {
        this.onAdError(e);
      }
    }
    /**
     * Update the ad countdown
     * @param {Boolean} start
     */

  }, {
    key: "pollCountdown",
    value: function pollCountdown() {
      var _this5 = this;

      var start = arguments.length > 0 && arguments[0] !== undefined ? arguments[0] : false;

      if (!start) {
        clearInterval(this.countdownTimer);
        this.elements.container.removeAttribute('data-badge-text');
        return;
      }

      var update = function update() {
        var time = formatTime(Math.max(_this5.manager.getRemainingTime(), 0));
        var label = "".concat(i18n.get('advertisement', _this5.player.config), " - ").concat(time);

        _this5.elements.container.setAttribute('data-badge-text', label);
      };

      this.countdownTimer = setInterval(update, 100);
    }
    /**
     * This method is called whenever the ads are ready inside the AdDisplayContainer
     * @param {Event} adsManagerLoadedEvent
     */

  }, {
    key: "onAdsManagerLoaded",
    value: function onAdsManagerLoaded(event) {
      var _this6 = this;

      // Load could occur after a source change (race condition)
      if (!this.enabled) {
        return;
      } // Get the ads manager


      var settings = new google.ima.AdsRenderingSettings(); // Tell the SDK to save and restore content video state on our behalf

      settings.restoreCustomPlaybackStateOnAdBreakComplete = true;
      settings.enablePreloading = true; // The SDK is polling currentTime on the contentPlayback. And needs a duration
      // so it can determine when to start the mid- and post-roll

      this.manager = event.getAdsManager(this.player, settings); // Get the cue points for any mid-rolls by filtering out the pre- and post-roll

      this.cuePoints = this.manager.getCuePoints(); // Add listeners to the required events
      // Advertisement error events

      this.manager.addEventListener(google.ima.AdErrorEvent.Type.AD_ERROR, function (error) {
        return _this6.onAdError(error);
      }); // Advertisement regular events

      Object.keys(google.ima.AdEvent.Type).forEach(function (type) {
        _this6.manager.addEventListener(google.ima.AdEvent.Type[type], function (e) {
          return _this6.onAdEvent(e);
        });
      }); // Resolve our adsManager

      this.trigger('loaded');
    }
  }, {
    key: "addCuePoints",
    value: function addCuePoints() {
      var _this7 = this;

      // Add advertisement cue's within the time line if available
      if (!is$1.empty(this.cuePoints)) {
        this.cuePoints.forEach(function (cuePoint) {
          if (cuePoint !== 0 && cuePoint !== -1 && cuePoint < _this7.player.duration) {
            var seekElement = _this7.player.elements.progress;

            if (is$1.element(seekElement)) {
              var cuePercentage = 100 / _this7.player.duration * cuePoint;
              var cue = createElement('span', {
                class: _this7.player.config.classNames.cues
              });
              cue.style.left = "".concat(cuePercentage.toString(), "%");
              seekElement.appendChild(cue);
            }
          }
        });
      }
    }
    /**
     * This is where all the event handling takes place. Retrieve the ad from the event. Some
     * events (e.g. ALL_ADS_COMPLETED) don't have the ad object associated
     * https://developers.google.com/interactive-media-ads/docs/sdks/html5/v3/apis#ima.AdEvent.Type
     * @param {Event} event
     */

  }, {
    key: "onAdEvent",
    value: function onAdEvent(event) {
      var _this8 = this;

      var container = this.player.elements.container; // Retrieve the ad from the event. Some events (e.g. ALL_ADS_COMPLETED)
      // don't have ad object associated

      var ad = event.getAd();
      var adData = event.getAdData(); // Proxy event

      var dispatchEvent = function dispatchEvent(type) {
        triggerEvent.call(_this8.player, _this8.player.media, "ads".concat(type.replace(/_/g, '').toLowerCase()));
      }; // Bubble the event


      dispatchEvent(event.type);

      switch (event.type) {
        case google.ima.AdEvent.Type.LOADED:
          // This is the first event sent for an ad - it is possible to determine whether the
          // ad is a video ad or an overlay
          this.trigger('loaded'); // Start countdown

          this.pollCountdown(true);

          if (!ad.isLinear()) {
            // Position AdDisplayContainer correctly for overlay
            ad.width = container.offsetWidth;
            ad.height = container.offsetHeight;
          } // console.info('Ad type: ' + event.getAd().getAdPodInfo().getPodIndex());
          // console.info('Ad time: ' + event.getAd().getAdPodInfo().getTimeOffset());


          break;

        case google.ima.AdEvent.Type.STARTED:
          // Set volume to match player
          this.manager.setVolume(this.player.volume);
          break;

        case google.ima.AdEvent.Type.ALL_ADS_COMPLETED:
          // All ads for the current videos are done. We can now request new advertisements
          // in case the video is re-played
          // TODO: Example for what happens when a next video in a playlist would be loaded.
          // So here we load a new video when all ads are done.
          // Then we load new ads within a new adsManager. When the video
          // Is started - after - the ads are loaded, then we get ads.
          // You can also easily test cancelling and reloading by running
          // player.ads.cancel() and player.ads.play from the console I guess.
          // this.player.source = {
          //     type: 'video',
          //     title: 'View From A Blue Moon',
          //     sources: [{
          //         src:
          // 'https://cdn.plyr.io/static/demo/View_From_A_Blue_Moon_Trailer-HD.mp4', type:
          // 'video/mp4', }], poster:
          // 'https://cdn.plyr.io/static/demo/View_From_A_Blue_Moon_Trailer-HD.jpg', tracks:
          // [ { kind: 'captions', label: 'English', srclang: 'en', src:
          // 'https://cdn.plyr.io/static/demo/View_From_A_Blue_Moon_Trailer-HD.en.vtt',
          // default: true, }, { kind: 'captions', label: 'French', srclang: 'fr', src:
          // 'https://cdn.plyr.io/static/demo/View_From_A_Blue_Moon_Trailer-HD.fr.vtt', }, ],
          // };
          // TODO: So there is still this thing where a video should only be allowed to start
          // playing when the IMA SDK is ready or has failed
          this.loadAds();
          break;

        case google.ima.AdEvent.Type.CONTENT_PAUSE_REQUESTED:
          // This event indicates the ad has started - the video player can adjust the UI,
          // for example display a pause button and remaining time. Fired when content should
          // be paused. This usually happens right before an ad is about to cover the content
          this.pauseContent();
          break;

        case google.ima.AdEvent.Type.CONTENT_RESUME_REQUESTED:
          // This event indicates the ad has finished - the video player can perform
          // appropriate UI actions, such as removing the timer for remaining time detection.
          // Fired when content should be resumed. This usually happens when an ad finishes
          // or collapses
          this.pollCountdown();
          this.resumeContent();
          break;

        case google.ima.AdEvent.Type.LOG:
          if (adData.adError) {
            this.player.debug.warn("Non-fatal ad error: ".concat(adData.adError.getMessage()));
          }

          break;

        default:
          break;
      }
    }
    /**
     * Any ad error handling comes through here
     * @param {Event} event
     */

  }, {
    key: "onAdError",
    value: function onAdError(event) {
      this.cancel();
      this.player.debug.warn('Ads error', event);
    }
    /**
     * Setup hooks for Plyr and window events. This ensures
     * the mid- and post-roll launch at the correct time. And
     * resize the advertisement when the player resizes
     */

  }, {
    key: "listeners",
    value: function listeners() {
      var _this9 = this;

      var container = this.player.elements.container;
      var time;
      this.player.on('canplay', function () {
        _this9.addCuePoints();
      });
      this.player.on('ended', function () {
        _this9.loader.contentComplete();
      });
      this.player.on('timeupdate', function () {
        time = _this9.player.currentTime;
      });
      this.player.on('seeked', function () {
        var seekedTime = _this9.player.currentTime;

        if (is$1.empty(_this9.cuePoints)) {
          return;
        }

        _this9.cuePoints.forEach(function (cuePoint, index) {
          if (time < cuePoint && cuePoint < seekedTime) {
            _this9.manager.discardAdBreak();

            _this9.cuePoints.splice(index, 1);
          }
        });
      }); // Listen to the resizing of the window. And resize ad accordingly
      // TODO: eventually implement ResizeObserver

      window.addEventListener('resize', function () {
        if (_this9.manager) {
          _this9.manager.resize(container.offsetWidth, container.offsetHeight, google.ima.ViewMode.NORMAL);
        }
      });
    }
    /**
     * Initialize the adsManager and start playing advertisements
     */

  }, {
    key: "play",
    value: function play() {
      var _this10 = this;

      var container = this.player.elements.container;

      if (!this.managerPromise) {
        this.resumeContent();
      } // Play the requested advertisement whenever the adsManager is ready


      this.managerPromise.then(function () {
        // Set volume to match player
        _this10.manager.setVolume(_this10.player.volume); // Initialize the container. Must be done via a user action on mobile devices


        _this10.elements.displayContainer.initialize();

        try {
          if (!_this10.initialized) {
            // Initialize the ads manager. Ad rules playlist will start at this time
            _this10.manager.init(container.offsetWidth, container.offsetHeight, google.ima.ViewMode.NORMAL); // Call play to start showing the ad. Single video and overlay ads will
            // start at this time; the call will be ignored for ad rules


            _this10.manager.start();
          }

          _this10.initialized = true;
        } catch (adError) {
          // An error may be thrown if there was a problem with the
          // VAST response
          _this10.onAdError(adError);
        }
      }).catch(function () {});
    }
    /**
     * Resume our video
     */

  }, {
    key: "resumeContent",
    value: function resumeContent() {
      // Hide the advertisement container
      this.elements.container.style.zIndex = ''; // Ad is stopped

      this.playing = false; // Play video

      this.player.media.play();
    }
    /**
     * Pause our video
     */

  }, {
    key: "pauseContent",
    value: function pauseContent() {
      // Show the advertisement container
      this.elements.container.style.zIndex = 3; // Ad is playing

      this.playing = true; // Pause our video.

      this.player.media.pause();
    }
    /**
     * Destroy the adsManager so we can grab new ads after this. If we don't then we're not
     * allowed to call new ads based on google policies, as they interpret this as an accidental
     * video requests. https://developers.google.com/interactive-
     * media-ads/docs/sdks/android/faq#8
     */

  }, {
    key: "cancel",
    value: function cancel() {
      // Pause our video
      if (this.initialized) {
        this.resumeContent();
      } // Tell our instance that we're done for now


      this.trigger('error'); // Re-create our adsManager

      this.loadAds();
    }
    /**
     * Re-create our adsManager
     */

  }, {
    key: "loadAds",
    value: function loadAds() {
      var _this11 = this;

      // Tell our adsManager to go bye bye
      this.managerPromise.then(function () {
        // Destroy our adsManager
        if (_this11.manager) {
          _this11.manager.destroy();
        } // Re-set our adsManager promises


        _this11.managerPromise = new Promise(function (resolve) {
          _this11.on('loaded', resolve);

          _this11.player.debug.log(_this11.manager);
        }); // Now request some new advertisements

        _this11.requestAds();
      }).catch(function () {});
    }
    /**
     * Handles callbacks after an ad event was invoked
     * @param {String} event - Event type
     */

  }, {
    key: "trigger",
    value: function trigger(event) {
      var _this12 = this;

      for (var _len = arguments.length, args = new Array(_len > 1 ? _len - 1 : 0), _key = 1; _key < _len; _key++) {
        args[_key - 1] = arguments[_key];
      }

      var handlers = this.events[event];

      if (is$1.array(handlers)) {
        handlers.forEach(function (handler) {
          if (is$1.function(handler)) {
            handler.apply(_this12, args);
          }
        });
      }
    }
    /**
     * Add event listeners
     * @param {String} event - Event type
     * @param {Function} callback - Callback for when event occurs
     * @return {Ads}
     */

  }, {
    key: "on",
    value: function on(event, callback) {
      if (!is$1.array(this.events[event])) {
        this.events[event] = [];
      }

      this.events[event].push(callback);
      return this;
    }
    /**
     * Setup a safety timer for when the ad network doesn't respond for whatever reason.
     * The advertisement has 12 seconds to get its things together. We stop this timer when the
     * advertisement is playing, or when a user action is required to start, then we clear the
     * timer on ad ready
     * @param {Number} time
     * @param {String} from
     */

  }, {
    key: "startSafetyTimer",
    value: function startSafetyTimer(time, from) {
      var _this13 = this;

      this.player.debug.log("Safety timer invoked from: ".concat(from));
      this.safetyTimer = setTimeout(function () {
        _this13.cancel();

        _this13.clearSafetyTimer('startSafetyTimer()');
      }, time);
    }
    /**
     * Clear our safety timer(s)
     * @param {String} from
     */

  }, {
    key: "clearSafetyTimer",
    value: function clearSafetyTimer(from) {
      if (!is$1.nullOrUndefined(this.safetyTimer)) {
        this.player.debug.log("Safety timer cleared from: ".concat(from));
        clearTimeout(this.safetyTimer);
        this.safetyTimer = null;
      }
    }
  }, {
    key: "enabled",
    get: function get() {
      var config = this.config;
      return this.player.isHTML5 && this.player.isVideo && config.enabled && (!is$1.empty(config.publisherId) || is$1.url(config.tagUrl));
    }
  }, {
    key: "tagUrl",
    get: function get() {
      var config = this.config;

      if (is$1.url(config.tagUrl)) {
        return config.tagUrl;
      }

      var params = {
        AV_PUBLISHERID: '58c25bb0073ef448b1087ad6',
        AV_CHANNELID: '5a0458dc28a06145e4519d21',
        AV_URL: window.location.hostname,
        cb: Date.now(),
        AV_WIDTH: 640,
        AV_HEIGHT: 480,
        AV_CDIM2: this.publisherId
      };
      var base = 'https://go.aniview.com/api/adserver6/vast/';
      return "".concat(base, "?").concat(buildUrlParams(params));
    }
  }]);

  return Ads;
}();

var parseVtt = function parseVtt(vttDataString) {
  var processedList = [];
  var frames = vttDataString.split(/\r\n\r\n|\n\n|\r\r/);
  frames.forEach(function (frame) {
    var result = {};
    var lines = frame.split(/\r\n|\n|\r/);
    lines.forEach(function (line) {
      if (!is$1.number(result.startTime)) {
        // The line with start and end times on it is the first line of interest
        var matchTimes = line.match(/([0-9]{2})?:?([0-9]{2}):([0-9]{2}).([0-9]{2,3})( ?--> ?)([0-9]{2})?:?([0-9]{2}):([0-9]{2}).([0-9]{2,3})/); // Note that this currently ignores caption formatting directives that are optionally on the end of this line - fine for non-captions VTT

        if (matchTimes) {
          result.startTime = Number(matchTimes[1] || 0) * 60 * 60 + Number(matchTimes[2]) * 60 + Number(matchTimes[3]) + Number("0.".concat(matchTimes[4]));
          result.endTime = Number(matchTimes[6] || 0) * 60 * 60 + Number(matchTimes[7]) * 60 + Number(matchTimes[8]) + Number("0.".concat(matchTimes[9]));
        }
      } else if (!is$1.empty(line.trim()) && is$1.empty(result.text)) {
        // If we already have the startTime, then we're definitely up to the text line(s)
        var lineSplit = line.trim().split('#xywh=');

        var _lineSplit = _slicedToArray(lineSplit, 1);

        result.text = _lineSplit[0];

        // If there's content in lineSplit[1], then we have sprites. If not, then it's just one frame per image
        if (lineSplit[1]) {
          var _lineSplit$1$split = lineSplit[1].split(',');

          var _lineSplit$1$split2 = _slicedToArray(_lineSplit$1$split, 4);

          result.x = _lineSplit$1$split2[0];
          result.y = _lineSplit$1$split2[1];
          result.w = _lineSplit$1$split2[2];
          result.h = _lineSplit$1$split2[3];
        }
      }
    });

    if (result.text) {
      processedList.push(result);
    }
  });
  return processedList;
};
/**
 * Preview thumbnails for seek hover and scrubbing
 * Seeking: Hover over the seek bar (desktop only): shows a small preview container above the seek bar
 * Scrubbing: Click and drag the seek bar (desktop and mobile): shows the preview image over the entire video, as if the video is scrubbing at very high speed
 *
 * Notes:
 * - Thumbs are set via JS settings on Plyr init, not HTML5 'track' property. Using the track property would be a bit gross, because it doesn't support custom 'kinds'. kind=metadata might be used for something else, and we want to allow multiple thumbnails tracks. Tracks must have a unique combination of 'kind' and 'label'. We would have to do something like kind=metadata,label=thumbnails1 / kind=metadata,label=thumbnails2. Square peg, round hole
 * - VTT info: the image URL is relative to the VTT, not the current document. But if the url starts with a slash, it will naturally be relative to the current domain. https://support.jwplayer.com/articles/how-to-add-preview-thumbnails
 * - This implementation uses multiple separate img elements. Other implementations use background-image on one element. This would be nice and simple, but Firefox and Safari have flickering issues with replacing backgrounds of larger images. It seems that YouTube perhaps only avoids this because they don't have the option for high-res previews (even the fullscreen ones, when mousedown/seeking). Images appear over the top of each other, and previous ones are discarded once the new ones have been rendered
 */


var PreviewThumbnails =
/*#__PURE__*/
function () {
  /**
   * PreviewThumbnails constructor.
   * @param {Plyr} player
   * @return {PreviewThumbnails}
   */
  function PreviewThumbnails(player) {
    _classCallCheck(this, PreviewThumbnails);

    this.player = player;
    this.thumbnails = [];
    this.loaded = false;
    this.lastMouseMoveTime = Date.now();
    this.mouseDown = false;
    this.loadedImages = [];
    this.elements = {
      thumb: {},
      scrubbing: {}
    };
    this.load();
  }

  _createClass(PreviewThumbnails, [{
    key: "load",
    value: function load() {
      var _this = this;

      // Togglethe regular seek tooltip
      if (this.player.elements.display.seekTooltip) {
        this.player.elements.display.seekTooltip.hidden = this.enabled;
      }

      if (!this.enabled) {
        return;
      }

      this.getThumbnails().then(function () {
        // Render DOM elements
        _this.render(); // Check to see if thumb container size was specified manually in CSS


        _this.determineContainerAutoSizing();

        _this.loaded = true;
      });
    } // Download VTT files and parse them

  }, {
    key: "getThumbnails",
    value: function getThumbnails() {
      var _this2 = this;

      return new Promise(function (resolve) {
        var src = _this2.player.config.previewThumbnails.src;

        if (is$1.empty(src)) {
          throw new Error('Missing previewThumbnails.src config attribute');
        } // If string, convert into single-element list


        var urls = is$1.string(src) ? [src] : src; // Loop through each src URL. Download and process the VTT file, storing the resulting data in this.thumbnails

        var promises = urls.map(function (u) {
          return _this2.getThumbnail(u);
        });
        Promise.all(promises).then(function () {
          // Sort smallest to biggest (e.g., [120p, 480p, 1080p])
          _this2.thumbnails.sort(function (x, y) {
            return x.height - y.height;
          });

          _this2.player.debug.log('Preview thumbnails', _this2.thumbnails);

          resolve();
        });
      });
    } // Process individual VTT file

  }, {
    key: "getThumbnail",
    value: function getThumbnail(url) {
      var _this3 = this;

      return new Promise(function (resolve) {
        fetch(url).then(function (response) {
          var thumbnail = {
            frames: parseVtt(response),
            height: null,
            urlPrefix: ''
          }; // If the URLs don't start with '/', then we need to set their relative path to be the location of the VTT file
          // If the URLs do start with '/', then they obviously don't need a prefix, so it will remain blank
          // If the thumbnail URLs start with with none of '/', 'http://' or 'https://', then we need to set their relative path to be the location of the VTT file

          if (!thumbnail.frames[0].text.startsWith('/') && !thumbnail.frames[0].text.startsWith('http://') && !thumbnail.frames[0].text.startsWith('https://')) {
            thumbnail.urlPrefix = url.substring(0, url.lastIndexOf('/') + 1);
          } // Download the first frame, so that we can determine/set the height of this thumbnailsDef


          var tempImage = new Image();

          tempImage.onload = function () {
            thumbnail.height = tempImage.naturalHeight;
            thumbnail.width = tempImage.naturalWidth;

            _this3.thumbnails.push(thumbnail);

            resolve();
          };

          tempImage.src = thumbnail.urlPrefix + thumbnail.frames[0].text;
        });
      });
    }
  }, {
    key: "startMove",
    value: function startMove(event) {
      if (!this.loaded) {
        return;
      }

      if (!is$1.event(event) || !['touchmove', 'mousemove'].includes(event.type)) {
        return;
      } // Wait until media has a duration


      if (!this.player.media.duration) {
        return;
      }

      if (event.type === 'touchmove') {
        // Calculate seek hover position as approx video seconds
        this.seekTime = this.player.media.duration * (this.player.elements.inputs.seek.value / 100);
      } else {
        // Calculate seek hover position as approx video seconds
        var clientRect = this.player.elements.progress.getBoundingClientRect();
        var percentage = 100 / clientRect.width * (event.pageX - clientRect.left);
        this.seekTime = this.player.media.duration * (percentage / 100);

        if (this.seekTime < 0) {
          // The mousemove fires for 10+px out to the left
          this.seekTime = 0;
        }

        if (this.seekTime > this.player.media.duration - 1) {
          // Took 1 second off the duration for safety, because different players can disagree on the real duration of a video
          this.seekTime = this.player.media.duration - 1;
        }

        this.mousePosX = event.pageX; // Set time text inside image container

        this.elements.thumb.time.innerText = formatTime(this.seekTime);
      } // Download and show image


      this.showImageAtCurrentTime();
    }
  }, {
    key: "endMove",
    value: function endMove() {
      this.toggleThumbContainer(false, true);
    }
  }, {
    key: "startScrubbing",
    value: function startScrubbing(event) {
      // Only act on left mouse button (0), or touch device (event.button is false)
      if (event.button === false || event.button === 0) {
        this.mouseDown = true; // Wait until media has a duration

        if (this.player.media.duration) {
          this.toggleScrubbingContainer(true);
          this.toggleThumbContainer(false, true); // Download and show image

          this.showImageAtCurrentTime();
        }
      }
    }
  }, {
    key: "endScrubbing",
    value: function endScrubbing() {
      var _this4 = this;

      this.mouseDown = false; // Hide scrubbing preview. But wait until the video has successfully seeked before hiding the scrubbing preview

      if (Math.ceil(this.lastTime) === Math.ceil(this.player.media.currentTime)) {
        // The video was already seeked/loaded at the chosen time - hide immediately
        this.toggleScrubbingContainer(false);
      } else {
        // The video hasn't seeked yet. Wait for that
        once.call(this.player, this.player.media, 'timeupdate', function () {
          // Re-check mousedown - we might have already started scrubbing again
          if (!_this4.mouseDown) {
            _this4.toggleScrubbingContainer(false);
          }
        });
      }
    }
    /**
     * Setup hooks for Plyr and window events
     */

  }, {
    key: "listeners",
    value: function listeners() {
      var _this5 = this;

      // Hide thumbnail preview - on mouse click, mouse leave (in listeners.js for now), and video play/seek. All four are required, e.g., for buffering
      this.player.on('play', function () {
        _this5.toggleThumbContainer(false, true);
      });
      this.player.on('seeked', function () {
        _this5.toggleThumbContainer(false);
      });
      this.player.on('timeupdate', function () {
        _this5.lastTime = _this5.player.media.currentTime;
      });
    }
    /**
     * Create HTML elements for image containers
     */

  }, {
    key: "render",
    value: function render() {
      // Create HTML element: plyr__preview-thumbnail-container
      this.elements.thumb.container = createElement('div', {
        class: this.player.config.classNames.previewThumbnails.thumbContainer
      }); // Wrapper for the image for styling

      this.elements.thumb.imageContainer = createElement('div', {
        class: this.player.config.classNames.previewThumbnails.imageContainer
      });
      this.elements.thumb.container.appendChild(this.elements.thumb.imageContainer); // Create HTML element, parent+span: time text (e.g., 01:32:00)

      var timeContainer = createElement('div', {
        class: this.player.config.classNames.previewThumbnails.timeContainer
      });
      this.elements.thumb.time = createElement('span', {}, '00:00');
      timeContainer.appendChild(this.elements.thumb.time);
      this.elements.thumb.container.appendChild(timeContainer); // Inject the whole thumb

      if (is$1.element(this.player.elements.progress)) {
        this.player.elements.progress.appendChild(this.elements.thumb.container);
      } // Create HTML element: plyr__preview-scrubbing-container


      this.elements.scrubbing.container = createElement('div', {
        class: this.player.config.classNames.previewThumbnails.scrubbingContainer
      });
      this.player.elements.wrapper.appendChild(this.elements.scrubbing.container);
    }
  }, {
    key: "showImageAtCurrentTime",
    value: function showImageAtCurrentTime() {
      var _this6 = this;

      if (this.mouseDown) {
        this.setScrubbingContainerSize();
      } else {
        this.setThumbContainerSizeAndPos();
      } // Find the desired thumbnail index
      // TODO: Handle a video longer than the thumbs where thumbNum is null


      var thumbNum = this.thumbnails[0].frames.findIndex(function (frame) {
        return _this6.seekTime >= frame.startTime && _this6.seekTime <= frame.endTime;
      });
      var hasThumb = thumbNum >= 0;
      var qualityIndex = 0; // Show the thumb container if we're not scrubbing

      if (!this.mouseDown) {
        this.toggleThumbContainer(hasThumb);
      } // No matching thumb found


      if (!hasThumb) {
        return;
      } // Check to see if we've already downloaded higher quality versions of this image


      this.thumbnails.forEach(function (thumbnail, index) {
        if (_this6.loadedImages.includes(thumbnail.frames[thumbNum].text)) {
          qualityIndex = index;
        }
      }); // Only proceed if either thumbnum or thumbfilename has changed

      if (thumbNum !== this.showingThumb) {
        this.showingThumb = thumbNum;
        this.loadImage(qualityIndex);
      }
    } // Show the image that's currently specified in this.showingThumb

  }, {
    key: "loadImage",
    value: function loadImage() {
      var _this7 = this;

      var qualityIndex = arguments.length > 0 && arguments[0] !== undefined ? arguments[0] : 0;
      var thumbNum = this.showingThumb;
      var thumbnail = this.thumbnails[qualityIndex];
      var urlPrefix = thumbnail.urlPrefix;
      var frame = thumbnail.frames[thumbNum];
      var thumbFilename = thumbnail.frames[thumbNum].text;
      var thumbUrl = urlPrefix + thumbFilename;

      if (!this.currentImageElement || this.currentImageElement.dataset.filename !== thumbFilename) {
        // If we're already loading a previous image, remove its onload handler - we don't want it to load after this one
        // Only do this if not using sprites. Without sprites we really want to show as many images as possible, as a best-effort
        if (this.loadingImage && this.usingSprites) {
          this.loadingImage.onload = null;
        } // We're building and adding a new image. In other implementations of similar functionality (YouTube), background image
        // is instead used. But this causes issues with larger images in Firefox and Safari - switching between background
        // images causes a flicker. Putting a new image over the top does not


        var previewImage = new Image();
        previewImage.src = thumbUrl;
        previewImage.dataset.index = thumbNum;
        previewImage.dataset.filename = thumbFilename;
        this.showingThumbFilename = thumbFilename;
        this.player.debug.log("Loading image: ".concat(thumbUrl)); // For some reason, passing the named function directly causes it to execute immediately. So I've wrapped it in an anonymous function...

        previewImage.onload = function () {
          return _this7.showImage(previewImage, frame, qualityIndex, thumbNum, thumbFilename, true);
        };

        this.loadingImage = previewImage;
        this.removeOldImages(previewImage);
      } else {
        // Update the existing image
        this.showImage(this.currentImageElement, frame, qualityIndex, thumbNum, thumbFilename, false);
        this.currentImageElement.dataset.index = thumbNum;
        this.removeOldImages(this.currentImageElement);
      }
    }
  }, {
    key: "showImage",
    value: function showImage(previewImage, frame, qualityIndex, thumbNum, thumbFilename) {
      var newImage = arguments.length > 5 && arguments[5] !== undefined ? arguments[5] : true;
      this.player.debug.log("Showing thumb: ".concat(thumbFilename, ". num: ").concat(thumbNum, ". qual: ").concat(qualityIndex, ". newimg: ").concat(newImage));
      this.setImageSizeAndOffset(previewImage, frame);

      if (newImage) {
        this.currentImageContainer.appendChild(previewImage);
        this.currentImageElement = previewImage;

        if (!this.loadedImages.includes(thumbFilename)) {
          this.loadedImages.push(thumbFilename);
        }
      } // Preload images before and after the current one
      // Show higher quality of the same frame
      // Each step here has a short time delay, and only continues if still hovering/seeking the same spot. This is to protect slow connections from overloading


      this.preloadNearby(thumbNum, true).then(this.preloadNearby(thumbNum, false)).then(this.getHigherQuality(qualityIndex, previewImage, frame, thumbFilename));
    } // Remove all preview images that aren't the designated current image

  }, {
    key: "removeOldImages",
    value: function removeOldImages(currentImage) {
      var _this8 = this;

      // Get a list of all images, convert it from a DOM list to an array
      Array.from(this.currentImageContainer.children).forEach(function (image) {
        if (image.tagName.toLowerCase() !== 'img') {
          return;
        }

        var removeDelay = _this8.usingSprites ? 500 : 1000;

        if (image.dataset.index !== currentImage.dataset.index && !image.dataset.deleting) {
          // Wait 200ms, as the new image can take some time to show on certain browsers (even though it was downloaded before showing). This will prevent flicker, and show some generosity towards slower clients
          // First set attribute 'deleting' to prevent multi-handling of this on repeat firing of this function
          // eslint-disable-next-line no-param-reassign
          image.dataset.deleting = true; // This has to be set before the timeout - to prevent issues switching between hover and scrub

          var currentImageContainer = _this8.currentImageContainer;
          setTimeout(function () {
            currentImageContainer.removeChild(image);

            _this8.player.debug.log("Removing thumb: ".concat(image.dataset.filename));
          }, removeDelay);
        }
      });
    } // Preload images before and after the current one. Only if the user is still hovering/seeking the same frame
    // This will only preload the lowest quality

  }, {
    key: "preloadNearby",
    value: function preloadNearby(thumbNum) {
      var _this9 = this;

      var forward = arguments.length > 1 && arguments[1] !== undefined ? arguments[1] : true;
      return new Promise(function (resolve) {
        setTimeout(function () {
          var oldThumbFilename = _this9.thumbnails[0].frames[thumbNum].text;

          if (_this9.showingThumbFilename === oldThumbFilename) {
            // Find the nearest thumbs with different filenames. Sometimes it'll be the next index, but in the case of sprites, it might be 100+ away
            var thumbnailsClone;

            if (forward) {
              thumbnailsClone = _this9.thumbnails[0].frames.slice(thumbNum);
            } else {
              thumbnailsClone = _this9.thumbnails[0].frames.slice(0, thumbNum).reverse();
            }

            var foundOne = false;
            thumbnailsClone.forEach(function (frame) {
              var newThumbFilename = frame.text;

              if (newThumbFilename !== oldThumbFilename) {
                // Found one with a different filename. Make sure it hasn't already been loaded on this page visit
                if (!_this9.loadedImages.includes(newThumbFilename)) {
                  foundOne = true;

                  _this9.player.debug.log("Preloading thumb filename: ".concat(newThumbFilename));

                  var urlPrefix = _this9.thumbnails[0].urlPrefix;
                  var thumbURL = urlPrefix + newThumbFilename;
                  var previewImage = new Image();
                  previewImage.src = thumbURL;

                  previewImage.onload = function () {
                    _this9.player.debug.log("Preloaded thumb filename: ".concat(newThumbFilename));

                    if (!_this9.loadedImages.includes(newThumbFilename)) _this9.loadedImages.push(newThumbFilename); // We don't resolve until the thumb is loaded

                    resolve();
                  };
                }
              }
            }); // If there are none to preload then we want to resolve immediately

            if (!foundOne) {
              resolve();
            }
          }
        }, 300);
      });
    } // If user has been hovering current image for half a second, look for a higher quality one

  }, {
    key: "getHigherQuality",
    value: function getHigherQuality(currentQualityIndex, previewImage, frame, thumbFilename) {
      var _this10 = this;

      if (currentQualityIndex < this.thumbnails.length - 1) {
        // Only use the higher quality version if it's going to look any better - if the current thumb is of a lower pixel density than the thumbnail container
        var previewImageHeight = previewImage.naturalHeight;

        if (this.usingSprites) {
          previewImageHeight = frame.h;
        }

        if (previewImageHeight < this.thumbContainerHeight) {
          // Recurse back to the loadImage function - show a higher quality one, but only if the viewer is on this frame for a while
          setTimeout(function () {
            // Make sure the mouse hasn't already moved on and started hovering at another image
            if (_this10.showingThumbFilename === thumbFilename) {
              _this10.player.debug.log("Showing higher quality thumb for: ".concat(thumbFilename));

              _this10.loadImage(currentQualityIndex + 1);
            }
          }, 300);
        }
      }
    }
  }, {
    key: "toggleThumbContainer",
    value: function toggleThumbContainer() {
      var toggle = arguments.length > 0 && arguments[0] !== undefined ? arguments[0] : false;
      var clearShowing = arguments.length > 1 && arguments[1] !== undefined ? arguments[1] : false;
      var className = this.player.config.classNames.previewThumbnails.thumbContainerShown;
      this.elements.thumb.container.classList.toggle(className, toggle);

      if (!toggle && clearShowing) {
        this.showingThumb = null;
        this.showingThumbFilename = null;
      }
    }
  }, {
    key: "toggleScrubbingContainer",
    value: function toggleScrubbingContainer() {
      var toggle = arguments.length > 0 && arguments[0] !== undefined ? arguments[0] : false;
      var className = this.player.config.classNames.previewThumbnails.scrubbingContainerShown;
      this.elements.scrubbing.container.classList.toggle(className, toggle);

      if (!toggle) {
        this.showingThumb = null;
        this.showingThumbFilename = null;
      }
    }
  }, {
    key: "determineContainerAutoSizing",
    value: function determineContainerAutoSizing() {
      if (this.elements.thumb.imageContainer.clientHeight > 20) {
        // This will prevent auto sizing in this.setThumbContainerSizeAndPos()
        this.sizeSpecifiedInCSS = true;
      }
    } // Set the size to be about a quarter of the size of video. Unless option dynamicSize === false, in which case it needs to be set in CSS

  }, {
    key: "setThumbContainerSizeAndPos",
    value: function setThumbContainerSizeAndPos() {
      if (!this.sizeSpecifiedInCSS) {
        var thumbWidth = Math.floor(this.thumbContainerHeight * this.thumbAspectRatio);
        this.elements.thumb.imageContainer.style.height = "".concat(this.thumbContainerHeight, "px");
        this.elements.thumb.imageContainer.style.width = "".concat(thumbWidth, "px");
      }

      this.setThumbContainerPos();
    }
  }, {
    key: "setThumbContainerPos",
    value: function setThumbContainerPos() {
      var seekbarRect = this.player.elements.progress.getBoundingClientRect();
      var plyrRect = this.player.elements.container.getBoundingClientRect();
      var container = this.elements.thumb.container; // Find the lowest and highest desired left-position, so we don't slide out the side of the video container

      var minVal = plyrRect.left - seekbarRect.left + 10;
      var maxVal = plyrRect.right - seekbarRect.left - container.clientWidth - 10; // Set preview container position to: mousepos, minus seekbar.left, minus half of previewContainer.clientWidth

      var previewPos = this.mousePosX - seekbarRect.left - container.clientWidth / 2;

      if (previewPos < minVal) {
        previewPos = minVal;
      }

      if (previewPos > maxVal) {
        previewPos = maxVal;
      }

      container.style.left = "".concat(previewPos, "px");
    } // Can't use 100% width, in case the video is a different aspect ratio to the video container

  }, {
    key: "setScrubbingContainerSize",
    value: function setScrubbingContainerSize() {
      this.elements.scrubbing.container.style.width = "".concat(this.player.media.clientWidth, "px"); // Can't use media.clientHeight - html5 video goes big and does black bars above and below

      this.elements.scrubbing.container.style.height = "".concat(this.player.media.clientWidth / this.thumbAspectRatio, "px");
    } // Sprites need to be offset to the correct location

  }, {
    key: "setImageSizeAndOffset",
    value: function setImageSizeAndOffset(previewImage, frame) {
      if (!this.usingSprites) {
        return;
      } // Find difference between height and preview container height


      var multiplier = this.thumbContainerHeight / frame.h; // eslint-disable-next-line no-param-reassign

      previewImage.style.height = "".concat(Math.floor(previewImage.naturalHeight * multiplier), "px"); // eslint-disable-next-line no-param-reassign

      previewImage.style.width = "".concat(Math.floor(previewImage.naturalWidth * multiplier), "px"); // eslint-disable-next-line no-param-reassign

      previewImage.style.left = "-".concat(frame.x * multiplier, "px"); // eslint-disable-next-line no-param-reassign

      previewImage.style.top = "-".concat(frame.y * multiplier, "px");
    }
  }, {
    key: "enabled",
    get: function get() {
      return this.player.isHTML5 && this.player.isVideo && this.player.config.previewThumbnails.enabled;
    }
  }, {
    key: "currentImageContainer",
    get: function get() {
      if (this.mouseDown) {
        return this.elements.scrubbing.container;
      }

      return this.elements.thumb.imageContainer;
    }
  }, {
    key: "usingSprites",
    get: function get() {
      return Object.keys(this.thumbnails[0].frames[0]).includes('w');
    }
  }, {
    key: "thumbAspectRatio",
    get: function get() {
      if (this.usingSprites) {
        return this.thumbnails[0].frames[0].w / this.thumbnails[0].frames[0].h;
      }

      return this.thumbnails[0].width / this.thumbnails[0].height;
    }
  }, {
    key: "thumbContainerHeight",
    get: function get() {
      if (this.mouseDown) {
        // Can't use media.clientHeight - HTML5 video goes big and does black bars above and below
        return Math.floor(this.player.media.clientWidth / this.thumbAspectRatio);
      }

      return Math.floor(this.player.media.clientWidth / this.thumbAspectRatio / 4);
    }
  }, {
    key: "currentImageElement",
    get: function get() {
      if (this.mouseDown) {
        return this.currentScrubbingImageElement;
      }

      return this.currentThumbnailImageElement;
    },
    set: function set(element) {
      if (this.mouseDown) {
        this.currentScrubbingImageElement = element;
      } else {
        this.currentThumbnailImageElement = element;
      }
    }
  }]);

  return PreviewThumbnails;
}();

var source = {
  // Add elements to HTML5 media (source, tracks, etc)
  insertElements: function insertElements(type, attributes) {
    var _this = this;

    if (is$1.string(attributes)) {
      insertElement(type, this.media, {
        src: attributes
      });
    } else if (is$1.array(attributes)) {
      attributes.forEach(function (attribute) {
        insertElement(type, _this.media, attribute);
      });
    }
  },
  // Update source
  // Sources are not checked for support so be careful
  change: function change(input) {
    var _this2 = this;

    if (!getDeep(input, 'sources.length')) {
      this.debug.warn('Invalid source format');
      return;
    } // Cancel current network requests


    html5.cancelRequests.call(this); // Destroy instance and re-setup

    this.destroy.call(this, function () {
      // Reset quality options
      _this2.options.quality = []; // Remove elements

      removeElement(_this2.media);
      _this2.media = null; // Reset class name

      if (is$1.element(_this2.elements.container)) {
        _this2.elements.container.removeAttribute('class');
      } // Set the type and provider


      var sources = input.sources,
          type = input.type;

      var _sources = _slicedToArray(sources, 1),
          _sources$ = _sources[0],
          _sources$$provider = _sources$.provider,
          provider = _sources$$provider === void 0 ? providers.html5 : _sources$$provider,
          src = _sources$.src;

      var tagName = provider === 'html5' ? type : 'div';
      var attributes = provider === 'html5' ? {} : {
        src: src
      };
      Object.assign(_this2, {
        provider: provider,
        type: type,
        // Check for support
        supported: support.check(type, provider, _this2.config.playsinline),
        // Create new element
        media: createElement(tagName, attributes)
      }); // Inject the new element

      _this2.elements.container.appendChild(_this2.media); // Autoplay the new source?


      if (is$1.boolean(input.autoplay)) {
        _this2.config.autoplay = input.autoplay;
      } // Set attributes for audio and video


      if (_this2.isHTML5) {
        if (_this2.config.crossorigin) {
          _this2.media.setAttribute('crossorigin', '');
        }

        if (_this2.config.autoplay) {
          _this2.media.setAttribute('autoplay', '');
        }

        if (!is$1.empty(input.poster)) {
          _this2.poster = input.poster;
        }

        if (_this2.config.loop.active) {
          _this2.media.setAttribute('loop', '');
        }

        if (_this2.config.muted) {
          _this2.media.setAttribute('muted', '');
        }

        if (_this2.config.playsinline) {
          _this2.media.setAttribute('playsinline', '');
        }
      } // Restore class hook


      ui.addStyleHook.call(_this2); // Set new sources for html5

      if (_this2.isHTML5) {
        source.insertElements.call(_this2, 'source', sources);
      } // Set video title


      _this2.config.title = input.title; // Set up from scratch

      media.setup.call(_this2); // HTML5 stuff

      if (_this2.isHTML5) {
        // Setup captions
        if (Object.keys(input).includes('tracks')) {
          source.insertElements.call(_this2, 'track', input.tracks);
        }
      } // If HTML5 or embed but not fully supported, setupInterface and call ready now


      if (_this2.isHTML5 || _this2.isEmbed && !_this2.supported.ui) {
        // Setup interface
        ui.build.call(_this2);
      } // Load HTML5 sources


      if (_this2.isHTML5) {
        _this2.media.load();
      } // Reload thumbnails


      if (_this2.previewThumbnails) {
        _this2.previewThumbnails.load();
      } // Update the fullscreen support


      _this2.fullscreen.update();
    }, true);
  }
};

/**
 * Returns a number whose value is limited to the given range.
 *
 * Example: limit the output of this computation to between 0 and 255
 * (x * 255).clamp(0, 255)
 *
 * @param {Number} input
 * @param {Number} min The lower boundary of the output range
 * @param {Number} max The upper boundary of the output range
 * @returns A number in the range [min, max]
 * @type Number
 */
function clamp() {
  var input = arguments.length > 0 && arguments[0] !== undefined ? arguments[0] : 0;
  var min = arguments.length > 1 && arguments[1] !== undefined ? arguments[1] : 0;
  var max = arguments.length > 2 && arguments[2] !== undefined ? arguments[2] : 255;
  return Math.min(Math.max(input, min), max);
}

// TODO: Use a WeakMap for private globals
// const globals = new WeakMap();
// Plyr instance

var Plyr =
/*#__PURE__*/
function () {
  function Plyr(target, options) {
    var _this = this;

    _classCallCheck(this, Plyr);

    this.timers = {}; // State

    this.ready = false;
    this.loading = false;
    this.failed = false; // Touch device

    this.touch = support.touch; // Set the media element

    this.media = target; // String selector passed

    if (is$1.string(this.media)) {
      this.media = document.querySelectorAll(this.media);
    } // jQuery, NodeList or Array passed, use first element


    if (window.jQuery && this.media instanceof jQuery || is$1.nodeList(this.media) || is$1.array(this.media)) {
      // eslint-disable-next-line
      this.media = this.media[0];
    } // Set config


    this.config = extend({}, defaults$1, Plyr.defaults, options || {}, function () {
      try {
        return JSON.parse(_this.media.getAttribute('data-plyr-config'));
      } catch (e) {
        return {};
      }
    }()); // Elements cache

    this.elements = {
      container: null,
      captions: null,
      buttons: {},
      display: {},
      progress: {},
      inputs: {},
      settings: {
        popup: null,
        menu: null,
        panels: {},
        buttons: {}
      }
    }; // Captions

    this.captions = {
      active: null,
      currentTrack: -1,
      meta: new WeakMap()
    }; // Fullscreen

    this.fullscreen = {
      active: false
    }; // Options

    this.options = {
      speed: [],
      quality: []
    }; // Debugging
    // TODO: move to globals

    this.debug = new Console(this.config.debug); // Log config options and support

    this.debug.log('Config', this.config);
    this.debug.log('Support', support); // We need an element to setup

    if (is$1.nullOrUndefined(this.media) || !is$1.element(this.media)) {
      this.debug.error('Setup failed: no suitable element passed');
      return;
    } // Bail if the element is initialized


    if (this.media.plyr) {
      this.debug.warn('Target already setup');
      return;
    } // Bail if not enabled


    if (!this.config.enabled) {
      this.debug.error('Setup failed: disabled by config');
      return;
    } // Bail if disabled or no basic support
    // You may want to disable certain UAs etc


    if (!support.check().api) {
      this.debug.error('Setup failed: no support');
      return;
    } // Cache original element state for .destroy()


    var clone = this.media.cloneNode(true);
    clone.autoplay = false;
    this.elements.original = clone; // Set media type based on tag or data attribute
    // Supported: video, audio, vimeo, youtube

    var type = this.media.tagName.toLowerCase(); // Embed properties

    var iframe = null;
    var url = null; // Different setup based on type

    switch (type) {
      case 'div':
        // Find the frame
        iframe = this.media.querySelector('iframe'); // <iframe> type

        if (is$1.element(iframe)) {
          // Detect provider
          url = parseUrl(iframe.getAttribute('src'));
          this.provider = getProviderByUrl(url.toString()); // Rework elements

          this.elements.container = this.media;
          this.media = iframe; // Reset classname

          this.elements.container.className = ''; // Get attributes from URL and set config

          if (url.search.length) {
            var truthy = ['1', 'true'];

            if (truthy.includes(url.searchParams.get('autoplay'))) {
              this.config.autoplay = true;
            }

            if (truthy.includes(url.searchParams.get('loop'))) {
              this.config.loop.active = true;
            } // TODO: replace fullscreen.iosNative with this playsinline config option
            // YouTube requires the playsinline in the URL


            if (this.isYouTube) {
              this.config.playsinline = truthy.includes(url.searchParams.get('playsinline'));
              this.config.youtube.hl = url.searchParams.get('hl'); // TODO: Should this be setting language?
            } else {
              this.config.playsinline = true;
            }
          }
        } else {
          // <div> with attributes
          this.provider = this.media.getAttribute(this.config.attributes.embed.provider); // Remove attribute

          this.media.removeAttribute(this.config.attributes.embed.provider);
        } // Unsupported or missing provider


        if (is$1.empty(this.provider) || !Object.keys(providers).includes(this.provider)) {
          this.debug.error('Setup failed: Invalid provider');
          return;
        } // Audio will come later for external providers


        this.type = types.video;
        break;

      case 'video':
      case 'audio':
        this.type = type;
        this.provider = providers.html5; // Get config from attributes

        if (this.media.hasAttribute('crossorigin')) {
          this.config.crossorigin = true;
        }

        if (this.media.hasAttribute('autoplay')) {
          this.config.autoplay = true;
        }

        if (this.media.hasAttribute('playsinline') || this.media.hasAttribute('webkit-playsinline')) {
          this.config.playsinline = true;
        }

        if (this.media.hasAttribute('muted')) {
          this.config.muted = true;
        }

        if (this.media.hasAttribute('loop')) {
          this.config.loop.active = true;
        }

        break;

      default:
        this.debug.error('Setup failed: unsupported type');
        return;
    } // Check for support again but with type


    this.supported = support.check(this.type, this.provider, this.config.playsinline); // If no support for even API, bail

    if (!this.supported.api) {
      this.debug.error('Setup failed: no support');
      return;
    }

    this.eventListeners = []; // Create listeners

    this.listeners = new Listeners(this); // Setup local storage for user settings

    this.storage = new Storage(this); // Store reference

    this.media.plyr = this; // Wrap media

    if (!is$1.element(this.elements.container)) {
      this.elements.container = createElement('div', {
        tabindex: 0
      });
      wrap(this.media, this.elements.container);
    } // Add style hook


    ui.addStyleHook.call(this); // Setup media

    media.setup.call(this); // Listen for events if debugging

    if (this.config.debug) {
      on.call(this, this.elements.container, this.config.events.join(' '), function (event) {
        _this.debug.log("event: ".concat(event.type));
      });
    } // Setup interface
    // If embed but not fully supported, build interface now to avoid flash of controls


    if (this.isHTML5 || this.isEmbed && !this.supported.ui) {
      ui.build.call(this);
    } // Container listeners


    this.listeners.container(); // Global listeners

    this.listeners.global(); // Setup fullscreen

    this.fullscreen = new Fullscreen(this); // Setup ads if provided

    if (this.config.ads.enabled) {
      this.ads = new Ads(this);
    } // Autoplay if required


    if (this.isHTML5 && this.config.autoplay) {
      setTimeout(function () {
        return _this.play();
      }, 10);
    } // Seek time will be recorded (in listeners.js) so we can prevent hiding controls for a few seconds after seek


    this.lastSeekTime = 0; // Setup preview thumbnails if enabled

    if (this.config.previewThumbnails.enabled) {
      this.previewThumbnails = new PreviewThumbnails(this);
    }
  } // ---------------------------------------
  // API
  // ---------------------------------------

  /**
   * Types and provider helpers
   */


  _createClass(Plyr, [{
    key: "play",

    /**
     * Play the media, or play the advertisement (if they are not blocked)
     */
    value: function play() {
      var _this2 = this;

      if (!is$1.function(this.media.play)) {
        return null;
      } // Intecept play with ads


      if (this.ads && this.ads.enabled) {
        this.ads.managerPromise.then(function () {
          return _this2.ads.play();
        }).catch(function () {
          return _this2.media.play();
        });
      } // Return the promise (for HTML5)


      return this.media.play();
    }
    /**
     * Pause the media
     */

  }, {
    key: "pause",
    value: function pause() {
      if (!this.playing || !is$1.function(this.media.pause)) {
        return;
      }

      this.media.pause();
    }
    /**
     * Get playing state
     */

  }, {
    key: "togglePlay",

    /**
     * Toggle playback based on current status
     * @param {Boolean} input
     */
    value: function togglePlay(input) {
      // Toggle based on current state if nothing passed
      var toggle = is$1.boolean(input) ? input : !this.playing;

      if (toggle) {
        this.play();
      } else {
        this.pause();
      }
    }
    /**
     * Stop playback
     */

  }, {
    key: "stop",
    value: function stop() {
      if (this.isHTML5) {
        this.pause();
        this.restart();
      } else if (is$1.function(this.media.stop)) {
        this.media.stop();
      }
    }
    /**
     * Restart playback
     */

  }, {
    key: "restart",
    value: function restart() {
      this.currentTime = 0;
    }
    /**
     * Rewind
     * @param {Number} seekTime - how far to rewind in seconds. Defaults to the config.seekTime
     */

  }, {
    key: "rewind",
    value: function rewind(seekTime) {
      this.currentTime = this.currentTime - (is$1.number(seekTime) ? seekTime : this.config.seekTime);
    }
    /**
     * Fast forward
     * @param {Number} seekTime - how far to fast forward in seconds. Defaults to the config.seekTime
     */

  }, {
    key: "forward",
    value: function forward(seekTime) {
      this.currentTime = this.currentTime + (is$1.number(seekTime) ? seekTime : this.config.seekTime);
    }
    /**
     * Seek to a time
     * @param {Number} input - where to seek to in seconds. Defaults to 0 (the start)
     */

  }, {
    key: "increaseVolume",

    /**
     * Increase volume
     * @param {Boolean} step - How much to decrease by (between 0 and 1)
     */
    value: function increaseVolume(step) {
      var volume = this.media.muted ? 0 : this.volume;
      this.volume = volume + (is$1.number(step) ? step : 0);
    }
    /**
     * Decrease volume
     * @param {Boolean} step - How much to decrease by (between 0 and 1)
     */

  }, {
    key: "decreaseVolume",
    value: function decreaseVolume(step) {
      this.increaseVolume(-step);
    }
    /**
     * Set muted state
     * @param {Boolean} mute
     */

  }, {
    key: "toggleCaptions",

    /**
     * Toggle captions
     * @param {Boolean} input - Whether to enable captions
     */
    value: function toggleCaptions(input) {
      captions.toggle.call(this, input, false);
    }
    /**
     * Set the caption track by index
     * @param {Number} - Caption index
     */

  }, {
    key: "airplay",

    /**
     * Trigger the airplay dialog
     * TODO: update player with state, support, enabled
     */
    value: function airplay() {
      // Show dialog if supported
      if (support.airplay) {
        this.media.webkitShowPlaybackTargetPicker();
      }
    }
    /**
     * Toggle the player controls
     * @param {Boolean} [toggle] - Whether to show the controls
     */

  }, {
    key: "toggleControls",
    value: function toggleControls(toggle) {
      // Don't toggle if missing UI support or if it's audio
      if (this.supported.ui && !this.isAudio) {
        // Get state before change
        var isHidden = hasClass(this.elements.container, this.config.classNames.hideControls); // Negate the argument if not undefined since adding the class to hides the controls

        var force = typeof toggle === 'undefined' ? undefined : !toggle; // Apply and get updated state

        var hiding = toggleClass(this.elements.container, this.config.classNames.hideControls, force); // Close menu

        if (hiding && this.config.controls.includes('settings') && !is$1.empty(this.config.settings)) {
          controls.toggleMenu.call(this, false);
        } // Trigger event on change


        if (hiding !== isHidden) {
          var eventName = hiding ? 'controlshidden' : 'controlsshown';
          triggerEvent.call(this, this.media, eventName);
        }

        return !hiding;
      }

      return false;
    }
    /**
     * Add event listeners
     * @param {String} event - Event type
     * @param {Function} callback - Callback for when event occurs
     */

  }, {
    key: "on",
    value: function on$1(event, callback) {
      on.call(this, this.elements.container, event, callback);
    }
    /**
     * Add event listeners once
     * @param {String} event - Event type
     * @param {Function} callback - Callback for when event occurs
     */

  }, {
    key: "once",
    value: function once$1(event, callback) {
      once.call(this, this.elements.container, event, callback);
    }
    /**
     * Remove event listeners
     * @param {String} event - Event type
     * @param {Function} callback - Callback for when event occurs
     */

  }, {
    key: "off",
    value: function off$1(event, callback) {
      off(this.elements.container, event, callback);
    }
    /**
     * Destroy an instance
     * Event listeners are removed when elements are removed
     * http://stackoverflow.com/questions/12528049/if-a-dom-element-is-removed-are-its-listeners-also-removed-from-memory
     * @param {Function} callback - Callback for when destroy is complete
     * @param {Boolean} soft - Whether it's a soft destroy (for source changes etc)
     */

  }, {
    key: "destroy",
    value: function destroy(callback) {
      var _this3 = this;

      var soft = arguments.length > 1 && arguments[1] !== undefined ? arguments[1] : false;

      if (!this.ready) {
        return;
      }

      var done = function done() {
        // Reset overflow (incase destroyed while in fullscreen)
        document.body.style.overflow = ''; // GC for embed

        _this3.embed = null; // If it's a soft destroy, make minimal changes

        if (soft) {
          if (Object.keys(_this3.elements).length) {
            // Remove elements
            removeElement(_this3.elements.buttons.play);
            removeElement(_this3.elements.captions);
            removeElement(_this3.elements.controls);
            removeElement(_this3.elements.wrapper); // Clear for GC

            _this3.elements.buttons.play = null;
            _this3.elements.captions = null;
            _this3.elements.controls = null;
            _this3.elements.wrapper = null;
          } // Callback


          if (is$1.function(callback)) {
            callback();
          }
        } else {
          // Unbind listeners
          unbindListeners.call(_this3); // Replace the container with the original element provided

          replaceElement(_this3.elements.original, _this3.elements.container); // Event

          triggerEvent.call(_this3, _this3.elements.original, 'destroyed', true); // Callback

          if (is$1.function(callback)) {
            callback.call(_this3.elements.original);
          } // Reset state


          _this3.ready = false; // Clear for garbage collection

          setTimeout(function () {
            _this3.elements = null;
            _this3.media = null;
          }, 200);
        }
      }; // Stop playback


      this.stop(); // Clear timeouts

      clearTimeout(this.timers.loading);
      clearTimeout(this.timers.controls);
      clearTimeout(this.timers.resized); // Provider specific stuff

      if (this.isHTML5) {
        // Restore native video controls
        ui.toggleNativeControls.call(this, true); // Clean up

        done();
      } else if (this.isYouTube) {
        // Clear timers
        clearInterval(this.timers.buffering);
        clearInterval(this.timers.playing); // Destroy YouTube API

        if (this.embed !== null && is$1.function(this.embed.destroy)) {
          this.embed.destroy();
        } // Clean up


        done();
      } else if (this.isVimeo) {
        // Destroy Vimeo API
        // then clean up (wait, to prevent postmessage errors)
        if (this.embed !== null) {
          this.embed.unload().then(done);
        } // Vimeo does not always return


        setTimeout(done, 200);
      }
    }
    /**
     * Check for support for a mime type (HTML5 only)
     * @param {String} type - Mime type
     */

  }, {
    key: "supports",
    value: function supports(type) {
      return support.mime.call(this, type);
    }
    /**
     * Check for support
     * @param {String} type - Player type (audio/video)
     * @param {String} provider - Provider (html5/youtube/vimeo)
     * @param {Boolean} inline - Where player has `playsinline` sttribute
     */

  }, {
    key: "isHTML5",
    get: function get() {
      return this.provider === providers.html5;
    }
  }, {
    key: "isEmbed",
    get: function get() {
      return this.isYouTube || this.isVimeo;
    }
  }, {
    key: "isYouTube",
    get: function get() {
      return this.provider === providers.youtube;
    }
  }, {
    key: "isVimeo",
    get: function get() {
      return this.provider === providers.vimeo;
    }
  }, {
    key: "isVideo",
    get: function get() {
      return this.type === types.video;
    }
  }, {
    key: "isAudio",
    get: function get() {
      return this.type === types.audio;
    }
  }, {
    key: "playing",
    get: function get() {
      return Boolean(this.ready && !this.paused && !this.ended);
    }
    /**
     * Get paused state
     */

  }, {
    key: "paused",
    get: function get() {
      return Boolean(this.media.paused);
    }
    /**
     * Get stopped state
     */

  }, {
    key: "stopped",
    get: function get() {
      return Boolean(this.paused && this.currentTime === 0);
    }
    /**
     * Get ended state
     */

  }, {
    key: "ended",
    get: function get() {
      return Boolean(this.media.ended);
    }
  }, {
    key: "currentTime",
    set: function set(input) {
      // Bail if media duration isn't available yet
      if (!this.duration) {
        return;
      } // Validate input


      var inputIsValid = is$1.number(input) && input > 0; // Set

      this.media.currentTime = inputIsValid ? Math.min(input, this.duration) : 0; // Logging

      this.debug.log("Seeking to ".concat(this.currentTime, " seconds"));
    }
    /**
     * Get current time
     */
    ,
    get: function get() {
      return Number(this.media.currentTime);
    }
    /**
     * Get buffered
     */

  }, {
    key: "buffered",
    get: function get() {
      var buffered = this.media.buffered; // YouTube / Vimeo return a float between 0-1

      if (is$1.number(buffered)) {
        return buffered;
      } // HTML5
      // TODO: Handle buffered chunks of the media
      // (i.e. seek to another section buffers only that section)


      if (buffered && buffered.length && this.duration > 0) {
        return buffered.end(0) / this.duration;
      }

      return 0;
    }
    /**
     * Get seeking status
     */

  }, {
    key: "seeking",
    get: function get() {
      return Boolean(this.media.seeking);
    }
    /**
     * Get the duration of the current media
     */

  }, {
    key: "duration",
    get: function get() {
      // Faux duration set via config
      var fauxDuration = parseFloat(this.config.duration); // Media duration can be NaN or Infinity before the media has loaded

      var realDuration = (this.media || {}).duration;
      var duration = !is$1.number(realDuration) || realDuration === Infinity ? 0 : realDuration; // If config duration is funky, use regular duration

      return fauxDuration || duration;
    }
    /**
     * Set the player volume
     * @param {Number} value - must be between 0 and 1. Defaults to the value from local storage and config.volume if not set in storage
     */

  }, {
    key: "volume",
    set: function set(value) {
      var volume = value;
      var max = 1;
      var min = 0;

      if (is$1.string(volume)) {
        volume = Number(volume);
      } // Load volume from storage if no value specified


      if (!is$1.number(volume)) {
        volume = this.storage.get('volume');
      } // Use config if all else fails


      if (!is$1.number(volume)) {
        volume = this.config.volume;
      } // Maximum is volumeMax


      if (volume > max) {
        volume = max;
      } // Minimum is volumeMin


      if (volume < min) {
        volume = min;
      } // Update config


      this.config.volume = volume; // Set the player volume

      this.media.volume = volume; // If muted, and we're increasing volume manually, reset muted state

      if (!is$1.empty(value) && this.muted && volume > 0) {
        this.muted = false;
      }
    }
    /**
     * Get the current player volume
     */
    ,
    get: function get() {
      return Number(this.media.volume);
    }
  }, {
    key: "muted",
    set: function set(mute) {
      var toggle = mute; // Load muted state from storage

      if (!is$1.boolean(toggle)) {
        toggle = this.storage.get('muted');
      } // Use config if all else fails


      if (!is$1.boolean(toggle)) {
        toggle = this.config.muted;
      } // Update config


      this.config.muted = toggle; // Set mute on the player

      this.media.muted = toggle;
    }
    /**
     * Get current muted state
     */
    ,
    get: function get() {
      return Boolean(this.media.muted);
    }
    /**
     * Check if the media has audio
     */

  }, {
    key: "hasAudio",
    get: function get() {
      // Assume yes for all non HTML5 (as we can't tell...)
      if (!this.isHTML5) {
        return true;
      }

      if (this.isAudio) {
        return true;
      } // Get audio tracks


      return Boolean(this.media.mozHasAudio) || Boolean(this.media.webkitAudioDecodedByteCount) || Boolean(this.media.audioTracks && this.media.audioTracks.length);
    }
    /**
     * Set playback speed
     * @param {Number} speed - the speed of playback (0.5-2.0)
     */

  }, {
    key: "speed",
    set: function set(input) {
      var _this4 = this;

      var speed = null;

      if (is$1.number(input)) {
        speed = input;
      }

      if (!is$1.number(speed)) {
        speed = this.storage.get('speed');
      }

      if (!is$1.number(speed)) {
        speed = this.config.speed.selected;
      } // Clamp to min/max


      var min = this.minimumSpeed,
          max = this.maximumSpeed;
      speed = clamp(speed, min, max); // Update config

      this.config.speed.selected = speed; // Set media speed

      setTimeout(function () {
        _this4.media.playbackRate = speed;
      }, 0);
    }
    /**
     * Get current playback speed
     */
    ,
    get: function get() {
      return Number(this.media.playbackRate);
    }
    /**
     * Get the minimum allowed speed
     */

  }, {
    key: "minimumSpeed",
    get: function get() {
      if (this.isYouTube) {
        // https://developers.google.com/youtube/iframe_api_reference#setPlaybackRate
        return Math.min.apply(Math, _toConsumableArray(this.options.speed));
      }

      if (this.isVimeo) {
        // https://github.com/vimeo/player.js/#setplaybackrateplaybackrate-number-promisenumber-rangeerrorerror
        return 0.5;
      } // https://stackoverflow.com/a/32320020/1191319


      return 0.0625;
    }
    /**
     * Get the maximum allowed speed
     */

  }, {
    key: "maximumSpeed",
    get: function get() {
      if (this.isYouTube) {
        // https://developers.google.com/youtube/iframe_api_reference#setPlaybackRate
        return Math.max.apply(Math, _toConsumableArray(this.options.speed));
      }

      if (this.isVimeo) {
        // https://github.com/vimeo/player.js/#setplaybackrateplaybackrate-number-promisenumber-rangeerrorerror
        return 2;
      } // https://stackoverflow.com/a/32320020/1191319


      return 16;
    }
    /**
     * Set playback quality
     * Currently HTML5 & YouTube only
     * @param {Number} input - Quality level
     */

  }, {
    key: "quality",
    set: function set(input) {
      var config = this.config.quality;
      var options = this.options.quality;

      if (!options.length) {
        return;
      }

      var quality = [!is$1.empty(input) && Number(input), this.storage.get('quality'), config.selected, config.default].find(is$1.number);
      var updateStorage = true;

      if (!options.includes(quality)) {
        var value = closest(options, quality);
        this.debug.warn("Unsupported quality option: ".concat(quality, ", using ").concat(value, " instead"));
        quality = value; // Don't update storage if quality is not supported

        updateStorage = false;
      } // Update config


      config.selected = quality; // Set quality

      this.media.quality = quality; // Save to storage

      if (updateStorage) {
        this.storage.set({
          quality: quality
        });
      }
    }
    /**
     * Get current quality level
     */
    ,
    get: function get() {
      return this.media.quality;
    }
    /**
     * Toggle loop
     * TODO: Finish fancy new logic. Set the indicator on load as user may pass loop as config
     * @param {Boolean} input - Whether to loop or not
     */

  }, {
    key: "loop",
    set: function set(input) {
      var toggle = is$1.boolean(input) ? input : this.config.loop.active;
      this.config.loop.active = toggle;
      this.media.loop = toggle; // Set default to be a true toggle

      /* const type = ['start', 'end', 'all', 'none', 'toggle'].includes(input) ? input : 'toggle';
       switch (type) {
          case 'start':
              if (this.config.loop.end && this.config.loop.end <= this.currentTime) {
                  this.config.loop.end = null;
              }
              this.config.loop.start = this.currentTime;
              // this.config.loop.indicator.start = this.elements.display.played.value;
              break;
           case 'end':
              if (this.config.loop.start >= this.currentTime) {
                  return this;
              }
              this.config.loop.end = this.currentTime;
              // this.config.loop.indicator.end = this.elements.display.played.value;
              break;
           case 'all':
              this.config.loop.start = 0;
              this.config.loop.end = this.duration - 2;
              this.config.loop.indicator.start = 0;
              this.config.loop.indicator.end = 100;
              break;
           case 'toggle':
              if (this.config.loop.active) {
                  this.config.loop.start = 0;
                  this.config.loop.end = null;
              } else {
                  this.config.loop.start = 0;
                  this.config.loop.end = this.duration - 2;
              }
              break;
           default:
              this.config.loop.start = 0;
              this.config.loop.end = null;
              break;
      } */
    }
    /**
     * Get current loop state
     */
    ,
    get: function get() {
      return Boolean(this.media.loop);
    }
    /**
     * Set new media source
     * @param {Object} input - The new source object (see docs)
     */

  }, {
    key: "source",
    set: function set(input) {
      source.change.call(this, input);
    }
    /**
     * Get current source
     */
    ,
    get: function get() {
      return this.media.currentSrc;
    }
    /**
     * Get a download URL (either source or custom)
     */

  }, {
    key: "download",
    get: function get() {
      var download = this.config.urls.download;
      return is$1.url(download) ? download : this.source;
    }
    /**
     * Set the download URL
     */
    ,
    set: function set(input) {
      if (!is$1.url(input)) {
        return;
      }

      this.config.urls.download = input;
      controls.setDownloadUrl.call(this);
    }
    /**
     * Set the poster image for a video
     * @param {String} input - the URL for the new poster image
     */

  }, {
    key: "poster",
    set: function set(input) {
      if (!this.isVideo) {
        this.debug.warn('Poster can only be set for video');
        return;
      }

      ui.setPoster.call(this, input, false).catch(function () {});
    }
    /**
     * Get the current poster image
     */
    ,
    get: function get() {
      if (!this.isVideo) {
        return null;
      }

      return this.media.getAttribute('poster');
    }
    /**
     * Get the current aspect ratio in use
     */

  }, {
    key: "ratio",
    get: function get() {
      if (!this.isVideo) {
        return null;
      }

      var ratio = reduceAspectRatio(getAspectRatio.call(this));
      return is$1.array(ratio) ? ratio.join(':') : ratio;
    }
    /**
     * Set video aspect ratio
     */
    ,
    set: function set(input) {
      if (!this.isVideo) {
        this.debug.warn('Aspect ratio can only be set for video');
        return;
      }

      if (!is$1.string(input) || !validateRatio(input)) {
        this.debug.error("Invalid aspect ratio specified (".concat(input, ")"));
        return;
      }

      this.config.ratio = input;
      setAspectRatio.call(this);
    }
    /**
     * Set the autoplay state
     * @param {Boolean} input - Whether to autoplay or not
     */

  }, {
    key: "autoplay",
    set: function set(input) {
      var toggle = is$1.boolean(input) ? input : this.config.autoplay;
      this.config.autoplay = toggle;
    }
    /**
     * Get the current autoplay state
     */
    ,
    get: function get() {
      return Boolean(this.config.autoplay);
    }
  }, {
    key: "currentTrack",
    set: function set(input) {
      captions.set.call(this, input, false);
    }
    /**
     * Get the current caption track index (-1 if disabled)
     */
    ,
    get: function get() {
      var _this$captions = this.captions,
          toggled = _this$captions.toggled,
          currentTrack = _this$captions.currentTrack;
      return toggled ? currentTrack : -1;
    }
    /**
     * Set the wanted language for captions
     * Since tracks can be added later it won't update the actual caption track until there is a matching track
     * @param {String} - Two character ISO language code (e.g. EN, FR, PT, etc)
     */

  }, {
    key: "language",
    set: function set(input) {
      captions.setLanguage.call(this, input, false);
    }
    /**
     * Get the current track's language
     */
    ,
    get: function get() {
      return (captions.getCurrentTrack.call(this) || {}).language;
    }
    /**
     * Toggle picture-in-picture playback on WebKit/MacOS
     * TODO: update player with state, support, enabled
     * TODO: detect outside changes
     */

  }, {
    key: "pip",
    set: function set(input) {
      // Bail if no support
      if (!support.pip) {
        return;
      } // Toggle based on current state if not passed


      var toggle = is$1.boolean(input) ? input : !this.pip; // Toggle based on current state
      // Safari

      if (is$1.function(this.media.webkitSetPresentationMode)) {
        this.media.webkitSetPresentationMode(toggle ? pip.active : pip.inactive);
      } // Chrome


      if (is$1.function(this.media.requestPictureInPicture)) {
        if (!this.pip && toggle) {
          this.media.requestPictureInPicture();
        } else if (this.pip && !toggle) {
          document.exitPictureInPicture();
        }
      }
    }
    /**
     * Get the current picture-in-picture state
     */
    ,
    get: function get() {
      if (!support.pip) {
        return null;
      } // Safari


      if (!is$1.empty(this.media.webkitPresentationMode)) {
        return this.media.webkitPresentationMode === pip.active;
      } // Chrome


      return this.media === document.pictureInPictureElement;
    }
  }], [{
    key: "supported",
    value: function supported(type, provider, inline) {
      return support.check(type, provider, inline);
    }
    /**
     * Load an SVG sprite into the page
     * @param {String} url - URL for the SVG sprite
     * @param {String} [id] - Unique ID
     */

  }, {
    key: "loadSprite",
    value: function loadSprite$1(url, id) {
      return loadSprite(url, id);
    }
    /**
     * Setup multiple instances
     * @param {*} selector
     * @param {Object} options
     */

  }, {
    key: "setup",
    value: function setup(selector) {
      var options = arguments.length > 1 && arguments[1] !== undefined ? arguments[1] : {};
      var targets = null;

      if (is$1.string(selector)) {
        targets = Array.from(document.querySelectorAll(selector));
      } else if (is$1.nodeList(selector)) {
        targets = Array.from(selector);
      } else if (is$1.array(selector)) {
        targets = selector.filter(is$1.element);
      }

      if (is$1.empty(targets)) {
        return null;
      }

      return targets.map(function (t) {
        return new Plyr(t, options);
      });
    }
  }]);

  return Plyr;
}();

Plyr.defaults = cloneDeep(defaults$1);

export default Plyr;<|MERGE_RESOLUTION|>--- conflicted
+++ resolved
@@ -6059,13 +6059,8 @@
     });
     player.media = replaceElement(container, player.media); // Id to poster wrapper
 
-<<<<<<< HEAD
-    var posterSrc = function posterSrc(format) {
-      return "https://i.ytimg.com/vi/".concat(videoId, "/").concat(format, "default.jpg");
-=======
     var posterSrc = function posterSrc(s) {
       return "https://i.ytimg.com/vi/".concat(videoId, "/").concat(s, "default.jpg");
->>>>>>> 0249772f
     }; // Check thumbnail images in order of quality, but reject fallback thumbnails (120px wide)
 
 
