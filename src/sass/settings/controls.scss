--- conflicted
+++ resolved
@@ -7,33 +7,12 @@
 $plyr-control-padding: ($plyr-control-spacing * 0.7) !default;
 $plyr-control-radius: 3px !default;
 
-$plyr-video-controls-bg: #000 !default;
+$plyr-video-controls-background: linear-gradient(rgba(#000, 0), rgba(#000, 0.75)) !default;
 $plyr-video-control-color: #fff !default;
-$plyr-video-control-color-hover: #000 !default;
-$plyr-video-control-bg-hover: var(--plyr-color-main) !default;
+$plyr-video-control-color-hover: #fff !default;
+$plyr-video-control-background-hover: $plyr-color-main !default;
 
-$plyr-audio-controls-bg: #fff !default;
-<<<<<<< HEAD
-$plyr-audio-control-color: var(--plyr-color-fiord) !default;
-=======
-$plyr-audio-control-color: $plyr-color-gray-7 !default;
->>>>>>> ad63af50
+$plyr-audio-controls-background: #fff !default;
+$plyr-audio-control-color: $plyr-color-gray-700 !default;
 $plyr-audio-control-color-hover: #fff !default;
-$plyr-audio-control-bg-hover: var(--plyr-color-main) !default;
-
-@include css-vars(
-    (
-        --plyr-control-icon-size: $plyr-control-icon-size,
-        --plyr-control-spacing: $plyr-control-spacing,
-        --plyr-control-padding: $plyr-control-padding,
-        --plyr-control-radius: $plyr-control-radius,
-        --plyr-video-controls-bg: $plyr-video-controls-bg,
-        --plyr-video-control-color: $plyr-video-control-color,
-        --plyr-video-control-color-hover: $plyr-video-control-color-hover,
-        --plyr-video-control-bg-hover: $plyr-video-control-bg-hover,
-        --plyr-audio-controls-bg: $plyr-audio-controls-bg,
-        --plyr-audio-control-color: $plyr-audio-control-color,
-        --plyr-audio-control-color-hover: $plyr-audio-control-color-hover,
-        --plyr-audio-control-bg-hover: $plyr-audio-control-bg-hover
-    )
-);+$plyr-audio-control-background-hover: $plyr-color-main !default;