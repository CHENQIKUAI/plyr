// --------------------------------------------------------------
// Control buttons
// --------------------------------------------------------------

.plyr__control {
    background: transparent;
    border: 0;
    border-radius: var(--plyr-control-radius);
    color: inherit;
    cursor: pointer;
    flex-shrink: 0;
    overflow: visible; // IE11
    padding: var(--plyr-control-padding);
    position: relative;
    transition: all 0.3s ease;

    svg {
        display: block;
        fill: currentColor;
        height: var(--plyr-control-icon-size);
        pointer-events: none;
        width: var(--plyr-control-icon-size);
    }

    // Default focus
    &:focus {
        outline: 0;
    }

    // Tab focus
    &.plyr__tab-focus {
        @include plyr-tab-focus();
    }
}

// Remove any link styling
a.plyr__control {
    text-decoration: none;

    &::after,
    &::before {
        display: none;
    }
}

// Change icons on state change
.plyr__control:not(.plyr__control--pressed) .icon--pressed,
.plyr__control.plyr__control--pressed .icon--not-pressed,
.plyr__control:not(.plyr__control--pressed) .label--pressed,
.plyr__control.plyr__control--pressed .label--not-pressed {
    display: none;
}

// Audio control
.plyr--audio .plyr__control {
    &.plyr__tab-focus,
    &:hover,
    &[aria-expanded='true'] {
        background: var(--plyr-audio-control-bg-hover);
        color: var(--plyr-audio-control-color-hover);
    }
}

// Video control
.plyr--video .plyr__control {
    svg {
        filter: drop-shadow(0 1px 1px rgba(#000, 0.15));
    }

    // Hover and tab focus
    &.plyr__tab-focus,
    &:hover,
    &[aria-expanded='true'] {
        background: $plyr-video-control-bg-hover;
        color: $plyr-video-control-color-hover;
    }
}

// Large play button (video only)
.plyr__control--overlaid {
    background: var(--plyr-video-control-bg-hover);
    border: 0;
    border-radius: 100%;
    box-shadow: 0 1px 1px rgba(#000, 0.15);
    color: var(--plyr-video-control-color);
    display: none;
    left: 50%;
    padding: ceil($plyr-control-spacing * 1.5);
    position: absolute;
    top: 50%;
    transform: translate(-50%, -50%);
    z-index: 2;

    // Offset icon to make the play button look right
    svg {
<<<<<<< HEAD
        height: var(--plyr-control-icon-size-large);
        left: 2px; // Offset to make the play button look right
        position: relative;
        width: var(--plyr-control-icon-size-large);
=======
        left: 2px;
        position: relative;
>>>>>>> 2c8a337f
    }

    &:hover,
    &:focus {
        background: var(--plyr-video-control-bg-hover);
    }
}

.plyr--playing .plyr__control--overlaid {
    opacity: 0;
    visibility: hidden;
}

.plyr--full-ui.plyr--video .plyr__control--overlaid {
    display: block;
}<|MERGE_RESOLUTION|>--- conflicted
+++ resolved
@@ -56,8 +56,8 @@
     &.plyr__tab-focus,
     &:hover,
     &[aria-expanded='true'] {
-        background: var(--plyr-audio-control-bg-hover);
-        color: var(--plyr-audio-control-color-hover);
+        background: $plyr-audio-control-bg-hover;
+        color: $plyr-audio-control-color-hover;
     }
 }
 
@@ -71,8 +71,8 @@
     &.plyr__tab-focus,
     &:hover,
     &[aria-expanded='true'] {
-        background: $plyr-video-control-bg-hover;
-        color: $plyr-video-control-color-hover;
+        background: var(--plyr-audio-control-bg-hover);
+        color: var(--plyr-audio-control-color-hover);
     }
 }
 
@@ -93,15 +93,8 @@
 
     // Offset icon to make the play button look right
     svg {
-<<<<<<< HEAD
-        height: var(--plyr-control-icon-size-large);
         left: 2px; // Offset to make the play button look right
         position: relative;
-        width: var(--plyr-control-icon-size-large);
-=======
-        left: 2px;
-        position: relative;
->>>>>>> 2c8a337f
     }
 
     &:hover,
