--- conflicted
+++ resolved
@@ -363,12 +363,7 @@
     label:hover .player-tooltip,
     input:focus + label .player-tooltip, 
     button:hover .player-tooltip,
-<<<<<<< HEAD
-    button.tab-focus:focus .player-tooltip {
-=======
     button:focus .player-tooltip {
-        visibility: visible;
->>>>>>> a9783481
         opacity: 1;
         transform: translate(-50%, 0) scale(1);
     }
