--- conflicted
+++ resolved
@@ -199,14 +199,11 @@
     padding-bottom: 56.25%; /* 16:9 */
     height: 0;
     border-radius: inherit;
-
-<<<<<<< HEAD
-=======
     // Require overflow and z-index to force border-radius
     overflow: hidden;
     z-index: 0;
 
->>>>>>> 4957e4d8
+
     iframe {
         position: absolute;
         top: 0;
@@ -361,14 +358,6 @@
         outline: 0;
     }
 }
-<<<<<<< HEAD
-=======
-// Hide controls
-.plyr--hide-controls .plyr__controls {
-    opacity: 0;
-    pointer-events: none;
-}
->>>>>>> 4957e4d8
 
 // Video controls
 .plyr--video .plyr__controls {
