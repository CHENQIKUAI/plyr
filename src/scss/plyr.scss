--- conflicted
+++ resolved
@@ -183,13 +183,10 @@
     height: 0;
     border-radius: inherit;
 
-<<<<<<< HEAD
-=======
     // Require overflow and z-index to force border-radius
     overflow: hidden;
     z-index: 0;
 
->>>>>>> 4957e4d8
     iframe {
         position: absolute;
         top: 0;
