// ==========================================================================
// Plyr
// plyr.js v3.3.23
// https://github.com/sampotts/plyr
// License: The MIT License (MIT)
// ==========================================================================

import captions from './captions';
import defaults from './config/defaults';
import { getProviderByUrl, providers, types } from './config/types';
import Console from './console';
import controls from './controls';
import Fullscreen from './fullscreen';
import Listeners from './listeners';
import media from './media';
import Ads from './plugins/ads';
import source from './source';
import Storage from './storage';
import support from './support';
import ui from './ui';
import { closest } from './utils/arrays';
import { createElement, hasClass, removeElement, replaceElement, toggleClass, wrap } from './utils/elements';
import { off, on, once, triggerEvent, unbindListeners } from './utils/events';
import is from './utils/is';
import loadSprite from './utils/loadSprite';
import { cloneDeep, extend } from './utils/objects';
import { parseUrl } from './utils/urls';

// Private properties
// TODO: Use a WeakMap for private globals
// const globals = new WeakMap();

// Plyr instance
class Plyr {
    constructor(target, options) {
        this.timers = {};

        // State
        this.ready = false;
        this.loading = false;
        this.failed = false;

        // Touch device
        this.touch = support.touch;

        // Set the media element
        this.media = target;

        // String selector passed
        if (is.string(this.media)) {
            this.media = document.querySelectorAll(this.media);
        }

        // jQuery, NodeList or Array passed, use first element
        if (
            (window.jQuery && this.media instanceof jQuery) ||
            is.nodeList(this.media) ||
            is.array(this.media)
        ) {
            // eslint-disable-next-line
            this.media = this.media[0];
        }

        // Set config
        this.config = extend(
            {},
            defaults,
            Plyr.defaults,
            options || {},
            (() => {
                try {
                    return JSON.parse(
                        this.media.getAttribute('data-plyr-config'),
                    );
                } catch (e) {
                    return {};
                }
            })(),
        );

        // Elements cache
        this.elements = {
            container: null,
            captions: null,
            buttons: {},
            display: {},
            progress: {},
            inputs: {},
            settings: {
                popup: null,
                menu: null,
                panels: {},
                buttons: {},
            },
        };

        // Captions
        this.captions = {
            active: null,
            currentTrack: -1,
            meta: new WeakMap(),
        };

        // Fullscreen
        this.fullscreen = {
            active: false,
        };

        // Options
        this.options = {
            speed: [],
            quality: [],
        };

        // Debugging
        // TODO: move to globals
        this.debug = new Console(this.config.debug);

        // Log config options and support
        this.debug.log('Config', this.config);
        this.debug.log('Support', support);

        // We need an element to setup
        if (is.nullOrUndefined(this.media) || !is.element(this.media)) {
            this.debug.error('Setup failed: no suitable element passed');
            return;
        }

        // Bail if the element is initialized
        if (this.media.plyr) {
            this.debug.warn('Target already setup');
            return;
        }

        // Bail if not enabled
        if (!this.config.enabled) {
            this.debug.error('Setup failed: disabled by config');
            return;
        }

        // Bail if disabled or no basic support
        // You may want to disable certain UAs etc
        if (!support.check().api) {
            this.debug.error('Setup failed: no support');
            return;
        }

        // Cache original element state for .destroy()
        const clone = this.media.cloneNode(true);
        clone.autoplay = false;
        this.elements.original = clone;

        // Set media type based on tag or data attribute
        // Supported: video, audio, vimeo, youtube
        const type = this.media.tagName.toLowerCase();

        // Embed properties
        let iframe = null;
        let url = null;

        // Different setup based on type
        switch (type) {
            case 'div':
                // Find the frame
                iframe = this.media.querySelector('iframe');

                // <iframe> type
                if (is.element(iframe)) {
                    // Detect provider
                    url = parseUrl(iframe.getAttribute('src'));
                    this.provider = getProviderByUrl(url.toString());

                    // Rework elements
                    this.elements.container = this.media;
                    this.media = iframe;

                    // Reset classname
                    this.elements.container.className = '';

                    // Get attributes from URL and set config
                    if (url.search.length) {
                        const truthy = ['1', 'true'];

                        if (truthy.includes(url.searchParams.get('autoplay'))) {
                            this.config.autoplay = true;
                        }
                        if (truthy.includes(url.searchParams.get('loop'))) {
                            this.config.loop.active = true;
                        }

                        // TODO: replace fullscreen.iosNative with this playsinline config option
                        // YouTube requires the playsinline in the URL
                        if (this.isYouTube) {
<<<<<<< HEAD
                            this.config.playsinline = truthy.includes(
                                url.searchParams.get('playsinline'),
                            );
=======
                            this.config.playsinline = truthy.includes(url.searchParams.get('playsinline'));
                            this.config.hl = url.searchParams.get('hl');
>>>>>>> 2679c589
                        } else {
                            this.config.playsinline = true;
                        }
                    }
                } else {
                    // <div> with attributes
                    this.provider = this.media.getAttribute(
                        this.config.attributes.embed.provider,
                    );

                    // Remove attribute
                    this.media.removeAttribute(
                        this.config.attributes.embed.provider,
                    );
                }

                // Unsupported or missing provider
                if (
                    is.empty(this.provider) ||
                    !Object.keys(providers).includes(this.provider)
                ) {
                    this.debug.error('Setup failed: Invalid provider');
                    return;
                }

                // Audio will come later for external providers
                this.type = types.video;

                break;

            case 'video':
            case 'audio':
                this.type = type;
                this.provider = providers.html5;

                // Get config from attributes
                if (this.media.hasAttribute('crossorigin')) {
                    this.config.crossorigin = true;
                }
                if (this.media.hasAttribute('autoplay')) {
                    this.config.autoplay = true;
                }
                if (
                    this.media.hasAttribute('playsinline') ||
                    this.media.hasAttribute('webkit-playsinline')
                ) {
                    this.config.playsinline = true;
                }
                if (this.media.hasAttribute('muted')) {
                    this.config.muted = true;
                }
                if (this.media.hasAttribute('loop')) {
                    this.config.loop.active = true;
                }

                break;

            default:
                this.debug.error('Setup failed: unsupported type');
                return;
        }

        // Check for support again but with type
        this.supported = support.check(
            this.type,
            this.provider,
            this.config.playsinline,
        );

        // If no support for even API, bail
        if (!this.supported.api) {
            this.debug.error('Setup failed: no support');
            return;
        }

        this.eventListeners = [];

        // Create listeners
        this.listeners = new Listeners(this);

        // Setup local storage for user settings
        this.storage = new Storage(this);

        // Store reference
        this.media.plyr = this;

        // Wrap media
        if (!is.element(this.elements.container)) {
            this.elements.container = createElement('div');
            wrap(this.media, this.elements.container);
        }

        // Add style hook
        ui.addStyleHook.call(this);

        // Setup media
        media.setup.call(this);

        // Listen for events if debugging
        if (this.config.debug) {
            on.call(
                this,
                this.elements.container,
                this.config.events.join(' '),
                event => {
                    this.debug.log(`event: ${event.type}`);
                },
            );
        }

        // Setup interface
        // If embed but not fully supported, build interface now to avoid flash of controls
        if (this.isHTML5 || (this.isEmbed && !this.supported.ui)) {
            ui.build.call(this);
        }

        // Container listeners
        this.listeners.container();

        // Global listeners
        this.listeners.global();

        // Setup fullscreen
        this.fullscreen = new Fullscreen(this);

        // Setup ads if provided
        if (this.config.ads.enabled) {
            this.ads = new Ads(this);
        }

        // Autoplay if required
        if (this.config.autoplay) {
            this.play();
        }
    }

    // ---------------------------------------
    // API
    // ---------------------------------------

    /**
     * Types and provider helpers
     */
    get isHTML5() {
        return Boolean(this.provider === providers.html5);
    }

    get isEmbed() {
        return Boolean(this.isYouTube || this.isVimeo);
    }

    get isYouTube() {
        return Boolean(this.provider === providers.youtube);
    }

    get isVimeo() {
        return Boolean(this.provider === providers.vimeo);
    }

    get isVideo() {
        return Boolean(this.type === types.video);
    }

    get isAudio() {
        return Boolean(this.type === types.audio);
    }

    /**
     * Play the media, or play the advertisement (if they are not blocked)
     */
    play() {
        if (!is.function(this.media.play)) {
            return null;
        }

        // Return the promise (for HTML5)
        return this.media.play();
    }

    /**
     * Pause the media
     */
    pause() {
        if (!this.playing || !is.function(this.media.pause)) {
            return;
        }

        this.media.pause();
    }

    /**
     * Get playing state
     */
    get playing() {
        return Boolean(this.ready && !this.paused && !this.ended);
    }

    /**
     * Get paused state
     */
    get paused() {
        return Boolean(this.media.paused);
    }

    /**
     * Get stopped state
     */
    get stopped() {
        return Boolean(this.paused && this.currentTime === 0);
    }

    /**
     * Get ended state
     */
    get ended() {
        return Boolean(this.media.ended);
    }

    /**
     * Toggle playback based on current status
     * @param {boolean} input
     */
    togglePlay(input) {
        // Toggle based on current state if nothing passed
        const toggle = is.boolean(input) ? input : !this.playing;

        if (toggle) {
            this.play();
        } else {
            this.pause();
        }
    }

    /**
     * Stop playback
     */
    stop() {
        if (this.isHTML5) {
            this.pause();
            this.restart();
        } else if (is.function(this.media.stop)) {
            this.media.stop();
        }
    }

    /**
     * Restart playback
     */
    restart() {
        this.currentTime = 0;
    }

    /**
     * Rewind
     * @param {number} seekTime - how far to rewind in seconds. Defaults to the config.seekTime
     */
    rewind(seekTime) {
        this.currentTime =
            this.currentTime -
            (is.number(seekTime) ? seekTime : this.config.seekTime);
    }

    /**
     * Fast forward
     * @param {number} seekTime - how far to fast forward in seconds. Defaults to the config.seekTime
     */
    forward(seekTime) {
        this.currentTime =
            this.currentTime +
            (is.number(seekTime) ? seekTime : this.config.seekTime);
    }

    /**
     * Seek to a time
     * @param {number} input - where to seek to in seconds. Defaults to 0 (the start)
     */
    set currentTime(input) {
        // Bail if media duration isn't available yet
        if (!this.duration) {
            return;
        }

        // Validate input
        const inputIsValid = is.number(input) && input > 0;

        // Set
        this.media.currentTime = inputIsValid
            ? Math.min(input, this.duration)
            : 0;

        // Logging
        this.debug.log(`Seeking to ${this.currentTime} seconds`);
    }

    /**
     * Get current time
     */
    get currentTime() {
        return Number(this.media.currentTime);
    }

    /**
     * Get buffered
     */
    get buffered() {
        const { buffered } = this.media;

        // YouTube / Vimeo return a float between 0-1
        if (is.number(buffered)) {
            return buffered;
        }

        // HTML5
        // TODO: Handle buffered chunks of the media
        // (i.e. seek to another section buffers only that section)
        if (buffered && buffered.length && this.duration > 0) {
            return buffered.end(0) / this.duration;
        }

        return 0;
    }

    /**
     * Get seeking status
     */
    get seeking() {
        return Boolean(this.media.seeking);
    }

    /**
     * Get the duration of the current media
     */
    get duration() {
        // Faux duration set via config
        const fauxDuration = parseFloat(this.config.duration);

        // Media duration can be NaN or Infinity before the media has loaded
        const realDuration = (this.media || {}).duration;
        const duration =
            !is.number(realDuration) || realDuration === Infinity
                ? 0
                : realDuration;

        // If config duration is funky, use regular duration
        return fauxDuration || duration;
    }

    /**
     * Set the player volume
     * @param {number} value - must be between 0 and 1. Defaults to the value from local storage and config.volume if not set in storage
     */
    set volume(value) {
        let volume = value;
        const max = 1;
        const min = 0;

        if (is.string(volume)) {
            volume = Number(volume);
        }

        // Load volume from storage if no value specified
        if (!is.number(volume)) {
            volume = this.storage.get('volume');
        }

        // Use config if all else fails
        if (!is.number(volume)) {
            ({ volume } = this.config);
        }

        // Maximum is volumeMax
        if (volume > max) {
            volume = max;
        }
        // Minimum is volumeMin
        if (volume < min) {
            volume = min;
        }

        // Update config
        this.config.volume = volume;

        // Set the player volume
        this.media.volume = volume;

        // If muted, and we're increasing volume manually, reset muted state
        if (!is.empty(value) && this.muted && volume > 0) {
            this.muted = false;
        }
    }

    /**
     * Get the current player volume
     */
    get volume() {
        return Number(this.media.volume);
    }

    /**
     * Increase volume
     * @param {boolean} step - How much to decrease by (between 0 and 1)
     */
    increaseVolume(step) {
        const volume = this.media.muted ? 0 : this.volume;
        this.volume = volume + (is.number(step) ? step : 0);
    }

    /**
     * Decrease volume
     * @param {boolean} step - How much to decrease by (between 0 and 1)
     */
    decreaseVolume(step) {
        this.increaseVolume(-step);
    }

    /**
     * Set muted state
     * @param {boolean} mute
     */
    set muted(mute) {
        let toggle = mute;

        // Load muted state from storage
        if (!is.boolean(toggle)) {
            toggle = this.storage.get('muted');
        }

        // Use config if all else fails
        if (!is.boolean(toggle)) {
            toggle = this.config.muted;
        }

        // Update config
        this.config.muted = toggle;

        // Set mute on the player
        this.media.muted = toggle;
    }

    /**
     * Get current muted state
     */
    get muted() {
        return Boolean(this.media.muted);
    }

    /**
     * Check if the media has audio
     */
    get hasAudio() {
        // Assume yes for all non HTML5 (as we can't tell...)
        if (!this.isHTML5) {
            return true;
        }

        if (this.isAudio) {
            return true;
        }

        // Get audio tracks
        return (
            Boolean(this.media.mozHasAudio) ||
            Boolean(this.media.webkitAudioDecodedByteCount) ||
            Boolean(this.media.audioTracks && this.media.audioTracks.length)
        );
    }

    /**
     * Set playback speed
     * @param {number} speed - the speed of playback (0.5-2.0)
     */
    set speed(input) {
        let speed = null;

        if (is.number(input)) {
            speed = input;
        }

        if (!is.number(speed)) {
            speed = this.storage.get('speed');
        }

        if (!is.number(speed)) {
            speed = this.config.speed.selected;
        }

        // Set min/max
        if (speed < 0.1) {
            speed = 0.1;
        }
        if (speed > 2.0) {
            speed = 2.0;
        }

        if (!this.config.speed.options.includes(speed)) {
            this.debug.warn(`Unsupported speed (${speed})`);
            return;
        }

        // Update config
        this.config.speed.selected = speed;

        // Set media speed
        this.media.playbackRate = speed;
    }

    /**
     * Get current playback speed
     */
    get speed() {
        return Number(this.media.playbackRate);
    }

    /**
     * Set playback quality
     * Currently HTML5 & YouTube only
     * @param {number} input - Quality level
     */
    set quality(input) {
        const config = this.config.quality;
        const options = this.options.quality;

        if (!options.length) {
            return;
        }

        let quality = [
            !is.empty(input) && Number(input),
            this.storage.get('quality'),
            config.selected,
            config.default,
        ].find(is.number);

        if (!options.includes(quality)) {
            const value = closest(options, quality);
            this.debug.warn(
                `Unsupported quality option: ${quality}, using ${value} instead`,
            );
            quality = value;
        }

        // Trigger request event
        triggerEvent.call(this, this.media, 'qualityrequested', false, {
            quality,
        });

        // Update config
        config.selected = quality;

        // Set quality
        this.media.quality = quality;
    }

    /**
     * Get current quality level
     */
    get quality() {
        return this.media.quality;
    }

    /**
     * Toggle loop
     * TODO: Finish fancy new logic. Set the indicator on load as user may pass loop as config
     * @param {boolean} input - Whether to loop or not
     */
    set loop(input) {
        const toggle = is.boolean(input) ? input : this.config.loop.active;
        this.config.loop.active = toggle;
        this.media.loop = toggle;

        // Set default to be a true toggle
        /* const type = ['start', 'end', 'all', 'none', 'toggle'].includes(input) ? input : 'toggle';

        switch (type) {
            case 'start':
                if (this.config.loop.end && this.config.loop.end <= this.currentTime) {
                    this.config.loop.end = null;
                }
                this.config.loop.start = this.currentTime;
                // this.config.loop.indicator.start = this.elements.display.played.value;
                break;

            case 'end':
                if (this.config.loop.start >= this.currentTime) {
                    return this;
                }
                this.config.loop.end = this.currentTime;
                // this.config.loop.indicator.end = this.elements.display.played.value;
                break;

            case 'all':
                this.config.loop.start = 0;
                this.config.loop.end = this.duration - 2;
                this.config.loop.indicator.start = 0;
                this.config.loop.indicator.end = 100;
                break;

            case 'toggle':
                if (this.config.loop.active) {
                    this.config.loop.start = 0;
                    this.config.loop.end = null;
                } else {
                    this.config.loop.start = 0;
                    this.config.loop.end = this.duration - 2;
                }
                break;

            default:
                this.config.loop.start = 0;
                this.config.loop.end = null;
                break;
        } */
    }

    /**
     * Get current loop state
     */
    get loop() {
        return Boolean(this.media.loop);
    }

    /**
     * Set new media source
     * @param {object} input - The new source object (see docs)
     */
    set source(input) {
        source.change.call(this, input);
    }

    /**
     * Get current source
     */
    get source() {
        return this.media.currentSrc;
    }

    /**
     * Set the poster image for a video
     * @param {input} - the URL for the new poster image
     */
    set poster(input) {
        if (!this.isVideo) {
            this.debug.warn('Poster can only be set for video');
            return;
        }

        ui.setPoster.call(this, input, false).catch(() => {});
    }

    /**
     * Get the current poster image
     */
    get poster() {
        if (!this.isVideo) {
            return null;
        }

        return this.media.getAttribute('poster');
    }

    /**
     * Set the autoplay state
     * @param {boolean} input - Whether to autoplay or not
     */
    set autoplay(input) {
        const toggle = is.boolean(input) ? input : this.config.autoplay;
        this.config.autoplay = toggle;
    }

    /**
     * Get the current autoplay state
     */
    get autoplay() {
        return Boolean(this.config.autoplay);
    }

    /**
     * Toggle captions
     * @param {boolean} input - Whether to enable captions
     */
    toggleCaptions(input) {
        captions.toggle.call(this, input, false);
    }

    /**
     * Set the caption track by index
     * @param {number} - Caption index
     */
    set currentTrack(input) {
        captions.set.call(this, input, false);
    }

    /**
     * Get the current caption track index (-1 if disabled)
     */
    get currentTrack() {
        const { toggled, currentTrack } = this.captions;
        return toggled ? currentTrack : -1;
    }

    /**
     * Set the wanted language for captions
     * Since tracks can be added later it won't update the actual caption track until there is a matching track
     * @param {string} - Two character ISO language code (e.g. EN, FR, PT, etc)
     */
    set language(input) {
        captions.setLanguage.call(this, input, false);
    }

    /**
     * Get the current track's language
     */
    get language() {
        return (captions.getCurrentTrack.call(this) || {}).language;
    }

    /**
     * Toggle picture-in-picture playback on WebKit/MacOS
     * TODO: update player with state, support, enabled
     * TODO: detect outside changes
     */
    set pip(input) {
        const states = {
            pip: 'picture-in-picture',
            inline: 'inline',
        };

        // Bail if no support
        if (!support.pip) {
            return;
        }

        // Toggle based on current state if not passed
        const toggle = is.boolean(input) ? input : this.pip === states.inline;

        // Toggle based on current state
        this.media.webkitSetPresentationMode(
            toggle ? states.pip : states.inline,
        );
    }

    /**
     * Get the current picture-in-picture state
     */
    get pip() {
        if (!support.pip) {
            return null;
        }

        return this.media.webkitPresentationMode;
    }

    /**
     * Trigger the airplay dialog
     * TODO: update player with state, support, enabled
     */
    airplay() {
        // Show dialog if supported
        if (support.airplay) {
            this.media.webkitShowPlaybackTargetPicker();
        }
    }

    /**
     * Toggle the player controls
     * @param {boolean} [toggle] - Whether to show the controls
     */
    toggleControls(toggle) {
        // Don't toggle if missing UI support or if it's audio
        if (this.supported.ui && !this.isAudio) {
            // Get state before change
            const isHidden = hasClass(
                this.elements.container,
                this.config.classNames.hideControls,
            );

            // Negate the argument if not undefined since adding the class to hides the controls
            const force = typeof toggle === 'undefined' ? undefined : !toggle;

            // Apply and get updated state
            const hiding = toggleClass(
                this.elements.container,
                this.config.classNames.hideControls,
                force,
            );

            // Close menu
            if (
                hiding &&
                this.config.controls.includes('settings') &&
                !is.empty(this.config.settings)
            ) {
                controls.toggleMenu.call(this, false);
            }

            // Trigger event on change
            if (hiding !== isHidden) {
                const eventName = hiding ? 'controlshidden' : 'controlsshown';
                triggerEvent.call(this, this.media, eventName);
            }

            return !hiding;
        }

        return false;
    }

    /**
     * Add event listeners
     * @param {string} event - Event type
     * @param {function} callback - Callback for when event occurs
     */
    on(event, callback) {
        on.call(this, this.elements.container, event, callback);
    }

    /**
     * Add event listeners once
     * @param {string} event - Event type
     * @param {function} callback - Callback for when event occurs
     */
    once(event, callback) {
        once.call(this, this.elements.container, event, callback);
    }

    /**
     * Remove event listeners
     * @param {string} event - Event type
     * @param {function} callback - Callback for when event occurs
     */
    off(event, callback) {
        off(this.elements.container, event, callback);
    }

    /**
     * Destroy an instance
     * Event listeners are removed when elements are removed
     * http://stackoverflow.com/questions/12528049/if-a-dom-element-is-removed-are-its-listeners-also-removed-from-memory
     * @param {function} callback - Callback for when destroy is complete
     * @param {boolean} soft - Whether it's a soft destroy (for source changes etc)
     */
    destroy(callback, soft = false) {
        if (!this.ready) {
            return;
        }

        const done = () => {
            // Reset overflow (incase destroyed while in fullscreen)
            document.body.style.overflow = '';

            // GC for embed
            this.embed = null;

            // If it's a soft destroy, make minimal changes
            if (soft) {
                if (Object.keys(this.elements).length) {
                    // Remove elements
                    removeElement(this.elements.buttons.play);
                    removeElement(this.elements.captions);
                    removeElement(this.elements.controls);
                    removeElement(this.elements.wrapper);

                    // Clear for GC
                    this.elements.buttons.play = null;
                    this.elements.captions = null;
                    this.elements.controls = null;
                    this.elements.wrapper = null;
                }

                // Callback
                if (is.function(callback)) {
                    callback();
                }
            } else {
                // Unbind listeners
                unbindListeners.call(this);

                // Replace the container with the original element provided
                replaceElement(this.elements.original, this.elements.container);

                // Event
                triggerEvent.call(
                    this,
                    this.elements.original,
                    'destroyed',
                    true,
                );

                // Callback
                if (is.function(callback)) {
                    callback.call(this.elements.original);
                }

                // Reset state
                this.ready = false;

                // Clear for garbage collection
                setTimeout(() => {
                    this.elements = null;
                    this.media = null;
                }, 200);
            }
        };

        // Stop playback
        this.stop();

        // Provider specific stuff
        if (this.isHTML5) {
            // Clear timeout
            clearTimeout(this.timers.loading);

            // Restore native video controls
            ui.toggleNativeControls.call(this, true);

            // Clean up
            done();
        } else if (this.isYouTube) {
            // Clear timers
            clearInterval(this.timers.buffering);
            clearInterval(this.timers.playing);

            // Destroy YouTube API
            if (this.embed !== null && is.function(this.embed.destroy)) {
                this.embed.destroy();
            }

            // Clean up
            done();
        } else if (this.isVimeo) {
            // Destroy Vimeo API
            // then clean up (wait, to prevent postmessage errors)
            if (this.embed !== null) {
                this.embed.unload().then(done);
            }

            // Vimeo does not always return
            setTimeout(done, 200);
        }
    }

    /**
     * Check for support for a mime type (HTML5 only)
     * @param {string} type - Mime type
     */
    supports(type) {
        return support.mime.call(this, type);
    }

    /**
     * Check for support
     * @param {string} type - Player type (audio/video)
     * @param {string} provider - Provider (html5/youtube/vimeo)
     * @param {bool} inline - Where player has `playsinline` sttribute
     */
    static supported(type, provider, inline) {
        return support.check(type, provider, inline);
    }

    /**
     * Load an SVG sprite into the page
     * @param {string} url - URL for the SVG sprite
     * @param {string} [id] - Unique ID
     */
    static loadSprite(url, id) {
        return loadSprite(url, id);
    }

    /**
     * Setup multiple instances
     * @param {*} selector
     * @param {object} options
     */
    static setup(selector, options = {}) {
        let targets = null;

        if (is.string(selector)) {
            targets = Array.from(document.querySelectorAll(selector));
        } else if (is.nodeList(selector)) {
            targets = Array.from(selector);
        } else if (is.array(selector)) {
            targets = selector.filter(is.element);
        }

        if (is.empty(targets)) {
            return null;
        }

        return targets.map(t => new Plyr(t, options));
    }
}

Plyr.defaults = cloneDeep(defaults);

export default Plyr;<|MERGE_RESOLUTION|>--- conflicted
+++ resolved
@@ -191,14 +191,9 @@
                         // TODO: replace fullscreen.iosNative with this playsinline config option
                         // YouTube requires the playsinline in the URL
                         if (this.isYouTube) {
-<<<<<<< HEAD
-                            this.config.playsinline = truthy.includes(
-                                url.searchParams.get('playsinline'),
-                            );
-=======
                             this.config.playsinline = truthy.includes(url.searchParams.get('playsinline'));
                             this.config.hl = url.searchParams.get('hl');
->>>>>>> 2679c589
+                            );
                         } else {
                             this.config.playsinline = true;
                         }
