// ==========================================================================
// Plyr
// plyr.js v3.5.10
// https://github.com/sampotts/plyr
// License: The MIT License (MIT)
// ==========================================================================

import captions from './captions';
import defaults from './config/defaults';
import { pip } from './config/states';
import { getProviderByUrl, providers, types } from './config/types';
import Console from './console';
import controls from './controls';
import Fullscreen from './fullscreen';
import Listeners from './listeners';
import media from './media';
import Ads from './plugins/ads';
import PreviewThumbnails from './plugins/preview-thumbnails';
import source from './source';
import Storage from './storage';
import support from './support';
import ui from './ui';
import { closest } from './utils/arrays';
import { createElement, hasClass, removeElement, replaceElement, toggleClass, wrap } from './utils/elements';
import { off, on, once, triggerEvent, unbindListeners } from './utils/events';
import is from './utils/is';
import loadSprite from './utils/load-sprite';
import { clamp } from './utils/numbers';
import { cloneDeep, extend } from './utils/objects';
import { silencePromise } from './utils/promise';
import { getAspectRatio, reduceAspectRatio, setAspectRatio, validateRatio } from './utils/style';
import { parseUrl } from './utils/urls';

// Private properties
// TODO: Use a WeakMap for private globals
// const globals = new WeakMap();

// Plyr instance
class Plyr {
<<<<<<< HEAD
  constructor(target, options) {
    this.timers = {};

    // State
    this.ready = false;
    this.loading = false;
    this.failed = false;

    // Touch device
    this.touch = support.touch;

    // Set the media element
    this.media = target;

    // String selector passed
    if (is.string(this.media)) {
      this.media = document.querySelectorAll(this.media);
    }

    // jQuery, NodeList or Array passed, use first element
    if ((window.jQuery && this.media instanceof jQuery) || is.nodeList(this.media) || is.array(this.media)) {
      // eslint-disable-next-line
      this.media = this.media[0];
    }

    // Set config
    this.config = extend(
      {},
      defaults,
      Plyr.defaults,
      options || {},
      (() => {
        try {
          return JSON.parse(this.media.getAttribute('data-plyr-config'));
        } catch (e) {
          return {};
=======
    constructor(target, options) {
        this.timers = {};

        // State
        this.ready = false;
        this.loading = false;
        this.failed = false;

        // Touch device
        this.touch = support.touch;

        // Set the media element
        this.media = target;

        // String selector passed
        if (is.string(this.media)) {
            this.media = document.querySelectorAll(this.media);
        }

        // jQuery, NodeList or Array passed, use first element
        if ((window.jQuery && this.media instanceof jQuery) || is.nodeList(this.media) || is.array(this.media)) {
            // eslint-disable-next-line
            this.media = this.media[0];
        }

        // Set config
        this.config = extend(
            {},
            defaults,
            Plyr.defaults,
            options || {},
            (() => {
                try {
                    return JSON.parse(this.media.getAttribute('data-plyr-config'));
                } catch (e) {
                    return {};
                }
            })(),
        );

        // Elements cache
        this.elements = {
            container: null,
            fullscreen: null,
            captions: null,
            buttons: {},
            display: {},
            progress: {},
            inputs: {},
            settings: {
                popup: null,
                menu: null,
                panels: {},
                buttons: {},
            },
        };

        // Captions
        this.captions = {
            active: null,
            currentTrack: -1,
            meta: new WeakMap(),
        };

        // Fullscreen
        this.fullscreen = {
            active: false,
        };

        // Options
        this.options = {
            speed: [],
            quality: [],
        };

        // Debugging
        // TODO: move to globals
        this.debug = new Console(this.config.debug);

        // Log config options and support
        this.debug.log('Config', this.config);
        this.debug.log('Support', support);

        // We need an element to setup
        if (is.nullOrUndefined(this.media) || !is.element(this.media)) {
            this.debug.error('Setup failed: no suitable element passed');
            return;
        }

        // Bail if the element is initialized
        if (this.media.plyr) {
            this.debug.warn('Target already setup');
            return;
        }

        // Bail if not enabled
        if (!this.config.enabled) {
            this.debug.error('Setup failed: disabled by config');
            return;
>>>>>>> dbe618c6
        }
      })(),
    );

    // Elements cache
    this.elements = {
      container: null,
      captions: null,
      buttons: {},
      display: {},
      progress: {},
      inputs: {},
      settings: {
        popup: null,
        menu: null,
        panels: {},
        buttons: {},
      },
    };

    // Captions
    this.captions = {
      active: null,
      currentTrack: -1,
      meta: new WeakMap(),
    };

    // Fullscreen
    this.fullscreen = {
      active: false,
    };

    // Options
    this.options = {
      speed: [],
      quality: [],
    };

    // Debugging
    // TODO: move to globals
    this.debug = new Console(this.config.debug);

    // Log config options and support
    this.debug.log('Config', this.config);
    this.debug.log('Support', support);

    // We need an element to setup
    if (is.nullOrUndefined(this.media) || !is.element(this.media)) {
      this.debug.error('Setup failed: no suitable element passed');
      return;
    }

    // Bail if the element is initialized
    if (this.media.plyr) {
      this.debug.warn('Target already setup');
      return;
    }

    // Bail if not enabled
    if (!this.config.enabled) {
      this.debug.error('Setup failed: disabled by config');
      return;
    }

    // Bail if disabled or no basic support
    // You may want to disable certain UAs etc
    if (!support.check().api) {
      this.debug.error('Setup failed: no support');
      return;
    }

    // Cache original element state for .destroy()
    const clone = this.media.cloneNode(true);
    clone.autoplay = false;
    this.elements.original = clone;

    // Set media type based on tag or data attribute
    // Supported: video, audio, vimeo, youtube
    const type = this.media.tagName.toLowerCase();
    // Embed properties
    let iframe = null;
    let url = null;

    // Different setup based on type
    switch (type) {
      case 'div':
        // Find the frame
        iframe = this.media.querySelector('iframe');

        // <iframe> type
        if (is.element(iframe)) {
          // Detect provider
          url = parseUrl(iframe.getAttribute('src'));
          this.provider = getProviderByUrl(url.toString());

          // Rework elements
          this.elements.container = this.media;
          this.media = iframe;

          // Reset classname
          this.elements.container.className = '';

          // Get attributes from URL and set config
          if (url.search.length) {
            const truthy = ['1', 'true'];

            if (truthy.includes(url.searchParams.get('autoplay'))) {
              this.config.autoplay = true;
            }
            if (truthy.includes(url.searchParams.get('loop'))) {
              this.config.loop.active = true;
            }

            // TODO: replace fullscreen.iosNative with this playsinline config option
            // YouTube requires the playsinline in the URL
            if (this.isYouTube) {
              this.config.playsinline = truthy.includes(url.searchParams.get('playsinline'));
              this.config.youtube.hl = url.searchParams.get('hl'); // TODO: Should this be setting language?
            } else {
              this.config.playsinline = true;
            }
          }
        } else {
          // <div> with attributes
          this.provider = this.media.getAttribute(this.config.attributes.embed.provider);

          // Remove attribute
          this.media.removeAttribute(this.config.attributes.embed.provider);
        }

        // Unsupported or missing provider
        if (is.empty(this.provider) || !Object.keys(providers).includes(this.provider)) {
          this.debug.error('Setup failed: Invalid provider');
          return;
        }

        // Audio will come later for external providers
        this.type = types.video;

        break;

      case 'video':
      case 'audio':
        this.type = type;
        this.provider = providers.html5;

        // Get config from attributes
        if (this.media.hasAttribute('crossorigin')) {
          this.config.crossorigin = true;
        }
        if (this.media.hasAttribute('autoplay')) {
          this.config.autoplay = true;
        }
<<<<<<< HEAD
        if (this.media.hasAttribute('playsinline') || this.media.hasAttribute('webkit-playsinline')) {
          this.config.playsinline = true;
        }
        if (this.media.hasAttribute('muted')) {
          this.config.muted = true;
=======

        // Setup fullscreen
        this.fullscreen = new Fullscreen(this);

        // Setup interface
        // If embed but not fully supported, build interface now to avoid flash of controls
        if (this.isHTML5 || (this.isEmbed && !this.supported.ui)) {
            ui.build.call(this);
        }

        // Container listeners
        this.listeners.container();

        // Global listeners
        this.listeners.global();

        // Setup ads if provided
        if (this.config.ads.enabled) {
            this.ads = new Ads(this);
        }

        // Autoplay if required
        if (this.isHTML5 && this.config.autoplay) {
            setTimeout(() => silencePromise(this.play()), 10);
>>>>>>> dbe618c6
        }
        if (this.media.hasAttribute('loop')) {
          this.config.loop.active = true;
        }

        break;

      default:
        this.debug.error('Setup failed: unsupported type');
        return;
    }

    // Check for support again but with type
    this.supported = support.check(this.type, this.provider, this.config.playsinline);

    // If no support for even API, bail
    if (!this.supported.api) {
      this.debug.error('Setup failed: no support');
      return;
    }

    this.eventListeners = [];

    // Create listeners
    this.listeners = new Listeners(this);

    // Setup local storage for user settings
    this.storage = new Storage(this);

    // Store reference
    this.media.plyr = this;

    // Wrap media
    if (!is.element(this.elements.container)) {
      this.elements.container = createElement('div', { tabindex: 0 });
      wrap(this.media, this.elements.container);
    }

    // Migrate custom properties from media to container (so they work 😉)
    ui.migrateStyles.call(this);

    // Add style hook
    ui.addStyleHook.call(this);

    // Setup media
    media.setup.call(this);

    // Listen for events if debugging
    if (this.config.debug) {
      on.call(this, this.elements.container, this.config.events.join(' '), event => {
        this.debug.log(`event: ${event.type}`);
      });
    }

    // Setup interface
    // If embed but not fully supported, build interface now to avoid flash of controls
    if (this.isHTML5 || (this.isEmbed && !this.supported.ui)) {
      ui.build.call(this);
    }

    // Container listeners
    this.listeners.container();

    // Global listeners
    this.listeners.global();

    // Setup fullscreen
    this.fullscreen = new Fullscreen(this);

    // Setup ads if provided
    if (this.config.ads.enabled) {
      this.ads = new Ads(this);
    }

    // Autoplay if required
    if (this.isHTML5 && this.config.autoplay) {
      setTimeout(() => silencePromise(this.play()), 10);
    }

    // Seek time will be recorded (in listeners.js) so we can prevent hiding controls for a few seconds after seek
    this.lastSeekTime = 0;

    // Setup preview thumbnails if enabled
    if (this.config.previewThumbnails.enabled) {
      this.previewThumbnails = new PreviewThumbnails(this);
    }
  }

  // ---------------------------------------
  // API
  // ---------------------------------------

  /**
   * Types and provider helpers
   */
  get isHTML5() {
    return this.provider === providers.html5;
  }

  get isEmbed() {
    return this.isYouTube || this.isVimeo;
  }

  get isYouTube() {
    return this.provider === providers.youtube;
  }

  get isVimeo() {
    return this.provider === providers.vimeo;
  }

  get isVideo() {
    return this.type === types.video;
  }

  get isAudio() {
    return this.type === types.audio;
  }

  /**
   * Play the media, or play the advertisement (if they are not blocked)
   */
  play() {
    if (!is.function(this.media.play)) {
      return null;
    }

    // Intecept play with ads
    if (this.ads && this.ads.enabled) {
      this.ads.managerPromise.then(() => this.ads.play()).catch(() => silencePromise(this.media.play()));
    }

    // Return the promise (for HTML5)
    return this.media.play();
  }

  /**
   * Pause the media
   */
  pause() {
    if (!this.playing || !is.function(this.media.pause)) {
      return null;
    }

    return this.media.pause();
  }

  /**
   * Get playing state
   */
  get playing() {
    return Boolean(this.ready && !this.paused && !this.ended);
  }

  /**
   * Get paused state
   */
  get paused() {
    return Boolean(this.media.paused);
  }

  /**
   * Get stopped state
   */
  get stopped() {
    return Boolean(this.paused && this.currentTime === 0);
  }

  /**
   * Get ended state
   */
  get ended() {
    return Boolean(this.media.ended);
  }

  /**
   * Toggle playback based on current status
   * @param {Boolean} input
   */
  togglePlay(input) {
    // Toggle based on current state if nothing passed
    const toggle = is.boolean(input) ? input : !this.playing;

    if (toggle) {
      return this.play();
    }

    return this.pause();
  }

  /**
   * Stop playback
   */
  stop() {
    if (this.isHTML5) {
      this.pause();
      this.restart();
    } else if (is.function(this.media.stop)) {
      this.media.stop();
    }
  }

  /**
   * Restart playback
   */
  restart() {
    this.currentTime = 0;
  }

  /**
   * Rewind
   * @param {Number} seekTime - how far to rewind in seconds. Defaults to the config.seekTime
   */
  rewind(seekTime) {
    this.currentTime -= is.number(seekTime) ? seekTime : this.config.seekTime;
  }

  /**
   * Fast forward
   * @param {Number} seekTime - how far to fast forward in seconds. Defaults to the config.seekTime
   */
  forward(seekTime) {
    this.currentTime += is.number(seekTime) ? seekTime : this.config.seekTime;
  }

  /**
   * Seek to a time
   * @param {Number} input - where to seek to in seconds. Defaults to 0 (the start)
   */
  set currentTime(input) {
    // Bail if media duration isn't available yet
    if (!this.duration) {
      return;
    }

    // Validate input
    const inputIsValid = is.number(input) && input > 0;

    // Set
    this.media.currentTime = inputIsValid ? Math.min(input, this.duration) : 0;

    // Logging
    this.debug.log(`Seeking to ${this.currentTime} seconds`);
  }

  /**
   * Get current time
   */
  get currentTime() {
    return Number(this.media.currentTime);
  }

  /**
   * Get buffered
   */
  get buffered() {
    const { buffered } = this.media;

    // YouTube / Vimeo return a float between 0-1
    if (is.number(buffered)) {
      return buffered;
    }

    // HTML5
    // TODO: Handle buffered chunks of the media
    // (i.e. seek to another section buffers only that section)
    if (buffered && buffered.length && this.duration > 0) {
      return buffered.end(0) / this.duration;
    }

    return 0;
  }

  /**
   * Get seeking status
   */
  get seeking() {
    return Boolean(this.media.seeking);
  }

  /**
   * Get the duration of the current media
   */
  get duration() {
    // Faux duration set via config
    const fauxDuration = parseFloat(this.config.duration);
    // Media duration can be NaN or Infinity before the media has loaded
    const realDuration = (this.media || {}).duration;
    const duration = !is.number(realDuration) || realDuration === Infinity ? 0 : realDuration;

    // If config duration is funky, use regular duration
    return fauxDuration || duration;
  }

  /**
   * Set the player volume
   * @param {Number} value - must be between 0 and 1. Defaults to the value from local storage and config.volume if not set in storage
   */
  set volume(value) {
    let volume = value;
    const max = 1;
    const min = 0;

    if (is.string(volume)) {
      volume = Number(volume);
    }

    // Load volume from storage if no value specified
    if (!is.number(volume)) {
      volume = this.storage.get('volume');
    }

    // Use config if all else fails
    if (!is.number(volume)) {
      ({ volume } = this.config);
    }

    // Maximum is volumeMax
    if (volume > max) {
      volume = max;
    }
    // Minimum is volumeMin
    if (volume < min) {
      volume = min;
    }

    // Update config
    this.config.volume = volume;

    // Set the player volume
    this.media.volume = volume;

    // If muted, and we're increasing volume manually, reset muted state
    if (!is.empty(value) && this.muted && volume > 0) {
      this.muted = false;
    }
  }

  /**
   * Get the current player volume
   */
  get volume() {
    return Number(this.media.volume);
  }

  /**
   * Increase volume
   * @param {Boolean} step - How much to decrease by (between 0 and 1)
   */
  increaseVolume(step) {
    const volume = this.media.muted ? 0 : this.volume;
    this.volume = volume + (is.number(step) ? step : 0);
  }

  /**
   * Decrease volume
   * @param {Boolean} step - How much to decrease by (between 0 and 1)
   */
  decreaseVolume(step) {
    this.increaseVolume(-step);
  }

  /**
   * Set muted state
   * @param {Boolean} mute
   */
  set muted(mute) {
    let toggle = mute;

    // Load muted state from storage
    if (!is.boolean(toggle)) {
      toggle = this.storage.get('muted');
    }

    // Use config if all else fails
    if (!is.boolean(toggle)) {
      toggle = this.config.muted;
    }

    // Update config
    this.config.muted = toggle;

    // Set mute on the player
    this.media.muted = toggle;
  }

  /**
   * Get current muted state
   */
  get muted() {
    return Boolean(this.media.muted);
  }

  /**
   * Check if the media has audio
   */
  get hasAudio() {
    // Assume yes for all non HTML5 (as we can't tell...)
    if (!this.isHTML5) {
      return true;
    }

    if (this.isAudio) {
      return true;
    }

    // Get audio tracks
    return (
      Boolean(this.media.mozHasAudio) ||
      Boolean(this.media.webkitAudioDecodedByteCount) ||
      Boolean(this.media.audioTracks && this.media.audioTracks.length)
    );
  }

  /**
   * Set playback speed
   * @param {Number} speed - the speed of playback (0.5-2.0)
   */
  set speed(input) {
    let speed = null;

    if (is.number(input)) {
      speed = input;
    }

    if (!is.number(speed)) {
      speed = this.storage.get('speed');
    }

    if (!is.number(speed)) {
      speed = this.config.speed.selected;
    }

    // Clamp to min/max
    const { minimumSpeed: min, maximumSpeed: max } = this;
    speed = clamp(speed, min, max);

    // Update config
    this.config.speed.selected = speed;

    // Set media speed
    setTimeout(() => {
      this.media.playbackRate = speed;
    }, 0);
  }

  /**
   * Get current playback speed
   */
  get speed() {
    return Number(this.media.playbackRate);
  }

  /**
   * Get the minimum allowed speed
   */
  get minimumSpeed() {
    if (this.isYouTube) {
      // https://developers.google.com/youtube/iframe_api_reference#setPlaybackRate
      return Math.min(...this.options.speed);
    }

    if (this.isVimeo) {
      // https://github.com/vimeo/player.js/#setplaybackrateplaybackrate-number-promisenumber-rangeerrorerror
      return 0.5;
    }

    // https://stackoverflow.com/a/32320020/1191319
    return 0.0625;
  }

  /**
   * Get the maximum allowed speed
   */
  get maximumSpeed() {
    if (this.isYouTube) {
      // https://developers.google.com/youtube/iframe_api_reference#setPlaybackRate
      return Math.max(...this.options.speed);
    }

    if (this.isVimeo) {
      // https://github.com/vimeo/player.js/#setplaybackrateplaybackrate-number-promisenumber-rangeerrorerror
      return 2;
    }

    // https://stackoverflow.com/a/32320020/1191319
    return 16;
  }

  /**
   * Set playback quality
   * Currently HTML5 & YouTube only
   * @param {Number} input - Quality level
   */
  set quality(input) {
    const config = this.config.quality;
    const options = this.options.quality;

    if (!options.length) {
      return;
    }

    let quality = [
      !is.empty(input) && Number(input),
      this.storage.get('quality'),
      config.selected,
      config.default,
    ].find(is.number);

    let updateStorage = true;

    if (!options.includes(quality)) {
      const value = closest(options, quality);
      this.debug.warn(`Unsupported quality option: ${quality}, using ${value} instead`);
      quality = value;

      // Don't update storage if quality is not supported
      updateStorage = false;
    }

    // Update config
    config.selected = quality;

    // Set quality
    this.media.quality = quality;

    // Save to storage
    if (updateStorage) {
      this.storage.set({ quality });
    }
  }

  /**
   * Get current quality level
   */
  get quality() {
    return this.media.quality;
  }

  /**
   * Toggle loop
   * TODO: Finish fancy new logic. Set the indicator on load as user may pass loop as config
   * @param {Boolean} input - Whether to loop or not
   */
  set loop(input) {
    const toggle = is.boolean(input) ? input : this.config.loop.active;
    this.config.loop.active = toggle;
    this.media.loop = toggle;

    // Set default to be a true toggle
    /* const type = ['start', 'end', 'all', 'none', 'toggle'].includes(input) ? input : 'toggle';

        switch (type) {
            case 'start':
                if (this.config.loop.end && this.config.loop.end <= this.currentTime) {
                    this.config.loop.end = null;
                }
                this.config.loop.start = this.currentTime;
                // this.config.loop.indicator.start = this.elements.display.played.value;
                break;

            case 'end':
                if (this.config.loop.start >= this.currentTime) {
                    return this;
                }
                this.config.loop.end = this.currentTime;
                // this.config.loop.indicator.end = this.elements.display.played.value;
                break;

            case 'all':
                this.config.loop.start = 0;
                this.config.loop.end = this.duration - 2;
                this.config.loop.indicator.start = 0;
                this.config.loop.indicator.end = 100;
                break;

            case 'toggle':
                if (this.config.loop.active) {
                    this.config.loop.start = 0;
                    this.config.loop.end = null;
                } else {
                    this.config.loop.start = 0;
                    this.config.loop.end = this.duration - 2;
                }
                break;

            default:
                this.config.loop.start = 0;
                this.config.loop.end = null;
                break;
        } */
  }

  /**
   * Get current loop state
   */
  get loop() {
    return Boolean(this.media.loop);
  }

  /**
   * Set new media source
   * @param {Object} input - The new source object (see docs)
   */
  set source(input) {
    source.change.call(this, input);
  }

  /**
   * Get current source
   */
  get source() {
    return this.media.currentSrc;
  }

  /**
   * Get a download URL (either source or custom)
   */
  get download() {
    const { download } = this.config.urls;

    return is.url(download) ? download : this.source;
  }

  /**
   * Set the download URL
   */
  set download(input) {
    if (!is.url(input)) {
      return;
    }

    this.config.urls.download = input;

    controls.setDownloadUrl.call(this);
  }

  /**
   * Set the poster image for a video
   * @param {String} input - the URL for the new poster image
   */
  set poster(input) {
    if (!this.isVideo) {
      this.debug.warn('Poster can only be set for video');
      return;
    }

    ui.setPoster.call(this, input, false).catch(() => {});
  }

  /**
   * Get the current poster image
   */
  get poster() {
    if (!this.isVideo) {
      return null;
    }

    return this.media.getAttribute('poster') || this.media.getAttribute('data-poster');
  }

  /**
   * Get the current aspect ratio in use
   */
  get ratio() {
    if (!this.isVideo) {
      return null;
    }

    const ratio = reduceAspectRatio(getAspectRatio.call(this));

    return is.array(ratio) ? ratio.join(':') : ratio;
  }

  /**
   * Set video aspect ratio
   */
  set ratio(input) {
    if (!this.isVideo) {
      this.debug.warn('Aspect ratio can only be set for video');
      return;
    }

    if (!is.string(input) || !validateRatio(input)) {
      this.debug.error(`Invalid aspect ratio specified (${input})`);
      return;
    }

    this.config.ratio = input;

    setAspectRatio.call(this);
  }

  /**
   * Set the autoplay state
   * @param {Boolean} input - Whether to autoplay or not
   */
  set autoplay(input) {
    const toggle = is.boolean(input) ? input : this.config.autoplay;
    this.config.autoplay = toggle;
  }

  /**
   * Get the current autoplay state
   */
  get autoplay() {
    return Boolean(this.config.autoplay);
  }

  /**
   * Toggle captions
   * @param {Boolean} input - Whether to enable captions
   */
  toggleCaptions(input) {
    captions.toggle.call(this, input, false);
  }

  /**
   * Set the caption track by index
   * @param {Number} - Caption index
   */
  set currentTrack(input) {
    captions.set.call(this, input, false);
  }

  /**
   * Get the current caption track index (-1 if disabled)
   */
  get currentTrack() {
    const { toggled, currentTrack } = this.captions;
    return toggled ? currentTrack : -1;
  }

  /**
   * Set the wanted language for captions
   * Since tracks can be added later it won't update the actual caption track until there is a matching track
   * @param {String} - Two character ISO language code (e.g. EN, FR, PT, etc)
   */
  set language(input) {
    captions.setLanguage.call(this, input, false);
  }

  /**
   * Get the current track's language
   */
  get language() {
    return (captions.getCurrentTrack.call(this) || {}).language;
  }

  /**
   * Toggle picture-in-picture playback on WebKit/MacOS
   * TODO: update player with state, support, enabled
   * TODO: detect outside changes
   */
  set pip(input) {
    // Bail if no support
    if (!support.pip) {
      return;
    }

    // Toggle based on current state if not passed
    const toggle = is.boolean(input) ? input : !this.pip;

    // Toggle based on current state
    // Safari
    if (is.function(this.media.webkitSetPresentationMode)) {
      this.media.webkitSetPresentationMode(toggle ? pip.active : pip.inactive);
    }

    // Chrome
    if (is.function(this.media.requestPictureInPicture)) {
      if (!this.pip && toggle) {
        this.media.requestPictureInPicture();
      } else if (this.pip && !toggle) {
        document.exitPictureInPicture();
      }
    }
  }

  /**
   * Get the current picture-in-picture state
   */
  get pip() {
    if (!support.pip) {
      return null;
    }

    // Safari
    if (!is.empty(this.media.webkitPresentationMode)) {
      return this.media.webkitPresentationMode === pip.active;
    }

    // Chrome
    return this.media === document.pictureInPictureElement;
  }

  /**
   * Trigger the airplay dialog
   * TODO: update player with state, support, enabled
   */
  airplay() {
    // Show dialog if supported
    if (support.airplay) {
      this.media.webkitShowPlaybackTargetPicker();
    }
  }

  /**
   * Toggle the player controls
   * @param {Boolean} [toggle] - Whether to show the controls
   */
  toggleControls(toggle) {
    // Don't toggle if missing UI support or if it's audio
    if (this.supported.ui && !this.isAudio) {
      // Get state before change
      const isHidden = hasClass(this.elements.container, this.config.classNames.hideControls);
      // Negate the argument if not undefined since adding the class to hides the controls
      const force = typeof toggle === 'undefined' ? undefined : !toggle;
      // Apply and get updated state
      const hiding = toggleClass(this.elements.container, this.config.classNames.hideControls, force);

      // Close menu
      if (hiding && this.config.controls.includes('settings') && !is.empty(this.config.settings)) {
        controls.toggleMenu.call(this, false);
      }

      // Trigger event on change
      if (hiding !== isHidden) {
        const eventName = hiding ? 'controlshidden' : 'controlsshown';
        triggerEvent.call(this, this.media, eventName);
      }

      return !hiding;
    }

    return false;
  }

  /**
   * Add event listeners
   * @param {String} event - Event type
   * @param {Function} callback - Callback for when event occurs
   */
  on(event, callback) {
    on.call(this, this.elements.container, event, callback);
  }

  /**
   * Add event listeners once
   * @param {String} event - Event type
   * @param {Function} callback - Callback for when event occurs
   */
  once(event, callback) {
    once.call(this, this.elements.container, event, callback);
  }

  /**
   * Remove event listeners
   * @param {String} event - Event type
   * @param {Function} callback - Callback for when event occurs
   */
  off(event, callback) {
    off(this.elements.container, event, callback);
  }

  /**
   * Destroy an instance
   * Event listeners are removed when elements are removed
   * http://stackoverflow.com/questions/12528049/if-a-dom-element-is-removed-are-its-listeners-also-removed-from-memory
   * @param {Function} callback - Callback for when destroy is complete
   * @param {Boolean} soft - Whether it's a soft destroy (for source changes etc)
   */
  destroy(callback, soft = false) {
    if (!this.ready) {
      return;
    }

    const done = () => {
      // Reset overflow (incase destroyed while in fullscreen)
      document.body.style.overflow = '';

      // GC for embed
      this.embed = null;

      // If it's a soft destroy, make minimal changes
      if (soft) {
        if (Object.keys(this.elements).length) {
          // Remove elements
          removeElement(this.elements.buttons.play);
          removeElement(this.elements.captions);
          removeElement(this.elements.controls);
          removeElement(this.elements.wrapper);

          // Clear for GC
          this.elements.buttons.play = null;
          this.elements.captions = null;
          this.elements.controls = null;
          this.elements.wrapper = null;
        }

        // Callback
        if (is.function(callback)) {
          callback();
        }
      } else {
        // Unbind listeners
        unbindListeners.call(this);

        // Replace the container with the original element provided
        replaceElement(this.elements.original, this.elements.container);

        // Event
        triggerEvent.call(this, this.elements.original, 'destroyed', true);

        // Callback
        if (is.function(callback)) {
          callback.call(this.elements.original);
        }

        // Reset state
        this.ready = false;

        // Clear for garbage collection
        setTimeout(() => {
          this.elements = null;
          this.media = null;
        }, 200);
      }
    };

    // Stop playback
    this.stop();

    // Clear timeouts
    clearTimeout(this.timers.loading);
    clearTimeout(this.timers.controls);
    clearTimeout(this.timers.resized);

    // Provider specific stuff
    if (this.isHTML5) {
      // Restore native video controls
      ui.toggleNativeControls.call(this, true);

      // Clean up
      done();
    } else if (this.isYouTube) {
      // Clear timers
      clearInterval(this.timers.buffering);
      clearInterval(this.timers.playing);

      // Destroy YouTube API
      if (this.embed !== null && is.function(this.embed.destroy)) {
        this.embed.destroy();
      }

      // Clean up
      done();
    } else if (this.isVimeo) {
      // Destroy Vimeo API
      // then clean up (wait, to prevent postmessage errors)
      if (this.embed !== null) {
        this.embed.unload().then(done);
      }

      // Vimeo does not always return
      setTimeout(done, 200);
    }
  }

  /**
   * Check for support for a mime type (HTML5 only)
   * @param {String} type - Mime type
   */
  supports(type) {
    return support.mime.call(this, type);
  }

  /**
   * Check for support
   * @param {String} type - Player type (audio/video)
   * @param {String} provider - Provider (html5/youtube/vimeo)
   * @param {Boolean} inline - Where player has `playsinline` sttribute
   */
  static supported(type, provider, inline) {
    return support.check(type, provider, inline);
  }

  /**
   * Load an SVG sprite into the page
   * @param {String} url - URL for the SVG sprite
   * @param {String} [id] - Unique ID
   */
  static loadSprite(url, id) {
    return loadSprite(url, id);
  }

  /**
   * Setup multiple instances
   * @param {*} selector
   * @param {Object} options
   */
  static setup(selector, options = {}) {
    let targets = null;

    if (is.string(selector)) {
      targets = Array.from(document.querySelectorAll(selector));
    } else if (is.nodeList(selector)) {
      targets = Array.from(selector);
    } else if (is.array(selector)) {
      targets = selector.filter(is.element);
    }

    if (is.empty(targets)) {
      return null;
    }

    return targets.map(t => new Plyr(t, options));
  }
}

Plyr.defaults = cloneDeep(defaults);

export default Plyr;<|MERGE_RESOLUTION|>--- conflicted
+++ resolved
@@ -37,7 +37,6 @@
 
 // Plyr instance
 class Plyr {
-<<<<<<< HEAD
   constructor(target, options) {
     this.timers = {};
 
@@ -74,107 +73,6 @@
           return JSON.parse(this.media.getAttribute('data-plyr-config'));
         } catch (e) {
           return {};
-=======
-    constructor(target, options) {
-        this.timers = {};
-
-        // State
-        this.ready = false;
-        this.loading = false;
-        this.failed = false;
-
-        // Touch device
-        this.touch = support.touch;
-
-        // Set the media element
-        this.media = target;
-
-        // String selector passed
-        if (is.string(this.media)) {
-            this.media = document.querySelectorAll(this.media);
-        }
-
-        // jQuery, NodeList or Array passed, use first element
-        if ((window.jQuery && this.media instanceof jQuery) || is.nodeList(this.media) || is.array(this.media)) {
-            // eslint-disable-next-line
-            this.media = this.media[0];
-        }
-
-        // Set config
-        this.config = extend(
-            {},
-            defaults,
-            Plyr.defaults,
-            options || {},
-            (() => {
-                try {
-                    return JSON.parse(this.media.getAttribute('data-plyr-config'));
-                } catch (e) {
-                    return {};
-                }
-            })(),
-        );
-
-        // Elements cache
-        this.elements = {
-            container: null,
-            fullscreen: null,
-            captions: null,
-            buttons: {},
-            display: {},
-            progress: {},
-            inputs: {},
-            settings: {
-                popup: null,
-                menu: null,
-                panels: {},
-                buttons: {},
-            },
-        };
-
-        // Captions
-        this.captions = {
-            active: null,
-            currentTrack: -1,
-            meta: new WeakMap(),
-        };
-
-        // Fullscreen
-        this.fullscreen = {
-            active: false,
-        };
-
-        // Options
-        this.options = {
-            speed: [],
-            quality: [],
-        };
-
-        // Debugging
-        // TODO: move to globals
-        this.debug = new Console(this.config.debug);
-
-        // Log config options and support
-        this.debug.log('Config', this.config);
-        this.debug.log('Support', support);
-
-        // We need an element to setup
-        if (is.nullOrUndefined(this.media) || !is.element(this.media)) {
-            this.debug.error('Setup failed: no suitable element passed');
-            return;
-        }
-
-        // Bail if the element is initialized
-        if (this.media.plyr) {
-            this.debug.warn('Target already setup');
-            return;
-        }
-
-        // Bail if not enabled
-        if (!this.config.enabled) {
-            this.debug.error('Setup failed: disabled by config');
-            return;
->>>>>>> dbe618c6
         }
       })(),
     );
@@ -182,6 +80,7 @@
     // Elements cache
     this.elements = {
       container: null,
+      fullscreen: null,
       captions: null,
       buttons: {},
       display: {},
@@ -328,38 +227,11 @@
         if (this.media.hasAttribute('autoplay')) {
           this.config.autoplay = true;
         }
-<<<<<<< HEAD
         if (this.media.hasAttribute('playsinline') || this.media.hasAttribute('webkit-playsinline')) {
           this.config.playsinline = true;
         }
         if (this.media.hasAttribute('muted')) {
           this.config.muted = true;
-=======
-
-        // Setup fullscreen
-        this.fullscreen = new Fullscreen(this);
-
-        // Setup interface
-        // If embed but not fully supported, build interface now to avoid flash of controls
-        if (this.isHTML5 || (this.isEmbed && !this.supported.ui)) {
-            ui.build.call(this);
-        }
-
-        // Container listeners
-        this.listeners.container();
-
-        // Global listeners
-        this.listeners.global();
-
-        // Setup ads if provided
-        if (this.config.ads.enabled) {
-            this.ads = new Ads(this);
-        }
-
-        // Autoplay if required
-        if (this.isHTML5 && this.config.autoplay) {
-            setTimeout(() => silencePromise(this.play()), 10);
->>>>>>> dbe618c6
         }
         if (this.media.hasAttribute('loop')) {
           this.config.loop.active = true;
@@ -414,6 +286,9 @@
       });
     }
 
+    // Setup fullscreen
+    this.fullscreen = new Fullscreen(this);
+
     // Setup interface
     // If embed but not fully supported, build interface now to avoid flash of controls
     if (this.isHTML5 || (this.isEmbed && !this.supported.ui)) {
@@ -425,9 +300,6 @@
 
     // Global listeners
     this.listeners.global();
-
-    // Setup fullscreen
-    this.fullscreen = new Fullscreen(this);
 
     // Setup ads if provided
     if (this.config.ads.enabled) {
