--- conflicted
+++ resolved
@@ -1,6 +1,6 @@
 // ==========================================================================
 // Plyr
-// plyr.js v2.0.12
+// plyr.js v2.0.10
 // https://github.com/selz/plyr
 // License: The MIT License (MIT)
 // ==========================================================================
@@ -27,43 +27,9 @@
     'use strict';
 
     // Globals
-<<<<<<< HEAD
     var scroll = {
             x: 0,
             y: 0
-=======
-    var fullscreen,
-    scroll = { x: 0, y: 0 },
-
-    // Default config
-    defaults = {
-        enabled:                true,
-        debug:                  false,
-        autoplay:               false,
-        loop:                   false,
-        seekTime:               10,
-        volume:                 10,
-        volumeMin:              0,
-        volumeMax:              10,
-        volumeStep:             1,
-        duration:               null,
-        displayDuration:        true,
-        loadSprite:             true,
-        iconPrefix:             'plyr',
-        iconUrl:                'https://cdn.plyr.io/2.0.12/plyr.svg',
-        blankUrl:               'https://cdn.selz.com/plyr/blank.mp4',
-        clickToPlay:            true,
-        hideControls:           true,
-        showPosterOnEnd:        false,
-        disableContextMenu:     true,
-        keyboardShorcuts:       {
-            focused:            true,
-            global:             false
-        },
-        tooltips: {
-            controls:           false,
-            seek:               true
->>>>>>> 4957e4d8
         },
 
         // Default config
@@ -325,7 +291,6 @@
 
         // Return data
         return {
-<<<<<<< HEAD
             name: name,
             version: majorVersion,
             isIE: isIE,
@@ -334,17 +299,6 @@
             isSafari: isSafari,
             isIos: /(iPad|iPhone|iPod)/g.test(navigator.platform),
             isTouch: 'ontouchstart' in document.documentElement
-=======
-            name:       name,
-            version:    majorVersion,
-            isIE:       isIE,
-            isFirefox:  isFirefox,
-            isChrome:   isChrome,
-            isSafari:   isSafari,
-            isIos:      /(iPad|iPhone|iPod)/g.test(navigator.platform),
-            isIphone:   /(iPhone|iPod)/g.test(navigator.userAgent),
-            isTouch:    'ontouchstart' in document.documentElement
->>>>>>> 4957e4d8
         };
     }
 
@@ -545,13 +499,8 @@
 
         // Create and dispatch the event
         var event = new CustomEvent(type, {
-<<<<<<< HEAD
             bubbles: bubbles,
             detail: properties
-=======
-            bubbles:    bubbles,
-            detail:     properties
->>>>>>> 4957e4d8
         });
 
         // Dispatch the event
@@ -624,11 +573,7 @@
     // Check variable types
     var is = {
         object: function(input) {
-<<<<<<< HEAD
             return input !== null && typeof(input) === 'object' && input.constructor === Object;
-=======
-            return input !== null && typeof(input) === 'object';
->>>>>>> 4957e4d8
         },
         array: function(input) {
             return input !== null && typeof(input) === 'object' && input.constructor === Array;
@@ -1510,17 +1455,9 @@
                         xhr.onreadystatechange = function() {
                             if (xhr.readyState === 4) {
                                 if (xhr.status === 200) {
-<<<<<<< HEAD
                                     var response = xhr.responseText;
 
                                     // According to webvtt spec, line terminator consists of one of the following
-=======
-                                    var captions = [],
-                                        caption,
-                                        req = xhr.responseText;
-
-                                    //According to webvtt spec, line terminator consists of one of the following
->>>>>>> 4957e4d8
                                     // CRLF (U+000D U+000A), LF (U+000A) or CR (U+000D)
                                     var lineSeparator = '\r\n';
                                     if (response.indexOf(lineSeparator + lineSeparator) === -1) {
@@ -1530,11 +1467,6 @@
                                             lineSeparator = '\n';
                                         }
                                     }
-<<<<<<< HEAD
-=======
-
-                                    captions = req.split(lineSeparator+lineSeparator);
->>>>>>> 4957e4d8
 
                                     var captions = response.split(lineSeparator + lineSeparator);
 
@@ -2005,11 +1937,7 @@
                 toggleClass(plyr.container, config.classes.stopped, config.autoplay);
 
                 // Add iOS class
-<<<<<<< HEAD
                 toggleClass(plyr.container, config.classes.isIos, plyr.browser.isIos);
-=======
-                _toggleClass(plyr.container, config.classes.isIos, plyr.browser.isIos);
->>>>>>> 4957e4d8
 
                 // Add touch class
                 toggleClass(plyr.container, config.classes.isTouch, plyr.browser.isTouch);
@@ -2702,11 +2630,7 @@
             }
 
             // Update seek range and progress
-<<<<<<< HEAD
             updateSeekDisplay(targetTime);
-=======
-            _updateSeekDisplay(targetTime);
->>>>>>> 4957e4d8
 
             // Set the current time
             // Try/catch incase the media isn't set and we're calling seek() from source() and IE moans
@@ -2794,11 +2718,7 @@
         // Toggle fullscreen
         function toggleFullscreen(event) {
             // Check for native support
-<<<<<<< HEAD
             var nativeSupport = support.fullscreen;
-=======
-            var nativeSupport = fullscreen.supportsFullScreen;
->>>>>>> 4957e4d8
 
             if (nativeSupport) {
                 // If it's a fullscreen change event, update the UI
@@ -3215,11 +3135,7 @@
         }
 
         // Update seek range and progress
-<<<<<<< HEAD
         function updateSeekDisplay(time) {
-=======
-        function _updateSeekDisplay(time) {
->>>>>>> 4957e4d8
             // Default to 0
             if (!is.number(time)) {
                 time = 0;
@@ -3346,11 +3262,7 @@
                         return;
                     }
 
-<<<<<<< HEAD
                     toggleClass(plyr.container, config.classes.hideControls, true);
-=======
-                    _toggleClass(plyr.container, config.classes.hideControls, true);
->>>>>>> 4957e4d8
                 }, delay);
             }
         }
@@ -3656,11 +3568,7 @@
                     }
 
                     // Divide the max duration into 10th's and times by the number value
-<<<<<<< HEAD
                     seek((duration / 10) * (code - 48));
-=======
-                    _seek((duration / 10) * (code - 48));
->>>>>>> 4957e4d8
                 }
 
                 // Handle the key on keydown
@@ -3684,12 +3592,7 @@
                         event.stopPropagation();
                     }
 
-<<<<<<< HEAD
                     switch (code) {
-=======
-                    switch(code) {
-                        // 0-9
->>>>>>> 4957e4d8
                         case 48:
                         case 49:
                         case 50:
@@ -3699,7 +3602,6 @@
                         case 54:
                         case 55:
                         case 56:
-<<<<<<< HEAD
                         case 57:
                             // 0-9
                             if (!held) {
@@ -3765,26 +3667,6 @@
                         case 79:
                             toggleLoop('end');
                             break;
-=======
-                        case 57: if (!held) { seekByKey(); } break;
-                        // Space and K key
-                        case 32:
-                        case 75: if (!held) { _togglePlay(); } break;
-                        // Arrow up
-                        case 38: _increaseVolume(); break;
-                        // Arrow down
-                        case 40: _decreaseVolume(); break;
-                        // M key
-                        case 77: if (!held) { _toggleMute() } break;
-                        // Arrow forward
-                        case 39: _forward(); break;
-                        // Arrow back
-                        case 37: _rewind(); break;
-                        // F key
-                        case 70: _toggleFullscreen(); break;
-                        // C key
-                        case 67: if (!held) { _toggleCaptions(); } break;
->>>>>>> 4957e4d8
                     }
 
                     // Escape is handle natively when in full screen
@@ -3870,8 +3752,7 @@
             }
 
             // Captions
-<<<<<<< HEAD
-            on(plyr.buttons.captions, 'click', toggleCaptions);
+            proxy(plyr.buttons.captions, 'click', config.listeners.captions, toggleCaptions);
 
             // Settings
             on(plyr.buttons.settings, 'click', function(event) {
@@ -3938,9 +3819,6 @@
                 // TODO: Check support here
                 plyr.media.webkitSetPresentationMode(plyr.media.webkitPresentationMode === 'picture-in-picture' ? 'inline' : 'picture-in-picture');
             });
-=======
-            _proxyListener(plyr.buttons.captions, 'click', config.listeners.captions, _toggleCaptions);
->>>>>>> 4957e4d8
 
             // Seek tooltip
             on(plyr.progress.container, 'mouseenter mouseleave mousemove', updateSeekTooltip);
@@ -3951,7 +3829,6 @@
                 on(plyr.container, 'mouseenter mouseleave mousemove touchstart touchend touchcancel touchmove enterfullscreen', toggleControls);
 
                 // Watch for cursor over controls so they don't hide when trying to interact
-<<<<<<< HEAD
                 on(plyr.controls, 'mouseenter mouseleave', function(event) {
                     plyr.controls.hover = event.type === 'mouseenter';
                 });
@@ -3959,15 +3836,6 @@
                 // Watch for cursor over controls so they don't hide when trying to interact
                 on(plyr.controls, 'mousedown mouseup touchstart touchend touchcancel', function(event) {
                     plyr.controls.pressed = inArray(['mousedown', 'touchstart'], event.type);
-=======
-                _on(plyr.controls, 'mouseenter mouseleave', function(event) {
-                    plyr.controls.hover = event.type === 'mouseenter';
-                });
-
-                 // Watch for cursor over controls so they don't hide when trying to interact
-                _on(plyr.controls, 'mousedown mouseup touchstart touchend touchcancel', function(event) {
-                    plyr.controls.pressed = _inArray(['mousedown', 'touchstart'], event.type);
->>>>>>> 4957e4d8
                 });
 
                 // Focus in/out on controls
@@ -4104,7 +3972,7 @@
             // Set blank video src attribute
             // This is to prevent a MEDIA_ERR_SRC_NOT_SUPPORTED error
             // Info: http://stackoverflow.com/questions/32231579/how-to-properly-dispose-of-an-html5-video-and-close-socket-or-connection
-            plyr.media.setAttribute('src', config.blankUrl);
+            plyr.media.setAttribute('src', 'https://cdn.selz.com/plyr/blank.mp4');
 
             // Load the new empty source
             // This will cancel existing requests
@@ -4145,7 +4013,7 @@
                     plyr.embed.unload().then(cleanUp);
 
                     // Vimeo does not always return
-                    timers.cleanUp = window.setTimeout(cleanUp, 200);
+                    window.setTimeout(cleanUp, 200);
 
                     break;
 
@@ -4161,8 +4029,6 @@
             }
 
             function cleanUp() {
-                clearTimeout(timers.cleanUp);
-
                 // Default to restore original element
                 if (!is.boolean(restore)) {
                     restore = true;
@@ -4184,11 +4050,7 @@
                 // Replace the container with the original element provided
                 plyr.container.parentNode.replaceChild(original, plyr.container);
 
-<<<<<<< HEAD
                 // unbind escape key
-=======
-                // Allow overflow (set on fullscreen)
->>>>>>> 4957e4d8
                 document.body.style.overflow = '';
 
                 // Event
@@ -4337,7 +4199,6 @@
         }
 
         api = {
-<<<<<<< HEAD
             getOriginal: function() {
                 return original;
             },
@@ -4407,50 +4268,13 @@
                 return support.mime(plyr, mimeType);
             },
             destroy: destroy
-=======
-            getOriginal:        function() { return original; },
-            getContainer:       function() { return plyr.container },
-            getEmbed:           function() { return plyr.embed; },
-            getMedia:           function() { return plyr.media; },
-            getType:            function() { return plyr.type; },
-            getDuration:        _getDuration,
-            getCurrentTime:     function() { return plyr.media.currentTime; },
-            getVolume:          function() { return plyr.media.volume; },
-            isMuted:            function() { return plyr.media.muted; },
-            isReady:            function() { return _hasClass(plyr.container, config.classes.ready); },
-            isLoading:          function() { return _hasClass(plyr.container, config.classes.loading); },
-            isPaused:           function() { return plyr.media.paused; },
-            on:                 function(event, callback) { _on(plyr.container, event, callback); return this; },
-            play:               _play,
-            pause:              _pause,
-            stop:               function() { _pause(); _seek(); },
-            restart:            _seek,
-            rewind:             _rewind,
-            forward:            _forward,
-            seek:               _seek,
-            source:             _source,
-            poster:             _updatePoster,
-            setVolume:          _setVolume,
-            togglePlay:         _togglePlay,
-            toggleMute:         _toggleMute,
-            toggleCaptions:     _toggleCaptions,
-            toggleFullscreen:   _toggleFullscreen,
-            toggleControls:     _toggleControls,
-            isFullscreen:       function() { return plyr.isFullscreen || false; },
-            support:            function(mimeType) { return _supportMime(plyr, mimeType); },
-            destroy:            _destroy
->>>>>>> 4957e4d8
         };
 
         // Everything done
         function ready() {
             // Ready event at end of execution stack
             window.setTimeout(function() {
-<<<<<<< HEAD
                 trigger(plyr.media, 'ready');
-=======
-                _triggerEvent(plyr.media, 'ready');
->>>>>>> 4957e4d8
             }, 0);
 
             // Set class hook on media element
@@ -4513,7 +4337,6 @@
 
     // Check for support
     function supported(type) {
-<<<<<<< HEAD
         var browser = getBrowser(),
             isOldIE = (browser.isIE && browser.version <= 9),
             isIos = browser.isIos,
@@ -4531,63 +4354,18 @@
             case 'audio':
                 basic = audio;
                 full = (basic && !isOldIE);
-=======
-        var browser     = _browserSniff(),
-            isOldIE     = (browser.isIE && browser.version <= 9),
-            isIos       = browser.isIos,
-            isIphone    = browser.isIphone,
-            audioSupport = !!document.createElement('audio').canPlayType,
-            videoSupport = !!document.createElement('video').canPlayType,
-            basic       = false,
-            full        = false;
-
-        switch (type) {
-            case 'video':
-                basic = videoSupport;
-                full  = (basic && (!isOldIE && !isIphone));
                 break;
 
-            case 'audio':
-                basic = audioSupport;
-                full  = (basic && !isOldIE);
->>>>>>> 4957e4d8
-                break;
-
-            // Vimeo does not seem to be supported on iOS via API
-            // Issue raised https://github.com/vimeo/player.js/issues/87
             case 'vimeo':
+            case 'youtube':
+            case 'soundcloud':
                 basic = true;
                 full = (!isOldIE && !isIos);
                 break;
 
-            case 'youtube':
-                basic = true;
-                full = (!isOldIE && !isIos);
-
-                // YouTube seems to work on iOS 10+ on iPad
-                if (isIos && !isIphone && browser.version >= 10) {
-                    full = true;
-                }
-
-                break;
-
-            case 'soundcloud':
-                basic = true;
-<<<<<<< HEAD
-                full = (!isOldIE && !isIos);
-                break;
-
             default:
                 basic = (audio && video);
                 full = (basic && !isOldIE);
-=======
-                full  = (!isOldIE && !isIphone);
-                break;
-
-            default:
-                basic = (audioSupport && videoSupport);
-                full  = (basic && !isOldIE);
->>>>>>> 4957e4d8
         }
 
         return {
@@ -4703,21 +4481,13 @@
             if (config.debug) {
                 var events = config.events.concat(['setup', 'statechange', 'enterfullscreen', 'exitfullscreen', 'captionsenabled', 'captionsdisabled']);
 
-<<<<<<< HEAD
                 on(instance.getContainer(), events.join(' '), function(event) {
-=======
-                _on(instance.getContainer(), events.join(' '), function(event) {
->>>>>>> 4957e4d8
                     console.log([config.logPrefix, 'event:', event.type].join(' '), event.detail.plyr);
                 });
             }
 
             // Callback
-<<<<<<< HEAD
             event(instance.getContainer(), 'setup', true, {
-=======
-            _event(instance.getContainer(), 'setup', true, {
->>>>>>> 4957e4d8
                 plyr: instance
             });
 
