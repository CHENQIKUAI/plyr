--- conflicted
+++ resolved
@@ -816,13 +816,9 @@
         // Get icon URL
         function _getIconUrl() {
             return {
-<<<<<<< HEAD
                 url:        config.iconUrl,
-                absolute:   (config.iconUrl.indexOf("http") === 0) || (plyr.browser.isIE && !window.svg4everybody) // If you're using svg4everybody you don't need absolute paths
-=======
-                url: config.iconUrl,
-                absolute: config.iconUrl.indexOf("http") === 0 || plyr.browser.isIE
->>>>>>> c9c20345
+                // If you're using svg4everybody you don't need absolute paths
+                absolute:   config.iconUrl.indexOf("http") === 0 || (plyr.browser.isIE && !window.svg4everybody) 
             };
         }
 
