--- conflicted
+++ resolved
@@ -1886,10 +1886,7 @@
                 byline: false,
                 portrait: false,
                 title: false,
-<<<<<<< HEAD
-                speed: true
-            });
-=======
+                speed: true,
                 transparent: 0,
             };
 
@@ -1913,7 +1910,6 @@
             container.appendChild(iframe);
 
             plyr.embed = new window.Vimeo.Player(iframe);
->>>>>>> 3c99357f
 
             // Create a faux HTML5 API using the Vimeo API
             plyr.media.play = function() {
