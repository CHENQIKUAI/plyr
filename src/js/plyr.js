// ==========================================================================
// Plyr
// plyr.js v3.3.12
// https://github.com/sampotts/plyr
// License: The MIT License (MIT)
// ==========================================================================

import captions from './captions';
import defaults from './config/defaults';
import { getProviderByUrl, providers, types } from './config/types';
import Console from './console';
import controls from './controls';
import Fullscreen from './fullscreen';
import Listeners from './listeners';
import media from './media';
import Ads from './plugins/ads';
import source from './source';
import Storage from './storage';
import support from './support';
import ui from './ui';
import { closest } from './utils/arrays';
import { createElement, hasClass, removeElement, replaceElement, toggleClass, wrap } from './utils/elements';
import { off, on, once, triggerEvent, unbindListeners } from './utils/events';
import is from './utils/is';
import loadSprite from './utils/loadSprite';
import { cloneDeep, extend } from './utils/objects';
import { parseUrl } from './utils/urls';

// Private properties
// TODO: Use a WeakMap for private globals
// const globals = new WeakMap();

// Plyr instance
class Plyr {
    constructor(target, options) {
        this.timers = {};

        // State
        this.ready = false;
        this.loading = false;
        this.failed = false;

        // Touch device
        this.touch = support.touch;

        // Set the media element
        this.media = target;

        // String selector passed
        if (is.string(this.media)) {
            this.media = document.querySelectorAll(this.media);
        }

        // jQuery, NodeList or Array passed, use first element
        if ((window.jQuery && this.media instanceof jQuery) || is.nodeList(this.media) || is.array(this.media)) {
            // eslint-disable-next-line
            this.media = this.media[0];
        }

        // Set config
        this.config = extend(
            {},
            defaults,
            Plyr.defaults,
            options || {},
            (() => {
                try {
                    return JSON.parse(this.media.getAttribute('data-plyr-config'));
                } catch (e) {
                    return {};
                }
            })(),
        );

        // Elements cache
        this.elements = {
            container: null,
            buttons: {},
            display: {},
            progress: {},
            inputs: {},
            settings: {
                menu: null,
                panes: {},
                tabs: {},
            },
            captions: null,
        };

        // Captions
        this.captions = {
            active: null,
            currentTrack: -1,
            meta: new WeakMap(),
        };

        // Fullscreen
        this.fullscreen = {
            active: false,
        };

        // Options
        this.options = {
            speed: [],
            quality: [],
        };

        // Debugging
        // TODO: move to globals
        this.debug = new Console(this.config.debug);

        // Log config options and support
        this.debug.log('Config', this.config);
        this.debug.log('Support', support);

        // We need an element to setup
        if (is.nullOrUndefined(this.media) || !is.element(this.media)) {
            this.debug.error('Setup failed: no suitable element passed');
            return;
        }

        // Bail if the element is initialized
        if (this.media.plyr) {
            this.debug.warn('Target already setup');
            return;
        }

        // Bail if not enabled
        if (!this.config.enabled) {
            this.debug.error('Setup failed: disabled by config');
            return;
        }

        // Bail if disabled or no basic support
        // You may want to disable certain UAs etc
        if (!support.check().api) {
            this.debug.error('Setup failed: no support');
            return;
        }

        // Cache original element state for .destroy()
        const clone = this.media.cloneNode(true);
        clone.autoplay = false;
        this.elements.original = clone;

        // Set media type based on tag or data attribute
        // Supported: video, audio, vimeo, youtube
        const type = this.media.tagName.toLowerCase();

        // Embed properties
        let iframe = null;
        let url = null;

        // Different setup based on type
        switch (type) {
            case 'div':
                // Find the frame
                iframe = this.media.querySelector('iframe');

                // <iframe> type
                if (is.element(iframe)) {
                    // Detect provider
                    url = parseUrl(iframe.getAttribute('src'));
                    this.provider = getProviderByUrl(url.toString());

                    // Rework elements
                    this.elements.container = this.media;
                    this.media = iframe;

                    // Reset classname
                    this.elements.container.className = '';

                    // Get attributes from URL and set config
                    if (url.searchParams.length) {
                        const truthy = ['1', 'true'];

                        if (truthy.includes(url.searchParams.get('autoplay'))) {
                            this.config.autoplay = true;
                        }
                        if (truthy.includes(url.searchParams.get('loop'))) {
                            this.config.loop.active = true;
                        }

                        // TODO: replace fullscreen.iosNative with this playsinline config option
                        // YouTube requires the playsinline in the URL
                        if (this.isYouTube) {
                            this.config.playsinline = truthy.includes(url.searchParams.get('playsinline'));
                        } else {
                            this.config.playsinline = true;
                        }
                    }
                } else {
                    // <div> with attributes
                    this.provider = this.media.getAttribute(this.config.attributes.embed.provider);

                    // Remove attribute
                    this.media.removeAttribute(this.config.attributes.embed.provider);
                }

                // Unsupported or missing provider
                if (is.empty(this.provider) || !Object.keys(providers).includes(this.provider)) {
                    this.debug.error('Setup failed: Invalid provider');
                    return;
                }

                // Audio will come later for external providers
                this.type = types.video;

                break;

            case 'video':
            case 'audio':
                this.type = type;
                this.provider = providers.html5;

                // Get config from attributes
                if (this.media.hasAttribute('crossorigin')) {
                    this.config.crossorigin = true;
                }
                if (this.media.hasAttribute('autoplay')) {
                    this.config.autoplay = true;
                }
                if (this.media.hasAttribute('playsinline')) {
                    this.config.playsinline = true;
                }
                if (this.media.hasAttribute('muted')) {
                    this.config.muted = true;
                }
                if (this.media.hasAttribute('loop')) {
                    this.config.loop.active = true;
                }

                break;

            default:
                this.debug.error('Setup failed: unsupported type');
                return;
        }

        // Check for support again but with type
        this.supported = support.check(this.type, this.provider, this.config.playsinline);

        // If no support for even API, bail
        if (!this.supported.api) {
            this.debug.error('Setup failed: no support');
            return;
        }

        this.eventListeners = [];

        // Create listeners
        this.listeners = new Listeners(this);

        // Setup local storage for user settings
        this.storage = new Storage(this);

        // Store reference
        this.media.plyr = this;

        // Wrap media
        if (!is.element(this.elements.container)) {
            this.elements.container = createElement('div');
            wrap(this.media, this.elements.container);
        }

        // Add style hook
        ui.addStyleHook.call(this);

        // Setup media
        media.setup.call(this);

        // Listen for events if debugging
        if (this.config.debug) {
            on.call(this, this.elements.container, this.config.events.join(' '), event => {
                this.debug.log(`event: ${event.type}`);
            });
        }

        // Setup interface
        // If embed but not fully supported, build interface now to avoid flash of controls
        if (this.isHTML5 || (this.isEmbed && !this.supported.ui)) {
            ui.build.call(this);
        }

        // Container listeners
        this.listeners.container();

        // Global listeners
        this.listeners.global();

        // Setup fullscreen
        this.fullscreen = new Fullscreen(this);

        // Setup ads if provided
        this.ads = new Ads(this);

        // Autoplay if required
        if (this.config.autoplay) {
            this.play();
        }
    }

    // ---------------------------------------
    // API
    // ---------------------------------------

    /**
     * Types and provider helpers
     */
    get isHTML5() {
        return Boolean(this.provider === providers.html5);
    }
    get isEmbed() {
        return Boolean(this.isYouTube || this.isVimeo);
    }
    get isYouTube() {
        return Boolean(this.provider === providers.youtube);
    }
    get isVimeo() {
        return Boolean(this.provider === providers.vimeo);
    }
    get isVideo() {
        return Boolean(this.type === types.video);
    }
    get isAudio() {
        return Boolean(this.type === types.audio);
    }

    /**
     * Play the media, or play the advertisement (if they are not blocked)
     */
    play() {
        if (!is.function(this.media.play)) {
            return null;
        }

        // Return the promise (for HTML5)
        return this.media.play();
    }

    /**
     * Pause the media
     */
    pause() {
        if (!this.playing || !is.function(this.media.pause)) {
            return;
        }

        this.media.pause();
    }

    /**
     * Get playing state
     */
    get playing() {
        return Boolean(this.ready && !this.paused && !this.ended);
    }

    /**
     * Get paused state
     */
    get paused() {
        return Boolean(this.media.paused);
    }

    /**
     * Get stopped state
     */
    get stopped() {
        return Boolean(this.paused && this.currentTime === 0);
    }

    /**
     * Get ended state
     */
    get ended() {
        return Boolean(this.media.ended);
    }

    /**
     * Toggle playback based on current status
     * @param {boolean} input
     */
    togglePlay(input) {
        // Toggle based on current state if nothing passed
        const toggle = is.boolean(input) ? input : !this.playing;

        if (toggle) {
            this.play();
        } else {
            this.pause();
        }
    }

    /**
     * Stop playback
     */
    stop() {
        if (this.isHTML5) {
            this.pause();
            this.restart();
        } else if (is.function(this.media.stop)) {
            this.media.stop();
        }
    }

    /**
     * Restart playback
     */
    restart() {
        this.currentTime = 0;
    }

    /**
     * Rewind
     * @param {number} seekTime - how far to rewind in seconds. Defaults to the config.seekTime
     */
    rewind(seekTime) {
        this.currentTime = this.currentTime - (is.number(seekTime) ? seekTime : this.config.seekTime);
    }

    /**
     * Fast forward
     * @param {number} seekTime - how far to fast forward in seconds. Defaults to the config.seekTime
     */
    forward(seekTime) {
        this.currentTime = this.currentTime + (is.number(seekTime) ? seekTime : this.config.seekTime);
    }

    /**
     * Seek to a time
     * @param {number} input - where to seek to in seconds. Defaults to 0 (the start)
     */
    set currentTime(input) {
        // Bail if media duration isn't available yet
        if (!this.duration) {
            return;
        }

        // Validate input
        const inputIsValid = is.number(input) && input > 0;

        // Set
        this.media.currentTime = inputIsValid ? Math.min(input, this.duration) : 0;

        // Logging
        this.debug.log(`Seeking to ${this.currentTime} seconds`);
    }

    /**
     * Get current time
     */
    get currentTime() {
        return Number(this.media.currentTime);
    }

    /**
     * Get buffered
     */
    get buffered() {
        const { buffered } = this.media;

        // YouTube / Vimeo return a float between 0-1
        if (is.number(buffered)) {
            return buffered;
        }

        // HTML5
        // TODO: Handle buffered chunks of the media
        // (i.e. seek to another section buffers only that section)
        if (buffered && buffered.length && this.duration > 0) {
            return buffered.end(0) / this.duration;
        }

        return 0;
    }

    /**
     * Get seeking status
     */
    get seeking() {
        return Boolean(this.media.seeking);
    }

    /**
     * Get the duration of the current media
     */
    get duration() {
        // Faux duration set via config
        const fauxDuration = parseFloat(this.config.duration);

        // Media duration can be NaN before the media has loaded
        const duration = (this.media || {}).duration || 0;

        // If config duration is funky, use regular duration
        return fauxDuration || duration;
    }

    /**
     * Set the player volume
     * @param {number} value - must be between 0 and 1. Defaults to the value from local storage and config.volume if not set in storage
     */
    set volume(value) {
        let volume = value;
        const max = 1;
        const min = 0;

        if (is.string(volume)) {
            volume = Number(volume);
        }

        // Load volume from storage if no value specified
        if (!is.number(volume)) {
            volume = this.storage.get('volume');
        }

        // Use config if all else fails
        if (!is.number(volume)) {
            ({ volume } = this.config);
        }

        // Maximum is volumeMax
        if (volume > max) {
            volume = max;
        }
        // Minimum is volumeMin
        if (volume < min) {
            volume = min;
        }

        // Update config
        this.config.volume = volume;

        // Set the player volume
        this.media.volume = volume;

        // If muted, and we're increasing volume manually, reset muted state
        if (!is.empty(value) && this.muted && volume > 0) {
            this.muted = false;
        }
    }

    /**
     * Get the current player volume
     */
    get volume() {
        return Number(this.media.volume);
    }

    /**
     * Increase volume
     * @param {boolean} step - How much to decrease by (between 0 and 1)
     */
    increaseVolume(step) {
        const volume = this.media.muted ? 0 : this.volume;
        this.volume = volume + (is.number(step) ? step : 1);
    }

    /**
     * Decrease volume
     * @param {boolean} step - How much to decrease by (between 0 and 1)
     */
    decreaseVolume(step) {
        const volume = this.media.muted ? 0 : this.volume;
        this.volume = volume - (is.number(step) ? step : 1);
    }

    /**
     * Set muted state
     * @param {boolean} mute
     */
    set muted(mute) {
        let toggle = mute;

        // Load muted state from storage
        if (!is.boolean(toggle)) {
            toggle = this.storage.get('muted');
        }

        // Use config if all else fails
        if (!is.boolean(toggle)) {
            toggle = this.config.muted;
        }

        // Update config
        this.config.muted = toggle;

        // Set mute on the player
        this.media.muted = toggle;
    }

    /**
     * Get current muted state
     */
    get muted() {
        return Boolean(this.media.muted);
    }

    /**
     * Check if the media has audio
     */
    get hasAudio() {
        // Assume yes for all non HTML5 (as we can't tell...)
        if (!this.isHTML5) {
            return true;
        }

        if (this.isAudio) {
            return true;
        }

        // Get audio tracks
        return (
            Boolean(this.media.mozHasAudio) ||
            Boolean(this.media.webkitAudioDecodedByteCount) ||
            Boolean(this.media.audioTracks && this.media.audioTracks.length)
        );
    }

    /**
     * Set playback speed
     * @param {number} speed - the speed of playback (0.5-2.0)
     */
    set speed(input) {
        let speed = null;

        if (is.number(input)) {
            speed = input;
        }

        if (!is.number(speed)) {
            speed = this.storage.get('speed');
        }

        if (!is.number(speed)) {
            speed = this.config.speed.selected;
        }

        // Set min/max
        if (speed < 0.1) {
            speed = 0.1;
        }
        if (speed > 2.0) {
            speed = 2.0;
        }

        if (!this.config.speed.options.includes(speed)) {
            this.debug.warn(`Unsupported speed (${speed})`);
            return;
        }

        // Update config
        this.config.speed.selected = speed;

        // Set media speed
        this.media.playbackRate = speed;
    }

    /**
     * Get current playback speed
     */
    get speed() {
        return Number(this.media.playbackRate);
    }

    /**
     * Set playback quality
     * Currently HTML5 & YouTube only
     * @param {number} input - Quality level
     */
    set quality(input) {
        const config = this.config.quality;
        const options = this.options.quality;

        if (!options.length) {
            return;
        }

        let quality = [
            !is.empty(input) && Number(input),
            this.storage.get('quality'),
            config.selected,
            config.default,
        ].find(is.number);

        if (!options.includes(quality)) {
            const value = closest(options, quality);
            this.debug.warn(`Unsupported quality option: ${quality}, using ${value} instead`);
            quality = value;
        }

        // Trigger request event
        triggerEvent.call(this, this.media, 'qualityrequested', false, { quality });

        // Update config
        config.selected = quality;

        // Set quality
        this.media.quality = quality;
    }

    /**
     * Get current quality level
     */
    get quality() {
        return this.media.quality;
    }

    /**
     * Toggle loop
     * TODO: Finish fancy new logic. Set the indicator on load as user may pass loop as config
     * @param {boolean} input - Whether to loop or not
     */
    set loop(input) {
        const toggle = is.boolean(input) ? input : this.config.loop.active;
        this.config.loop.active = toggle;
        this.media.loop = toggle;

        // Set default to be a true toggle
        /* const type = ['start', 'end', 'all', 'none', 'toggle'].includes(input) ? input : 'toggle';

        switch (type) {
            case 'start':
                if (this.config.loop.end && this.config.loop.end <= this.currentTime) {
                    this.config.loop.end = null;
                }
                this.config.loop.start = this.currentTime;
                // this.config.loop.indicator.start = this.elements.display.played.value;
                break;

            case 'end':
                if (this.config.loop.start >= this.currentTime) {
                    return this;
                }
                this.config.loop.end = this.currentTime;
                // this.config.loop.indicator.end = this.elements.display.played.value;
                break;

            case 'all':
                this.config.loop.start = 0;
                this.config.loop.end = this.duration - 2;
                this.config.loop.indicator.start = 0;
                this.config.loop.indicator.end = 100;
                break;

            case 'toggle':
                if (this.config.loop.active) {
                    this.config.loop.start = 0;
                    this.config.loop.end = null;
                } else {
                    this.config.loop.start = 0;
                    this.config.loop.end = this.duration - 2;
                }
                break;

            default:
                this.config.loop.start = 0;
                this.config.loop.end = null;
                break;
        } */
    }

    /**
     * Get current loop state
     */
    get loop() {
        return Boolean(this.media.loop);
    }

    /**
     * Set new media source
     * @param {object} input - The new source object (see docs)
     */
    set source(input) {
        source.change.call(this, input);
    }

    /**
     * Get current source
     */
    get source() {
        return this.media.currentSrc;
    }

    /**
     * Set the poster image for a video
     * @param {input} - the URL for the new poster image
     */
    set poster(input) {
        if (!this.isVideo) {
            this.debug.warn('Poster can only be set for video');
            return;
        }

        ui.setPoster.call(this, input, false).catch(() => {});
    }

    /**
     * Get the current poster image
     */
    get poster() {
        if (!this.isVideo) {
            return null;
        }

        return this.media.getAttribute('poster');
    }

    /**
     * Set the autoplay state
     * @param {boolean} input - Whether to autoplay or not
     */
    set autoplay(input) {
        const toggle = is.boolean(input) ? input : this.config.autoplay;
        this.config.autoplay = toggle;
    }

    /**
     * Get the current autoplay state
     */
    get autoplay() {
        return Boolean(this.config.autoplay);
    }

    /**
     * Toggle captions
     * @param {boolean} input - Whether to enable captions
     */
    toggleCaptions(input) {
<<<<<<< HEAD
        // If there's no full support
        if (!this.supported.ui) {
            return;
        }

        // If the method is called without parameter, toggle based on current value
        const active = utils.is.boolean(input) ? input : !this.elements.container.classList.contains(this.config.classNames.captions.active);

        // Toggle state
        this.elements.buttons.captions.pressed = active;

        // Add class hook
        utils.toggleClass(this.elements.container, this.config.classNames.captions.active, active);

        // Update state and trigger event
        if (active !== this.captions.active) {
            this.captions.active = active;
            utils.dispatchEvent.call(this, this.media, this.captions.active ? 'captionsenabled' : 'captionsdisabled');
        }
=======
        captions.toggle.call(this, input, false);
>>>>>>> d4abb4b1
    }

    /**
     * Set the caption track by index
     * @param {number} - Caption index
     */
    set currentTrack(input) {
        captions.set.call(this, input, false);
    }

    /**
     * Get the current caption track index (-1 if disabled)
     */
    get currentTrack() {
        const { toggled, currentTrack } = this.captions;
        return toggled ? currentTrack : -1;
    }

    /**
     * Set the wanted language for captions
     * Since tracks can be added later it won't update the actual caption track until there is a matching track
     * @param {string} - Two character ISO language code (e.g. EN, FR, PT, etc)
     */
    set language(input) {
        captions.setLanguage.call(this, input, false);
    }

    /**
     * Get the current track's language
     */
    get language() {
        return (captions.getCurrentTrack.call(this) || {}).language;
    }

    /**
     * Toggle picture-in-picture playback on WebKit/MacOS
     * TODO: update player with state, support, enabled
     * TODO: detect outside changes
     */
    set pip(input) {
        const states = {
            pip: 'picture-in-picture',
            inline: 'inline',
        };

        // Bail if no support
        if (!support.pip) {
            return;
        }

        // Toggle based on current state if not passed
        const toggle = is.boolean(input) ? input : this.pip === states.inline;

        // Toggle based on current state
        this.media.webkitSetPresentationMode(toggle ? states.pip : states.inline);
    }

    /**
     * Get the current picture-in-picture state
     */
    get pip() {
        if (!support.pip) {
            return null;
        }

        return this.media.webkitPresentationMode;
    }

    /**
     * Trigger the airplay dialog
     * TODO: update player with state, support, enabled
     */
    airplay() {
        // Show dialog if supported
        if (support.airplay) {
            this.media.webkitShowPlaybackTargetPicker();
        }
    }

    /**
     * Toggle the player controls
     * @param {boolean} [toggle] - Whether to show the controls
     */
    toggleControls(toggle) {
        // Don't toggle if missing UI support or if it's audio
        if (this.supported.ui && !this.isAudio) {
            // Get state before change
            const isHidden = hasClass(this.elements.container, this.config.classNames.hideControls);

            // Negate the argument if not undefined since adding the class to hides the controls
            const force = typeof toggle === 'undefined' ? undefined : !toggle;

            // Apply and get updated state
            const hiding = toggleClass(this.elements.container, this.config.classNames.hideControls, force);

            // Close menu
            if (hiding && this.config.controls.includes('settings') && !is.empty(this.config.settings)) {
                controls.toggleMenu.call(this, false);
            }
            // Trigger event on change
            if (hiding !== isHidden) {
                const eventName = hiding ? 'controlshidden' : 'controlsshown';
                triggerEvent.call(this, this.media, eventName);
            }
            return !hiding;
        }
        return false;
    }

    /**
     * Add event listeners
     * @param {string} event - Event type
     * @param {function} callback - Callback for when event occurs
     */
    on(event, callback) {
        on.call(this, this.elements.container, event, callback);
    }
    /**
     * Add event listeners once
     * @param {string} event - Event type
     * @param {function} callback - Callback for when event occurs
     */
    once(event, callback) {
        once.call(this, this.elements.container, event, callback);
    }
    /**
     * Remove event listeners
     * @param {string} event - Event type
     * @param {function} callback - Callback for when event occurs
     */
    off(event, callback) {
        off(this.elements.container, event, callback);
    }

    /**
     * Destroy an instance
     * Event listeners are removed when elements are removed
     * http://stackoverflow.com/questions/12528049/if-a-dom-element-is-removed-are-its-listeners-also-removed-from-memory
     * @param {function} callback - Callback for when destroy is complete
     * @param {boolean} soft - Whether it's a soft destroy (for source changes etc)
     */
    destroy(callback, soft = false) {
        if (!this.ready) {
            return;
        }

        const done = () => {
            // Reset overflow (incase destroyed while in fullscreen)
            document.body.style.overflow = '';

            // GC for embed
            this.embed = null;

            // If it's a soft destroy, make minimal changes
            if (soft) {
                if (Object.keys(this.elements).length) {
                    // Remove elements
                    removeElement(this.elements.buttons.play);
                    removeElement(this.elements.captions);
                    removeElement(this.elements.controls);
                    removeElement(this.elements.wrapper);

                    // Clear for GC
                    this.elements.buttons.play = null;
                    this.elements.captions = null;
                    this.elements.controls = null;
                    this.elements.wrapper = null;
                }

                // Callback
                if (is.function(callback)) {
                    callback();
                }
            } else {
                // Unbind listeners
                unbindListeners.call(this);

                // Replace the container with the original element provided
                replaceElement(this.elements.original, this.elements.container);

                // Event
                triggerEvent.call(this, this.elements.original, 'destroyed', true);

                // Callback
                if (is.function(callback)) {
                    callback.call(this.elements.original);
                }

                // Reset state
                this.ready = false;

                // Clear for garbage collection
                setTimeout(() => {
                    this.elements = null;
                    this.media = null;
                }, 200);
            }
        };

        // Stop playback
        this.stop();

        // Provider specific stuff
        if (this.isHTML5) {
            // Clear timeout
            clearTimeout(this.timers.loading);

            // Restore native video controls
            ui.toggleNativeControls.call(this, true);

            // Clean up
            done();
        } else if (this.isYouTube) {
            // Clear timers
            clearInterval(this.timers.buffering);
            clearInterval(this.timers.playing);

            // Destroy YouTube API
            if (this.embed !== null && is.function(this.embed.destroy)) {
                this.embed.destroy();
            }

            // Clean up
            done();
        } else if (this.isVimeo) {
            // Destroy Vimeo API
            // then clean up (wait, to prevent postmessage errors)
            if (this.embed !== null) {
                this.embed.unload().then(done);
            }

            // Vimeo does not always return
            setTimeout(done, 200);
        }
    }

    /**
     * Check for support for a mime type (HTML5 only)
     * @param {string} type - Mime type
     */
    supports(type) {
        return support.mime.call(this, type);
    }

    /**
     * Check for support
     * @param {string} type - Player type (audio/video)
     * @param {string} provider - Provider (html5/youtube/vimeo)
     * @param {bool} inline - Where player has `playsinline` sttribute
     */
    static supported(type, provider, inline) {
        return support.check(type, provider, inline);
    }

    /**
     * Load an SVG sprite into the page
     * @param {string} url - URL for the SVG sprite
     * @param {string} [id] - Unique ID
     */
    static loadSprite(url, id) {
        return loadSprite(url, id);
    }

    /**
     * Setup multiple instances
     * @param {*} selector
     * @param {object} options
     */
    static setup(selector, options = {}) {
        let targets = null;

        if (is.string(selector)) {
            targets = Array.from(document.querySelectorAll(selector));
        } else if (is.nodeList(selector)) {
            targets = Array.from(selector);
        } else if (is.array(selector)) {
            targets = selector.filter(is.element);
        }

        if (is.empty(targets)) {
            return null;
        }

        return targets.map(t => new Plyr(t, options));
    }
}

Plyr.defaults = cloneDeep(defaults);

export default Plyr;<|MERGE_RESOLUTION|>--- conflicted
+++ resolved
@@ -827,30 +827,8 @@
      * @param {boolean} input - Whether to enable captions
      */
     toggleCaptions(input) {
-<<<<<<< HEAD
-        // If there's no full support
-        if (!this.supported.ui) {
-            return;
-        }
-
-        // If the method is called without parameter, toggle based on current value
-        const active = utils.is.boolean(input) ? input : !this.elements.container.classList.contains(this.config.classNames.captions.active);
-
-        // Toggle state
-        this.elements.buttons.captions.pressed = active;
-
-        // Add class hook
-        utils.toggleClass(this.elements.container, this.config.classNames.captions.active, active);
-
-        // Update state and trigger event
-        if (active !== this.captions.active) {
-            this.captions.active = active;
-            utils.dispatchEvent.call(this, this.media, this.captions.active ? 'captionsenabled' : 'captionsdisabled');
-        }
-=======
         captions.toggle.call(this, input, false);
->>>>>>> d4abb4b1
-    }
+        }
 
     /**
      * Set the caption track by index
@@ -1054,35 +1032,35 @@
 
         // Provider specific stuff
         if (this.isHTML5) {
-            // Clear timeout
-            clearTimeout(this.timers.loading);
-
-            // Restore native video controls
-            ui.toggleNativeControls.call(this, true);
-
-            // Clean up
-            done();
+                // Clear timeout
+                clearTimeout(this.timers.loading);
+
+                // Restore native video controls
+                ui.toggleNativeControls.call(this, true);
+
+                // Clean up
+                done();
         } else if (this.isYouTube) {
-            // Clear timers
-            clearInterval(this.timers.buffering);
-            clearInterval(this.timers.playing);
-
-            // Destroy YouTube API
+                // Clear timers
+                clearInterval(this.timers.buffering);
+                clearInterval(this.timers.playing);
+
+                // Destroy YouTube API
             if (this.embed !== null && is.function(this.embed.destroy)) {
-                this.embed.destroy();
-            }
-
-            // Clean up
-            done();
+                    this.embed.destroy();
+                }
+
+                // Clean up
+                done();
         } else if (this.isVimeo) {
-            // Destroy Vimeo API
-            // then clean up (wait, to prevent postmessage errors)
-            if (this.embed !== null) {
-                this.embed.unload().then(done);
-            }
-
-            // Vimeo does not always return
-            setTimeout(done, 200);
+                // Destroy Vimeo API
+                // then clean up (wait, to prevent postmessage errors)
+                if (this.embed !== null) {
+                    this.embed.unload().then(done);
+                }
+
+                // Vimeo does not always return
+                setTimeout(done, 200);
         }
     }
 
