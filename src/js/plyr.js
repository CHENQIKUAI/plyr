--- conflicted
+++ resolved
@@ -888,7 +888,7 @@
             settings: {
                 tabs: {},
                 panes: {}
-            }
+        }
         };
 
         // Set media
@@ -979,8 +979,8 @@
                 attributes.forEach(function(attribute) {
                     insertElement(type, plyr.media, attribute);
                 });
-            }
-        }
+                }
+            }
 
         // Get icon URL
         function getIconUrl() {
@@ -1235,10 +1235,6 @@
                         class: config.classes.tooltip
                     }, '00:00');
 
-<<<<<<< HEAD
-                    tooltip.textContent = '00:00';
-=======
->>>>>>> 18bf4d84
                     container.appendChild(tooltip);
                 }
 
@@ -1390,7 +1386,7 @@
                                 config.tracks.forEach(function(track, index) {
                                     if (is.function(track)) {
                                         return;
-                                    }
+                }
 
                                     var option = createElement('li');
 
@@ -1405,7 +1401,7 @@
                                 });
                             }
                             break;
-                    }
+                }
 
                     pane.appendChild(options);
 
@@ -2076,15 +2072,12 @@
 
             // Set global
             plyr.captionsEnabled = show;
-<<<<<<< HEAD
+            elements.buttons.captions_menu.innerHTML = show ? 'Off' : 'On';
+            //TODO: display lang getElement('[data-captions="settings"]').innerHTML = getSubsLangValue();
 
             // Set current language etc
             //elements.buttons.captions_menu.innerHTML = show ? 'Off' : 'On';
             //getElement('[data-captions="settings"]').innerHTML = getSubsLangValue();
-=======
-            elements.buttons.captions_menu.innerHTML = show ? 'Off' : 'On';
-            //TODO: display lang getElement('[data-captions="settings"]').innerHTML = getSubsLangValue();
->>>>>>> 18bf4d84
 
             // Toggle state
             toggleState(elements.buttons.captions, plyr.captionsEnabled);
@@ -3090,7 +3083,7 @@
             // It should be a number, but parse it just incase
             var duration = parseInt(config.duration);
 
-            // True duration
+                // True duration
             var mediaDuration = 0;
 
             // Only if duration available
