// ==========================================================================
// Plyr HTML5 helpers
// ==========================================================================

import support from './support';
import { dedupe } from './utils/arrays';
import { removeElement } from './utils/elements';
import { trigger } from './utils/events';
import is from './utils/is';

const html5 = {
    getSources() {
        if (!this.isHTML5) {
            return [];
        }

        const sources = Array.from(this.media.querySelectorAll('source'));

        // Filter out unsupported sources
        return sources.filter(source => support.mime.call(this, source.getAttribute('type')));
    },

    // Get quality levels
    getQualityOptions() {
<<<<<<< HEAD
        if (!this.isHTML5) {
            return null;
        }

        // Get sources
        const sources = html5.getSources.call(this);

        if (is.empty(sources)) {
            return null;
        }

        // Get <source> with size attribute
        const sizes = Array.from(sources).filter(source => !is.empty(source.getAttribute('size')));

        // If none, bail
        if (is.empty(sizes)) {
            return null;
        }

        // Reduce to unique list
        return dedupe(sizes.map(source => Number(source.getAttribute('size'))));
=======
        // Get sizes from <source> elements
        return html5.getSources.call(this)
            .map(source => Number(source.getAttribute('size')))
            .filter(Boolean);
>>>>>>> 7158e507
    },

    extend() {
        if (!this.isHTML5) {
            return;
        }

        const player = this;

        // Quality
        Object.defineProperty(player.media, 'quality', {
            get() {
                // Get sources
                const sources = html5.getSources.call(player);
                const [source] = sources.filter(source => source.getAttribute('src') === player.source);

<<<<<<< HEAD
                if (is.empty(sources)) {
                    return null;
                }

                const matches = Array.from(sources).filter(source => source.getAttribute('src') === player.source);

                if (is.empty(matches)) {
                    return null;
                }

                return Number(matches[0].getAttribute('size'));
=======
                // Return size, if match is found
                return source && Number(source.getAttribute('size'));
>>>>>>> 7158e507
            },
            set(input) {
                // Get sources
                const sources = html5.getSources.call(player);

<<<<<<< HEAD
                if (is.empty(sources)) {
                    return;
                }

                // Get matches for requested size
                const matches = Array.from(sources).filter(source => Number(source.getAttribute('size')) === input);

                // No matches for requested size
                if (is.empty(matches)) {
                    return;
                }

                // Get supported sources
                const supported = matches.filter(source => support.mime.call(player, source.getAttribute('type')));

                // No supported sources
                if (is.empty(supported)) {
                    return;
                }

                // Trigger change event
                trigger.call(player, player.media, 'qualityrequested', false, {
                    quality: input,
                });

=======
                // Get first match for requested size
                const source = sources.find(source => Number(source.getAttribute('size')) === input);

                // No matching source found
                if (!source) {
                    return;
                }

>>>>>>> 7158e507
                // Get current state
                const { currentTime, playing } = player;

                // Set new source
                player.media.src = source.getAttribute('src');

                // Restore time
                const onLoadedMetaData = () => {
                    player.currentTime = currentTime;
                };
                player.once('loadedmetadata', onLoadedMetaData);

                // Load new source
                player.media.load();

                // Resume playing
                if (playing) {
                    player.play();
                }

                // Trigger change event
                trigger.call(player, player.media, 'qualitychange', false, {
                    quality: input,
                });
            },
        });
    },

    // Cancel current network requests
    // See https://github.com/sampotts/plyr/issues/174
    cancelRequests() {
        if (!this.isHTML5) {
            return;
        }

        // Remove child sources
<<<<<<< HEAD
        removeElement(html5.getSources());
=======
        utils.removeElement(html5.getSources.call(this));
>>>>>>> 7158e507

        // Set blank video src attribute
        // This is to prevent a MEDIA_ERR_SRC_NOT_SUPPORTED error
        // Info: http://stackoverflow.com/questions/32231579/how-to-properly-dispose-of-an-html5-video-and-close-socket-or-connection
        this.media.setAttribute('src', this.config.blankVideo);

        // Load the new empty source
        // This will cancel existing requests
        // See https://github.com/sampotts/plyr/issues/174
        this.media.load();

        // Debugging
        this.debug.log('Cancelled network requests');
    },
};

export default html5;<|MERGE_RESOLUTION|>--- conflicted
+++ resolved
@@ -3,10 +3,8 @@
 // ==========================================================================
 
 import support from './support';
-import { dedupe } from './utils/arrays';
 import { removeElement } from './utils/elements';
-import { trigger } from './utils/events';
-import is from './utils/is';
+import { triggerEvent } from './utils/events';
 
 const html5 = {
     getSources() {
@@ -22,34 +20,11 @@
 
     // Get quality levels
     getQualityOptions() {
-<<<<<<< HEAD
-        if (!this.isHTML5) {
-            return null;
-        }
-
-        // Get sources
-        const sources = html5.getSources.call(this);
-
-        if (is.empty(sources)) {
-            return null;
-        }
-
-        // Get <source> with size attribute
-        const sizes = Array.from(sources).filter(source => !is.empty(source.getAttribute('size')));
-
-        // If none, bail
-        if (is.empty(sizes)) {
-            return null;
-        }
-
-        // Reduce to unique list
-        return dedupe(sizes.map(source => Number(source.getAttribute('size'))));
-=======
         // Get sizes from <source> elements
-        return html5.getSources.call(this)
+        return html5.getSources
+            .call(this)
             .map(source => Number(source.getAttribute('size')))
             .filter(Boolean);
->>>>>>> 7158e507
     },
 
     extend() {
@@ -66,54 +41,13 @@
                 const sources = html5.getSources.call(player);
                 const [source] = sources.filter(source => source.getAttribute('src') === player.source);
 
-<<<<<<< HEAD
-                if (is.empty(sources)) {
-                    return null;
-                }
-
-                const matches = Array.from(sources).filter(source => source.getAttribute('src') === player.source);
-
-                if (is.empty(matches)) {
-                    return null;
-                }
-
-                return Number(matches[0].getAttribute('size'));
-=======
                 // Return size, if match is found
                 return source && Number(source.getAttribute('size'));
->>>>>>> 7158e507
             },
             set(input) {
                 // Get sources
                 const sources = html5.getSources.call(player);
 
-<<<<<<< HEAD
-                if (is.empty(sources)) {
-                    return;
-                }
-
-                // Get matches for requested size
-                const matches = Array.from(sources).filter(source => Number(source.getAttribute('size')) === input);
-
-                // No matches for requested size
-                if (is.empty(matches)) {
-                    return;
-                }
-
-                // Get supported sources
-                const supported = matches.filter(source => support.mime.call(player, source.getAttribute('type')));
-
-                // No supported sources
-                if (is.empty(supported)) {
-                    return;
-                }
-
-                // Trigger change event
-                trigger.call(player, player.media, 'qualityrequested', false, {
-                    quality: input,
-                });
-
-=======
                 // Get first match for requested size
                 const source = sources.find(source => Number(source.getAttribute('size')) === input);
 
@@ -122,7 +56,6 @@
                     return;
                 }
 
->>>>>>> 7158e507
                 // Get current state
                 const { currentTime, playing } = player;
 
@@ -144,7 +77,7 @@
                 }
 
                 // Trigger change event
-                trigger.call(player, player.media, 'qualitychange', false, {
+                triggerEvent.call(player, player.media, 'qualitychange', false, {
                     quality: input,
                 });
             },
@@ -159,11 +92,7 @@
         }
 
         // Remove child sources
-<<<<<<< HEAD
-        removeElement(html5.getSources());
-=======
-        utils.removeElement(html5.getSources.call(this));
->>>>>>> 7158e507
+        removeElement(html5.getSources.call(this));
 
         // Set blank video src attribute
         // This is to prevent a MEDIA_ERR_SRC_NOT_SUPPORTED error
