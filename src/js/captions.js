--- conflicted
+++ resolved
@@ -23,7 +23,6 @@
 import { parseUrl } from './utils/urls';
 
 const captions = {
-<<<<<<< HEAD
   // Setup captions
   setup() {
     // Requires UI support
@@ -60,142 +59,12 @@
       Array.from(elements).forEach(track => {
         const src = track.getAttribute('src');
         const url = parseUrl(src);
-=======
-    // Setup captions
-    setup() {
-        // Requires UI support
-        if (!this.supported.ui) {
-            return;
-        }
-
-        // Only Vimeo and HTML5 video supported at this point
-        if (!this.isVideo || this.isYouTube || (this.isHTML5 && !support.textTracks)) {
-            // Clear menu and hide
-            if (
-                is.array(this.config.controls) &&
-                this.config.controls.includes('settings') &&
-                this.config.settings.includes('captions')
-            ) {
-                controls.setCaptionsMenu.call(this);
-            }
-
-            return;
-        }
-
-        // Inject the container
-        if (!is.element(this.elements.captions)) {
-            this.elements.captions = createElement('div', getAttributesFromSelector(this.config.selectors.captions));
-
-            insertAfter(this.elements.captions, this.elements.wrapper);
-        }
-
-        // Fix IE captions if CORS is used
-        // Fetch captions and inject as blobs instead (data URIs not supported!)
-        if (browser.isIE && window.URL) {
-            const elements = this.media.querySelectorAll('track');
-
-            Array.from(elements).forEach(track => {
-                const src = track.getAttribute('src');
-                const url = parseUrl(src);
-
-                if (
-                    url !== null &&
-                    url.hostname !== window.location.href.hostname &&
-                    ['http:', 'https:'].includes(url.protocol)
-                ) {
-                    fetch(src, 'blob')
-                        .then(blob => {
-                            track.setAttribute('src', window.URL.createObjectURL(blob));
-                        })
-                        .catch(() => {
-                            removeElement(track);
-                        });
-                }
-            });
-        }
-
-        // Get and set initial data
-        // The "preferred" options are not realized unless / until the wanted language has a match
-        // * languages: Array of user's browser languages.
-        // * language:  The language preferred by user settings or config
-        // * active:    The state preferred by user settings or config
-        // * toggled:   The real captions state
-
-        const browserLanguages = navigator.languages || [navigator.language || navigator.userLanguage || 'en'];
-        const languages = dedupe(browserLanguages.map(language => language.split('-')[0]));
-        let language = (this.storage.get('language') || this.config.captions.language || 'auto').toLowerCase();
-
-        // Use first browser language when language is 'auto'
-        if (language === 'auto') {
-            [language] = languages;
-        }
-
-        let active = this.storage.get('captions');
-        if (!is.boolean(active)) {
-            ({ active } = this.config.captions);
-        }
-
-        Object.assign(this.captions, {
-            toggled: false,
-            active,
-            language,
-            languages,
-        });
-
-        // Watch changes to textTracks and update captions menu
-        if (this.isHTML5) {
-            const trackEvents = this.config.captions.update ? 'addtrack removetrack' : 'removetrack';
-            on.call(this, this.media.textTracks, trackEvents, captions.update.bind(this));
-        }
-
-        // Update available languages in list next tick (the event must not be triggered before the listeners)
-        setTimeout(captions.update.bind(this), 0);
-    },
-
-    // Update available language options in settings based on tracks
-    update() {
-        const tracks = captions.getTracks.call(this, true);
-        // Get the wanted language
-        const { active, language, meta, currentTrackNode } = this.captions;
-        const languageExists = Boolean(tracks.find(track => track.language === language));
-
-        // Handle tracks (add event listener and "pseudo"-default)
-        if (this.isHTML5 && this.isVideo) {
-            tracks
-                .filter(track => !meta.get(track))
-                .forEach(track => {
-                    this.debug.log('Track added', track);
-                    // Attempt to store if the original dom element was "default"
-                    meta.set(track, {
-                        default: track.mode === 'showing',
-                    });
-
-                    // Turn off native caption rendering to avoid double captions
-                    // Note: mode='hidden' forces a track to download. To ensure every track
-                    // isn't downloaded at once, only 'showing' tracks should be reassigned
-                    // eslint-disable-next-line no-param-reassign
-                    if (track.mode === 'showing') {
-                        track.mode = 'hidden';
-                    }
-
-                    // Add event listener for cue changes
-                    on.call(this, track, 'cuechange', () => captions.updateCues.call(this));
-                });
-        }
-
-        // Update language first time it matches, or if the previous matching track was removed
-        if ((languageExists && this.language !== language) || !tracks.includes(currentTrackNode)) {
-            captions.setLanguage.call(this, language);
-            captions.toggle.call(this, active && languageExists);
-        }
->>>>>>> dbe618c6
 
         if (
           url !== null &&
           url.hostname !== window.location.href.hostname &&
           ['http:', 'https:'].includes(url.protocol)
         ) {
-<<<<<<< HEAD
           fetch(src, 'blob')
             .then(blob => {
               track.setAttribute('src', window.URL.createObjectURL(blob));
@@ -203,135 +72,6 @@
             .catch(() => {
               removeElement(track);
             });
-=======
-            controls.setCaptionsMenu.call(this);
-        }
-    },
-
-    // Toggle captions display
-    // Used internally for the toggleCaptions method, with the passive option forced to false
-    toggle(input, passive = true) {
-        // If there's no full support
-        if (!this.supported.ui) {
-            return;
-        }
-
-        const { toggled } = this.captions; // Current state
-        const activeClass = this.config.classNames.captions.active;
-        // Get the next state
-        // If the method is called without parameter, toggle based on current value
-        const active = is.nullOrUndefined(input) ? !toggled : input;
-
-        // Update state and trigger event
-        if (active !== toggled) {
-            // When passive, don't override user preferences
-            if (!passive) {
-                this.captions.active = active;
-                this.storage.set({ captions: active });
-            }
-
-            // Force language if the call isn't passive and there is no matching language to toggle to
-            if (!this.language && active && !passive) {
-                const tracks = captions.getTracks.call(this);
-                const track = captions.findTrack.call(this, [this.captions.language, ...this.captions.languages], true);
-
-                // Override user preferences to avoid switching languages if a matching track is added
-                this.captions.language = track.language;
-
-                // Set caption, but don't store in localStorage as user preference
-                captions.set.call(this, tracks.indexOf(track));
-                return;
-            }
-
-            // Toggle button if it's enabled
-            if (this.elements.buttons.captions) {
-                this.elements.buttons.captions.pressed = active;
-            }
-
-            // Add class hook
-            toggleClass(this.elements.container, activeClass, active);
-
-            this.captions.toggled = active;
-
-            // Update settings menu
-            controls.updateSetting.call(this, 'captions');
-
-            // Trigger event (not used internally)
-            triggerEvent.call(this, this.media, active ? 'captionsenabled' : 'captionsdisabled');
-        }
-
-        // Wait for the call stack to clear before setting mode='hidden'
-        // on the active track - forcing the browser to download it
-        setTimeout(() => {
-            if (active && this.captions.toggled) {
-                this.captions.currentTrackNode.mode = 'hidden';
-            }   
-        });
-    },
-
-    // Set captions by track index
-    // Used internally for the currentTrack setter with the passive option forced to false
-    set(index, passive = true) {
-        const tracks = captions.getTracks.call(this);
-
-        // Disable captions if setting to -1
-        if (index === -1) {
-            captions.toggle.call(this, false, passive);
-            return;
-        }
-
-        if (!is.number(index)) {
-            this.debug.warn('Invalid caption argument', index);
-            return;
-        }
-
-        if (!(index in tracks)) {
-            this.debug.warn('Track not found', index);
-            return;
-        }
-
-        if (this.captions.currentTrack !== index) {
-            this.captions.currentTrack = index;
-            const track = tracks[index];
-            const { language } = track || {};
-
-            // Store reference to node for invalidation on remove
-            this.captions.currentTrackNode = track;
-
-            // Update settings menu
-            controls.updateSetting.call(this, 'captions');
-
-            // When passive, don't override user preferences
-            if (!passive) {
-                this.captions.language = language;
-                this.storage.set({ language });
-            }
-
-            // Handle Vimeo captions
-            if (this.isVimeo) {
-                this.embed.enableTextTrack(language);
-            }
-
-            // Trigger event
-            triggerEvent.call(this, this.media, 'languagechange');
-        }
-
-        // Show captions
-        captions.toggle.call(this, true, passive);
-
-        if (this.isHTML5 && this.isVideo) {
-            // If we change the active track while a cue is already displayed we need to update it
-            captions.updateCues.call(this);
-        }
-    },
-
-    // Set captions by language
-    // Used internally for the language setter with the passive option forced to false
-    setLanguage(input, passive = true) {
-        if (!is.string(input)) {
-            this.debug.warn('Invalid language argument', input);
-            return;
->>>>>>> dbe618c6
         }
       });
     }
@@ -393,8 +133,12 @@
           });
 
           // Turn off native caption rendering to avoid double captions
+          // Note: mode='hidden' forces a track to download. To ensure every track
+          // isn't downloaded at once, only 'showing' tracks should be reassigned
           // eslint-disable-next-line no-param-reassign
-          track.mode = 'hidden';
+          if (track.mode === 'showing') {
+            track.mode = 'hidden';
+          }
 
           // Add event listener for cue changes
           on.call(this, track, 'cuechange', () => captions.updateCues.call(this));
@@ -471,6 +215,14 @@
       // Trigger event (not used internally)
       triggerEvent.call(this, this.media, active ? 'captionsenabled' : 'captionsdisabled');
     }
+
+    // Wait for the call stack to clear before setting mode='hidden'
+    // on the active track - forcing the browser to download it
+    setTimeout(() => {
+      if (active && this.captions.toggled) {
+        this.captions.currentTrackNode.mode = 'hidden';
+      }
+    });
   },
 
   // Set captions by track index
