--- conflicted
+++ resolved
@@ -84,13 +84,13 @@
     update() {
         // Update tracks
         const tracks = captions.getTracks.call(this);
-        this.options.captions = tracks.map(({language}) => language);
+        this.options.captions = tracks.map(({ language }) => language);
 
         // Set language if it hasn't been set already
         if (!this.language) {
             let { language } = this.config.captions;
             if (language === 'auto') {
-                [ language ] = (navigator.language || navigator.userLanguage).split('-');
+                [language] = (navigator.language || navigator.userLanguage).split('-');
             }
             this.language = this.storage.get('language') || (language || '').toLowerCase();
         }
@@ -245,27 +245,6 @@
             this.debug.warn('No captions element to render to');
         }
     },
-<<<<<<< HEAD
-
-    // Display captions container and button (for initialization)
-    show() {
-        // Try to load the value from storage
-        let active = this.storage.get('captions');
-
-        // Otherwise fall back to the default config
-        if (!utils.is.boolean(active)) {
-            ({ active } = this.config.captions);
-        } else {
-            this.captions.active = active;
-        }
-
-        if (active) {
-            utils.toggleClass(this.elements.container, this.config.classNames.captions.active, true);
-            this.elements.buttons.captions.pressed = true;
-        }
-    },
-=======
->>>>>>> 76bb299c
 };
 
 export default captions;