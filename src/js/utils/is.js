// ==========================================================================
// Type checking utils
// ==========================================================================

const getConstructor = (input) => (input !== null && typeof input !== 'undefined' ? input.constructor : null);
const instanceOf = (input, constructor) => Boolean(input && constructor && input instanceof constructor);
const isNullOrUndefined = (input) => input === null || typeof input === 'undefined';
const isObject = (input) => getConstructor(input) === Object;
const isNumber = (input) => getConstructor(input) === Number && !Number.isNaN(input);
const isString = (input) => getConstructor(input) === String;
const isBoolean = (input) => getConstructor(input) === Boolean;
const isFunction = (input) => getConstructor(input) === Function;
const isArray = (input) => Array.isArray(input);
const isWeakMap = (input) => instanceOf(input, WeakMap);
const isNodeList = (input) => instanceOf(input, NodeList);
const isTextNode = (input) => getConstructor(input) === Text;
const isEvent = (input) => instanceOf(input, Event);
const isKeyboardEvent = (input) => instanceOf(input, KeyboardEvent);
const isCue = (input) => instanceOf(input, window.TextTrackCue) || instanceOf(input, window.VTTCue);
const isTrack = (input) => instanceOf(input, TextTrack) || (!isNullOrUndefined(input) && isString(input.kind));
const isPromise = (input) => instanceOf(input, Promise) && isFunction(input.then);

const isElement = (input) =>
<<<<<<< HEAD
  input !== null && 
  (typeof input === "object") &&
  (input.nodeType === 1) &&
  (typeof input.style === "object") &&
  (typeof input.ownerDocument === "object");
=======
  input !== null &&
  typeof input === 'object' &&
  input.nodeType === 1 &&
  typeof input.style === 'object' &&
  typeof input.ownerDocument === 'object';
>>>>>>> 1aee8f53

const isEmpty = (input) =>
  isNullOrUndefined(input) ||
  ((isString(input) || isArray(input) || isNodeList(input)) && !input.length) ||
  (isObject(input) && !Object.keys(input).length);

const isUrl = (input) => {
  // Accept a URL object
  if (instanceOf(input, window.URL)) {
    return true;
  }

  // Must be string from here
  if (!isString(input)) {
    return false;
  }

  // Add the protocol if required
  let string = input;
  if (!input.startsWith('http://') || !input.startsWith('https://')) {
    string = `http://${input}`;
  }

  try {
    return !isEmpty(new URL(string).hostname);
  } catch (e) {
    return false;
  }
};

export default {
  nullOrUndefined: isNullOrUndefined,
  object: isObject,
  number: isNumber,
  string: isString,
  boolean: isBoolean,
  function: isFunction,
  array: isArray,
  weakMap: isWeakMap,
  nodeList: isNodeList,
  element: isElement,
  textNode: isTextNode,
  event: isEvent,
  keyboardEvent: isKeyboardEvent,
  cue: isCue,
  track: isTrack,
  promise: isPromise,
  url: isUrl,
  empty: isEmpty,
};<|MERGE_RESOLUTION|>--- conflicted
+++ resolved
@@ -21,19 +21,11 @@
 const isPromise = (input) => instanceOf(input, Promise) && isFunction(input.then);
 
 const isElement = (input) =>
-<<<<<<< HEAD
-  input !== null && 
-  (typeof input === "object") &&
-  (input.nodeType === 1) &&
-  (typeof input.style === "object") &&
-  (typeof input.ownerDocument === "object");
-=======
   input !== null &&
   typeof input === 'object' &&
   input.nodeType === 1 &&
   typeof input.style === 'object' &&
   typeof input.ownerDocument === 'object';
->>>>>>> 1aee8f53
 
 const isEmpty = (input) =>
   isNullOrUndefined(input) ||
