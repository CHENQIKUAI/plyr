--- conflicted
+++ resolved
@@ -126,7 +126,7 @@
     const container = createElement('div', { id, 'data-poster': config.customControls ? player.poster : undefined });
     player.media = replaceElement(container, player.media);
 
-<<<<<<< HEAD
+    // Only load the poster when using custom controls
     if (config.customControls) {
       const posterSrc = (s) => `https://i.ytimg.com/vi/${videoId}/${s}default.jpg`;
 
@@ -143,25 +143,6 @@
         })
         .catch(() => {});
     }
-=======
-    // Id to poster wrapper
-    const posterSrc = (s) => `https://i.ytimg.com/vi/${videoId}/${s}default.jpg`;
-
-    // Check thumbnail images in order of quality, but reject fallback thumbnails (120px wide)
-    loadImage(posterSrc('maxres'), 121) // Higest quality and unpadded
-      .catch(() => loadImage(posterSrc('sd'), 121)) // 480p padded 4:3
-      .catch(() => loadImage(posterSrc('hq'))) // 360p padded 4:3. Always exists
-      .then((image) => ui.setPoster.call(player, image.src))
-      .then((src) => {
-        // If the image is padded, use background-size "cover" instead (like youtube does too with their posters)
-        if (!src.includes('maxres')) {
-          player.elements.poster.style.backgroundSize = 'cover';
-        }
-      })
-      .catch(() => {});
-
-    const config = player.config.youtube;
->>>>>>> c3e16374
 
     // Setup instance
     // https://developers.google.com/youtube/iframe_api_reference
