--- conflicted
+++ resolved
@@ -6,7 +6,7 @@
 import ui from './../ui';
 import { dedupe } from './../utils/arrays';
 import { createElement, replaceElement, toggleClass } from './../utils/elements';
-import { trigger } from './../utils/events';
+import { triggerEvent } from './../utils/events';
 import fetch from './../utils/fetch';
 import is from './../utils/is';
 import loadImage from './../utils/loadImage';
@@ -36,8 +36,7 @@
         tiny: 144,
     };
 
-    const entry = Object.entries(qualities)
-        .find(entry => entry.includes(input));
+    const entry = Object.entries(qualities).find(entry => entry.includes(input));
 
     if (entry) {
         // Get the match corresponding to the input
@@ -62,7 +61,7 @@
     }
     if (this.media.paused === play) {
         this.media.paused = !play;
-        trigger.call(this, this.media, play ? 'play' : 'pause');
+        triggerEvent.call(this, this.media, play ? 'play' : 'pause');
     }
 }
 
@@ -240,10 +239,10 @@
 
                     player.media.error = detail;
 
-                    trigger.call(player, player.media, 'error');
+                    triggerEvent.call(player, player.media, 'error');
                 },
                 onPlaybackQualityChange() {
-                    trigger.call(player, player.media, 'qualitychange', false, {
+                    triggerEvent.call(player, player.media, 'qualitychange', false, {
                         quality: player.media.quality,
                     });
                 },
@@ -254,7 +253,7 @@
                     // Get current speed
                     player.media.playbackRate = instance.getPlaybackRate();
 
-                    trigger.call(player, player.media, 'ratechange');
+                    triggerEvent.call(player, player.media, 'ratechange');
                 },
                 onReady(event) {
                     // Get the instance
@@ -295,7 +294,7 @@
 
                             // Set seeking state and trigger event
                             player.media.seeking = true;
-                            trigger.call(player, player.media, 'seeking');
+                            triggerEvent.call(player, player.media, 'seeking');
 
                             // Seek after events sent
                             instance.seekTo(time);
@@ -318,19 +317,7 @@
                             return mapQualityUnit(instance.getPlaybackQuality());
                         },
                         set(input) {
-<<<<<<< HEAD
-                            const quality = input;
-
-                            // Set via API
-                            instance.setPlaybackQuality(mapQualityUnit(quality));
-
-                            // Trigger request event
-                            trigger.call(player, player.media, 'qualityrequested', false, {
-                                quality,
-                            });
-=======
                             instance.setPlaybackQuality(mapQualityUnit(input));
->>>>>>> 7158e507
                         },
                     });
 
@@ -343,7 +330,7 @@
                         set(input) {
                             volume = input;
                             instance.setVolume(volume * 100);
-                            trigger.call(player, player.media, 'volumechange');
+                            triggerEvent.call(player, player.media, 'volumechange');
                         },
                     });
 
@@ -357,7 +344,7 @@
                             const toggle = is.boolean(input) ? input : muted;
                             muted = toggle;
                             instance[toggle ? 'mute' : 'unMute']();
-                            trigger.call(player, player.media, 'volumechange');
+                            triggerEvent.call(player, player.media, 'volumechange');
                         },
                     });
 
@@ -383,8 +370,8 @@
                         player.media.setAttribute('tabindex', -1);
                     }
 
-                    trigger.call(player, player.media, 'timeupdate');
-                    trigger.call(player, player.media, 'durationchange');
+                    triggerEvent.call(player, player.media, 'timeupdate');
+                    triggerEvent.call(player, player.media, 'durationchange');
 
                     // Reset timer
                     clearInterval(player.timers.buffering);
@@ -396,7 +383,7 @@
 
                         // Trigger progress only when we actually buffer something
                         if (player.media.lastBuffered === null || player.media.lastBuffered < player.media.buffered) {
-                            trigger.call(player, player.media, 'progress');
+                            triggerEvent.call(player, player.media, 'progress');
                         }
 
                         // Set last buffer point
@@ -407,7 +394,7 @@
                             clearInterval(player.timers.buffering);
 
                             // Trigger event
-                            trigger.call(player, player.media, 'canplaythrough');
+                            triggerEvent.call(player, player.media, 'canplaythrough');
                         }
                     }, 200);
 
@@ -429,7 +416,7 @@
                     if (seeked) {
                         // Unset seeking and fire seeked event
                         player.media.seeking = false;
-                        trigger.call(player, player.media, 'seeked');
+                        triggerEvent.call(player, player.media, 'seeked');
                     }
 
                     // Handle events
@@ -442,11 +429,11 @@
                     switch (event.data) {
                         case -1:
                             // Update scrubber
-                            trigger.call(player, player.media, 'timeupdate');
+                            triggerEvent.call(player, player.media, 'timeupdate');
 
                             // Get loaded % from YouTube
                             player.media.buffered = instance.getVideoLoadedFraction();
-                            trigger.call(player, player.media, 'progress');
+                            triggerEvent.call(player, player.media, 'progress');
 
                             break;
 
@@ -459,7 +446,7 @@
                                 instance.stopVideo();
                                 instance.playVideo();
                             } else {
-                                trigger.call(player, player.media, 'ended');
+                                triggerEvent.call(player, player.media, 'ended');
                             }
 
                             break;
@@ -471,11 +458,11 @@
                             } else {
                                 assurePlaybackState.call(player, true);
 
-                                trigger.call(player, player.media, 'playing');
+                                triggerEvent.call(player, player.media, 'playing');
 
                                 // Poll to get playback progress
                                 player.timers.playing = setInterval(() => {
-                                    trigger.call(player, player.media, 'timeupdate');
+                                    triggerEvent.call(player, player.media, 'timeupdate');
                                 }, 50);
 
                                 // Check duration again due to YouTube bug
@@ -483,7 +470,7 @@
                                 // https://code.google.com/p/gdata-issues/issues/detail?id=8690
                                 if (player.media.duration !== instance.getDuration()) {
                                     player.media.duration = instance.getDuration();
-                                    trigger.call(player, player.media, 'durationchange');
+                                    triggerEvent.call(player, player.media, 'durationchange');
                                 }
 
                                 // Get quality
@@ -505,7 +492,7 @@
                             break;
                     }
 
-                    trigger.call(player, player.elements.container, 'statechange', false, {
+                    triggerEvent.call(player, player.elements.container, 'statechange', false, {
                         code: event.data,
                     });
                 },
