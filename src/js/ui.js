// ==========================================================================
// Plyr UI
// ==========================================================================

import captions from './captions';
import controls from './controls';
import i18n from './i18n';
import support from './support';
import browser from './utils/browser';
import { getElement, toggleClass, toggleState } from './utils/elements';
import { ready, triggerEvent } from './utils/events';
import is from './utils/is';
import loadImage from './utils/loadImage';

const ui = {
    addStyleHook() {
        toggleClass(this.elements.container, this.config.selectors.container.replace('.', ''), true);
        toggleClass(this.elements.container, this.config.classNames.uiSupported, this.supported.ui);
    },

    // Toggle native HTML5 media controls
    toggleNativeControls(toggle = false) {
        if (toggle && this.isHTML5) {
            this.media.setAttribute('controls', '');
        } else {
            this.media.removeAttribute('controls');
        }
    },

    // Setup the UI
    build() {
        // Re-attach media element listeners
        // TODO: Use event bubbling?
        this.listeners.media();

        // Don't setup interface if no support
        if (!this.supported.ui) {
            this.debug.warn(`Basic support only for ${this.provider} ${this.type}`);

            // Restore native controls
            ui.toggleNativeControls.call(this, true);

            // Bail
            return;
        }

        // Inject custom controls if not present
        if (!is.element(this.elements.controls)) {
            // Inject custom controls
            controls.inject.call(this);

            // Re-attach control listeners
            this.listeners.controls();
        }

        // Remove native controls
        ui.toggleNativeControls.call(this);

        // Setup captions for HTML5
        if (this.isHTML5) {
            captions.setup.call(this);
        }

        // Reset volume
        this.volume = null;

        // Reset mute state
        this.muted = null;

        // Reset speed
        this.speed = null;

        // Reset loop state
        this.loop = null;

        // Reset quality setting
        this.quality = null;

        // Reset volume display
        controls.updateVolume.call(this);

        // Reset time display
        controls.timeUpdate.call(this);

        // Update the UI
        ui.checkPlaying.call(this);

        // Check for picture-in-picture support
        toggleClass(
            this.elements.container,
            this.config.classNames.pip.supported,
            support.pip && this.isHTML5 && this.isVideo,
        );

        // Check for airplay support
        toggleClass(this.elements.container, this.config.classNames.airplay.supported, support.airplay && this.isHTML5);

        // Add iOS class
        toggleClass(this.elements.container, this.config.classNames.isIos, browser.isIos);

        // Add touch class
        toggleClass(this.elements.container, this.config.classNames.isTouch, this.touch);

        // Ready for API calls
        this.ready = true;

        // Ready event at end of execution stack
        setTimeout(() => {
            triggerEvent.call(this, this.media, 'ready');
        }, 0);

        // Set the title
        ui.setTitle.call(this);

        // Assure the poster image is set, if the property was added before the element was created
        if (this.poster) {
            ui.setPoster.call(this, this.poster, false).catch(() => {});
        }

        // Manually set the duration if user has overridden it.
        // The event listeners for it doesn't get called if preload is disabled (#701)
        if (this.config.duration) {
            controls.durationUpdate.call(this);
        }
    },

    // Setup aria attribute for play and iframe title
    setTitle() {
        // Find the current text
        let label = i18n.get('play', this.config);

        // If there's a media title set, use that for the label
        if (is.string(this.config.title) && !is.empty(this.config.title)) {
            label += `, ${this.config.title}`;
        }

        // If there's a play button, set label
        if (is.nodeList(this.elements.buttons.play)) {
            Array.from(this.elements.buttons.play).forEach(button => {
                button.setAttribute('aria-label', label);
            });
        }

        // Set iframe title
        // https://github.com/sampotts/plyr/issues/124
        if (this.isEmbed) {
            const iframe = getElement.call(this, 'iframe');

            if (!is.element(iframe)) {
                return;
            }

            // Default to media type
            const title = !is.empty(this.config.title) ? this.config.title : 'video';
            const format = i18n.get('frameTitle', this.config);

            iframe.setAttribute('title', format.replace('{title}', title));
        }
    },

    // Toggle poster
    togglePoster(enable) {
        toggleClass(this.elements.container, this.config.classNames.posterEnabled, enable);
    },

    // Set the poster image (async)
    // Used internally for the poster setter, with the passive option forced to false
    setPoster(poster, passive = true) {
        // Don't override if call is passive
        if (passive && this.poster) {
            return Promise.reject(new Error('Poster already set'));
        }

<<<<<<< HEAD
        // Load the image, and set poster if successful
        const loadPromise = utils.loadImage(poster).then(() => {
            this.elements.poster.style.backgroundImage = `url('${poster}')`;
            Object.assign(this.elements.poster.style, {
                backgroundImage: `url('${poster}')`,
                // Reset backgroundSize as well (since it can be set to "cover" for padded thumbnails for youtube)
                backgroundSize: '',
            });
            ui.togglePoster.call(this, true);
            return poster;
        });

        // Hide the element if the poster can't be loaded (otherwise it will just be a black element covering the video)
        loadPromise.catch(() => ui.togglePoster.call(this, false));
=======
        // Set property synchronously to respect the call order
        this.media.setAttribute('poster', poster);
>>>>>>> d4abb4b1

        // Wait until ui is ready
        return (
            ready
                .call(this)
                // Load image
                .then(() => loadImage(poster))
                .catch(err => {
                    // Hide poster on error unless it's been set by another call
                    if (poster === this.poster) {
                        ui.togglePoster.call(this, false);
                    }
                    // Rethrow
                    throw err;
                })
                .then(() => {
                    // Prevent race conditions
                    if (poster !== this.poster) {
                        throw new Error('setPoster cancelled by later call to setPoster');
                    }
                })
                .then(() => {
                    Object.assign(this.elements.poster.style, {
                        backgroundImage: `url('${poster}')`,
                        // Reset backgroundSize as well (since it can be set to "cover" for padded thumbnails for youtube)
                        backgroundSize: '',
                    });
                    ui.togglePoster.call(this, true);
                    return poster;
                })
        );
    },

    // Check playing state
    checkPlaying(event) {
        // Class hooks
        toggleClass(this.elements.container, this.config.classNames.playing, this.playing);
        toggleClass(this.elements.container, this.config.classNames.paused, this.paused);
        toggleClass(this.elements.container, this.config.classNames.stopped, this.stopped);

<<<<<<< HEAD
        // Set state
        Array.from(this.elements.buttons.play).forEach(target => {
            target.pressed = this.playing;
        });
=======
        // Set ARIA state
        toggleState(this.elements.buttons.play, this.playing);
>>>>>>> d4abb4b1

        // Only update controls on non timeupdate events
        if (is.event(event) && event.type === 'timeupdate') {
            return;
        }

        // Toggle controls
        ui.toggleControls.call(this);
    },

    // Check if media is loading
    checkLoading(event) {
        this.loading = ['stalled', 'waiting'].includes(event.type);

        // Clear timer
        clearTimeout(this.timers.loading);

        // Timer to prevent flicker when seeking
        this.timers.loading = setTimeout(() => {
            // Update progress bar loading class state
            toggleClass(this.elements.container, this.config.classNames.loading, this.loading);

            // Update controls visibility
            ui.toggleControls.call(this);
        }, this.loading ? 250 : 0);
    },

    // Toggle controls based on state and `force` argument
    toggleControls(force) {
        const { controls } = this.elements;

        if (controls && this.config.hideControls) {
            // Show controls if force, loading, paused, or button interaction, otherwise hide
            this.toggleControls(Boolean(force || this.loading || this.paused || controls.pressed || controls.hover));
        }
    },
};

export default ui;<|MERGE_RESOLUTION|>--- conflicted
+++ resolved
@@ -7,7 +7,7 @@
 import i18n from './i18n';
 import support from './support';
 import browser from './utils/browser';
-import { getElement, toggleClass, toggleState } from './utils/elements';
+import { getElement, toggleClass } from './utils/elements';
 import { ready, triggerEvent } from './utils/events';
 import is from './utils/is';
 import loadImage from './utils/loadImage';
@@ -171,25 +171,8 @@
             return Promise.reject(new Error('Poster already set'));
         }
 
-<<<<<<< HEAD
-        // Load the image, and set poster if successful
-        const loadPromise = utils.loadImage(poster).then(() => {
-            this.elements.poster.style.backgroundImage = `url('${poster}')`;
-            Object.assign(this.elements.poster.style, {
-                backgroundImage: `url('${poster}')`,
-                // Reset backgroundSize as well (since it can be set to "cover" for padded thumbnails for youtube)
-                backgroundSize: '',
-            });
-            ui.togglePoster.call(this, true);
-            return poster;
-        });
-
-        // Hide the element if the poster can't be loaded (otherwise it will just be a black element covering the video)
-        loadPromise.catch(() => ui.togglePoster.call(this, false));
-=======
         // Set property synchronously to respect the call order
         this.media.setAttribute('poster', poster);
->>>>>>> d4abb4b1
 
         // Wait until ui is ready
         return (
@@ -230,15 +213,10 @@
         toggleClass(this.elements.container, this.config.classNames.paused, this.paused);
         toggleClass(this.elements.container, this.config.classNames.stopped, this.stopped);
 
-<<<<<<< HEAD
         // Set state
         Array.from(this.elements.buttons.play).forEach(target => {
             target.pressed = this.playing;
         });
-=======
-        // Set ARIA state
-        toggleState(this.elements.buttons.play, this.playing);
->>>>>>> d4abb4b1
 
         // Only update controls on non timeupdate events
         if (is.event(event) && event.type === 'timeupdate') {
