--- conflicted
+++ resolved
@@ -7,9 +7,10 @@
 import i18n from './i18n';
 import support from './support';
 import { repaint, transitionEndEvent } from './utils/animation';
+import { dedupe } from './utils/arrays';
 import browser from './utils/browser';
 import { createElement, emptyElement, getAttributesFromSelector, getElement, getElements, hasClass, removeElement, setAttributes, toggleClass, toggleHidden, toggleState } from './utils/elements';
-import { off, on } from './utils/events';
+import { once } from './utils/events';
 import is from './utils/is';
 import loadSprite from './utils/loadSprite';
 import { extend } from './utils/objects';
@@ -643,16 +644,9 @@
         const type = 'quality';
         const list = this.elements.settings.panes.quality.querySelector('ul');
 
-<<<<<<< HEAD
-        // Set options if passed and filter based on config
+        // Set options if passed and filter based on uniqueness and config
         if (is.array(options)) {
-            this.options.quality = options.filter(quality => this.config.quality.options.includes(quality));
-=======
-        // Set options if passed and filter based on uniqueness and config
-        if (utils.is.array(options)) {
-            this.options.quality = utils.dedupe(options)
-                .filter(quality => this.config.quality.options.includes(quality));
->>>>>>> 7158e507
+            this.options.quality = dedupe(options).filter(quality => this.config.quality.options.includes(quality));
         }
 
         // Toggle the pane and tab
@@ -1071,19 +1065,10 @@
                 container.style.width = '';
                 container.style.height = '';
 
-<<<<<<< HEAD
-                // Only listen once
-                off(container, transitionEndEvent, restore);
             };
 
             // Listen for the transition finishing and restore auto height/width
-            on(container, transitionEndEvent, restore);
-=======
-            };
-
-            // Listen for the transition finishing and restore auto height/width
-            utils.once(container, utils.transitionEndEvent, restore);
->>>>>>> 7158e507
+            once(container, transitionEndEvent, restore);
 
             // Set dimensions to target
             container.style.width = `${size.width}px`;
