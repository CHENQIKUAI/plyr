--- conflicted
+++ resolved
@@ -20,7 +20,7 @@
     setAttributes,
     toggleClass,
     toggleHidden,
-    toggleState,
+    matches,
 } from './utils/elements';
 import { off, on } from './utils/events';
 import is from './utils/is';
@@ -29,6 +29,7 @@
 import { getPercentage, replaceAll, toCamelCase, toTitleCase } from './utils/strings';
 import { formatTime, getHours } from './utils/time';
 
+// TODO: Don't export a massive object - break down and create class
 const controls = {
     // Get icon URL
     getIconUrl() {
@@ -41,8 +42,7 @@
         };
     },
 
-    // Find the UI controls and store references in custom controls
-    // TODO: Allow settings menus with custom controls
+    // Find the UI controls
     findElements() {
         try {
             this.elements.controls = getElement.call(this, this.config.selectors.controls.wrapper);
@@ -139,12 +139,11 @@
             pip: 'PIP',
             airplay: 'AirPlay',
         };
-
         const text = universals[type] || i18n.get(type, this.config);
+
         const attributes = Object.assign({}, attr, {
             class: [attr.class, this.config.classNames.hidden].filter(Boolean).join(' '),
         });
-
         return createElement('span', attributes, text);
     },
 
@@ -276,10 +275,10 @@
         Object.defineProperty(button, 'pressed', {
             enumerable: true,
             get() {
-                return utils.hasClass(button, className);
+                return hasClass(button, className);
             },
             set(pressed = false) {
-                utils.toggleClass(button, className, pressed);
+                toggleClass(button, className, pressed);
             },
         });
 
@@ -288,20 +287,6 @@
 
     // Create an <input type='range'>
     createRange(type, attributes) {
-<<<<<<< HEAD
-=======
-        // Seek label
-        const label = createElement(
-            'label',
-            {
-                for: attributes.id,
-                id: `${attributes.id}-label`,
-                class: this.config.classNames.hidden,
-            },
-            i18n.get(type, this.config),
-        );
-
->>>>>>> d4abb4b1
         // Seek input
         const input = createElement(
             'input',
@@ -358,7 +343,6 @@
                 played: 'played',
                 buffer: 'buffered',
             }[type];
-
             const suffix = suffixKey ? i18n.get(suffixKey, this.config) : '';
 
             progress.innerText = `% ${suffix.toLowerCase()}`;
@@ -373,15 +357,9 @@
     createTime(type) {
         const attributes = getAttributesFromSelector(this.config.selectors.display[type]);
 
-<<<<<<< HEAD
-        const container = utils.createElement(
-            'div',
-            utils.extend(attributes, {
-=======
         const container = createElement(
             'div',
             extend(attributes, {
->>>>>>> d4abb4b1
                 class: `plyr__time ${attributes.class}`,
                 'aria-label': i18n.get(type, this.config),
             }),
@@ -430,14 +408,14 @@
     // Format a time for display
     formatTime(time = 0, inverted = false) {
         // Bail if the value isn't a number
-        if (!utils.is.number(time)) {
+        if (!is.number(time)) {
             return time;
         }
 
         // Always display hours if duration is over an hour
-        const forceHours = utils.getHours(this.duration) > 0;
-
-        return utils.formatTime(time, forceHours, inverted);
+        const forceHours = getHours(this.duration) > 0;
+
+        return formatTime(time, forceHours, inverted);
     },
 
     // Update the displayed time
@@ -447,16 +425,8 @@
             return;
         }
 
-<<<<<<< HEAD
         // eslint-disable-next-line no-param-reassign
         target.innerText = controls.formatTime(time, inverted);
-=======
-        // Always display hours if duration is over an hour
-        const forceHours = getHours(this.duration) > 0;
-
-        // eslint-disable-next-line no-param-reassign
-        target.innerText = formatTime(time, forceHours, inverted);
->>>>>>> d4abb4b1
     },
 
     // Update volume UI and storage
@@ -471,13 +441,8 @@
         }
 
         // Update mute state
-<<<<<<< HEAD
-        if (utils.is.element(this.elements.buttons.mute)) {
+        if (is.element(this.elements.buttons.mute)) {
             this.elements.buttons.mute.pressed = this.muted || this.volume === 0;
-=======
-        if (is.element(this.elements.buttons.mute)) {
-            toggleState(this.elements.buttons.mute, this.muted || this.volume === 0);
->>>>>>> d4abb4b1
         }
     },
 
@@ -557,13 +522,16 @@
         }
 
         // Set aria values for https://github.com/sampotts/plyr/issues/905
-        if (utils.matches(range, this.config.selectors.inputs.seek)) {
+        if (matches(range, this.config.selectors.inputs.seek)) {
             range.setAttribute('aria-valuenow', this.currentTime);
             const currentTime = controls.formatTime(this.currentTime);
             const duration = controls.formatTime(this.duration);
             const format = i18n.get('seekLabel', this.config);
-            range.setAttribute('aria-valuetext', format.replace('{currentTime}', currentTime).replace('{duration}', duration));
-        } else if (utils.matches(range, this.config.selectors.inputs.volume)) {
+            range.setAttribute(
+                'aria-valuetext',
+                format.replace('{currentTime}', currentTime).replace('{duration}', duration),
+            );
+        } else if (matches(range, this.config.selectors.inputs.volume)) {
             const percent = range.value * 100;
             range.setAttribute('aria-valuenow', percent);
             range.setAttribute('aria-valuetext', `${percent}%`);
@@ -666,7 +634,7 @@
         }
 
         // Update ARIA values
-        if (utils.is.element(this.elements.inputs.seek)) {
+        if (is.element(this.elements.inputs.seek)) {
             this.elements.inputs.seek.setAttribute('aria-valuemax', this.duration);
         }
 
@@ -1230,23 +1198,14 @@
             };
 
             // Create the volume range slider
-<<<<<<< HEAD
             volume.appendChild(
                 controls.createRange.call(
                     this,
                     'volume',
-                    utils.extend(attributes, {
+                    extend(attributes, {
                         id: `plyr-volume-${data.id}`,
                     }),
                 ),
-=======
-            const range = controls.createRange.call(
-                this,
-                'volume',
-                extend(attributes, {
-                    id: `plyr-volume-${data.id}`,
-                }),
->>>>>>> d4abb4b1
             );
 
             this.elements.volume = volume;
@@ -1510,14 +1469,8 @@
             const labels = getElements.call(this, selector);
 
             Array.from(labels).forEach(label => {
-<<<<<<< HEAD
-                utils.toggleClass(label, this.config.classNames.hidden, false);
-                utils.toggleClass(label, this.config.classNames.tooltip, true);
-=======
                 toggleClass(label, this.config.classNames.hidden, false);
                 toggleClass(label, this.config.classNames.tooltip, true);
-                label.setAttribute('role', 'tooltip');
->>>>>>> d4abb4b1
             });
         }
     },
