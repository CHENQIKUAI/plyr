// ==========================================================================
// Fullscreen wrapper
// https://developer.mozilla.org/en-US/docs/Web/API/Fullscreen_API#prefixing
// ==========================================================================

import browser from './utils/browser';
import { hasClass, toggleClass, toggleState, trapFocus } from './utils/elements';
import { on, triggerEvent } from './utils/events';
import is from './utils/is';

function onChange() {
    if (!this.enabled) {
        return;
    }

    // Update toggle button
    const button = this.player.elements.buttons.fullscreen;
<<<<<<< HEAD
    if (utils.is.element(button)) {
        button.pressed = this.active;
=======
    if (is.element(button)) {
        toggleState(button, this.active);
>>>>>>> d4abb4b1
    }

    // Trigger an event
    triggerEvent.call(this.player, this.target, this.active ? 'enterfullscreen' : 'exitfullscreen', true);

    // Trap focus in container
    if (!browser.isIos) {
        trapFocus.call(this.player, this.target, this.active);
    }
}

function toggleFallback(toggle = false) {
    // Store or restore scroll position
    if (toggle) {
        this.scrollPosition = {
            x: window.scrollX || 0,
            y: window.scrollY || 0,
        };
    } else {
        window.scrollTo(this.scrollPosition.x, this.scrollPosition.y);
    }

    // Toggle scroll
    document.body.style.overflow = toggle ? 'hidden' : '';

    // Toggle class hook
    toggleClass(this.target, this.player.config.classNames.fullscreen.fallback, toggle);

    // Toggle button and fire events
    onChange.call(this);
}

class Fullscreen {
    constructor(player) {
        // Keep reference to parent
        this.player = player;

        // Get prefix
        this.prefix = Fullscreen.prefix;
        this.property = Fullscreen.property;

        // Scroll position
        this.scrollPosition = { x: 0, y: 0 };

        // Register event listeners
        // Handle event (incase user presses escape etc)
        on.call(
            this.player,
            document,
            this.prefix === 'ms' ? 'MSFullscreenChange' : `${this.prefix}fullscreenchange`,
            () => {
                // TODO: Filter for target??
                onChange.call(this);
            },
        );

        // Fullscreen toggle on double click
        on.call(this.player, this.player.elements.container, 'dblclick', event => {
            // Ignore double click in controls
            if (is.element(this.player.elements.controls) && this.player.elements.controls.contains(event.target)) {
                return;
            }

            this.toggle();
        });

        // Update the UI
        this.update();
    }

    // Determine if native supported
    static get native() {
        return !!(
            document.fullscreenEnabled ||
            document.webkitFullscreenEnabled ||
            document.mozFullScreenEnabled ||
            document.msFullscreenEnabled
        );
    }

    // Get the prefix for handlers
    static get prefix() {
        // No prefix
        if (is.function(document.exitFullscreen)) {
            return '';
        }

        // Check for fullscreen support by vendor prefix
        let value = '';
        const prefixes = ['webkit', 'moz', 'ms'];

        prefixes.some(pre => {
            if (is.function(document[`${pre}ExitFullscreen`]) || is.function(document[`${pre}CancelFullScreen`])) {
                value = pre;
                return true;
            }

            return false;
        });

        return value;
    }

    static get property() {
        return this.prefix === 'moz' ? 'FullScreen' : 'Fullscreen';
    }

    // Determine if fullscreen is enabled
    get enabled() {
        return (
            (Fullscreen.native || this.player.config.fullscreen.fallback) &&
            this.player.config.fullscreen.enabled &&
            this.player.supported.ui &&
            this.player.isVideo
        );
    }

    // Get active state
    get active() {
        if (!this.enabled) {
            return false;
        }

        // Fallback using classname
        if (!Fullscreen.native) {
            return hasClass(this.target, this.player.config.classNames.fullscreen.fallback);
        }

        const element = !this.prefix ? document.fullscreenElement : document[`${this.prefix}${this.property}Element`];

        return element === this.target;
    }

    // Get target element
    get target() {
        return browser.isIos && this.player.config.fullscreen.iosNative
            ? this.player.media
            : this.player.elements.container;
    }

    // Update UI
    update() {
        if (this.enabled) {
            this.player.debug.log(`${Fullscreen.native ? 'Native' : 'Fallback'} fullscreen enabled`);
        } else {
            this.player.debug.log('Fullscreen not supported and fallback disabled');
        }

        // Add styling hook to show button
        toggleClass(this.player.elements.container, this.player.config.classNames.fullscreen.enabled, this.enabled);
    }

    // Make an element fullscreen
    enter() {
        if (!this.enabled) {
            return;
        }

        // iOS native fullscreen doesn't need the request step
        if (browser.isIos && this.player.config.fullscreen.iosNative) {
            if (this.player.playing) {
                this.target.webkitEnterFullscreen();
            }
        } else if (!Fullscreen.native) {
            toggleFallback.call(this, true);
        } else if (!this.prefix) {
            this.target.requestFullscreen();
        } else if (!is.empty(this.prefix)) {
            this.target[`${this.prefix}Request${this.property}`]();
        }
    }

    // Bail from fullscreen
    exit() {
        if (!this.enabled) {
            return;
        }

        // iOS native fullscreen
        if (browser.isIos && this.player.config.fullscreen.iosNative) {
            this.target.webkitExitFullscreen();
            this.player.play();
        } else if (!Fullscreen.native) {
            toggleFallback.call(this, false);
        } else if (!this.prefix) {
            (document.cancelFullScreen || document.exitFullscreen).call(document);
        } else if (!is.empty(this.prefix)) {
            const action = this.prefix === 'moz' ? 'Cancel' : 'Exit';
            document[`${this.prefix}${action}${this.property}`]();
        }
    }

    // Toggle state
    toggle() {
        if (!this.active) {
            this.enter();
        } else {
            this.exit();
        }
    }
}

export default Fullscreen;<|MERGE_RESOLUTION|>--- conflicted
+++ resolved
@@ -4,7 +4,7 @@
 // ==========================================================================
 
 import browser from './utils/browser';
-import { hasClass, toggleClass, toggleState, trapFocus } from './utils/elements';
+import { hasClass, toggleClass, trapFocus } from './utils/elements';
 import { on, triggerEvent } from './utils/events';
 import is from './utils/is';
 
@@ -15,13 +15,8 @@
 
     // Update toggle button
     const button = this.player.elements.buttons.fullscreen;
-<<<<<<< HEAD
-    if (utils.is.element(button)) {
+    if (is.element(button)) {
         button.pressed = this.active;
-=======
-    if (is.element(button)) {
-        toggleState(button, this.active);
->>>>>>> d4abb4b1
     }
 
     // Trigger an event
@@ -73,8 +68,8 @@
             document,
             this.prefix === 'ms' ? 'MSFullscreenChange' : `${this.prefix}fullscreenchange`,
             () => {
-                // TODO: Filter for target??
-                onChange.call(this);
+            // TODO: Filter for target??
+            onChange.call(this);
             },
         );
 
