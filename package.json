{
  "name": "plyr",
  "version": "1.3.7",
  "description": "A simple HTML5 media player using custom controls",
  "homepage": "http://plyr.io",
  "main": "gulpfile.js",
  "dependencies": {},
  "devDependencies": {
<<<<<<< HEAD
    "gulp": "^3.9.0",
    "gulp-autoprefixer": "^3.0.2",
    "gulp-concat": "^2.3.3",
    "gulp-gzip": "^1.0.0",
    "gulp-less": "^3.0.3",
=======
    "gulp": "^3.8.6",
    "gulp-autoprefixer": "^3.1.0",
    "gulp-concat": "^2.3.3",
    "gulp-gzip": "^1.0.0",
    "gulp-less": "^3.0.5",
>>>>>>> 1371c134
    "gulp-minify-css": "^1.2.1",
    "gulp-open": "^1.0.0",
    "gulp-rename": "^1.2.0",
    "gulp-replace": "^0.5.3",
    "gulp-s3": "^0.3.0",
<<<<<<< HEAD
    "gulp-sass": "^2.0.4",
    "gulp-size": "^2.0.0",
    "gulp-svgmin": "^1.0.0",
    "gulp-svgstore": "^5.0.0",
    "gulp-uglify": "^1.4.1",
    "gulp-util": "^3.0.6",
    "run-sequence": "^1.1.4"
=======
    "gulp-sass": "^2.1.0",
    "gulp-size": "^2.0.0",
    "gulp-svgmin": "^1.0.0",
    "gulp-svgstore": "^5.0.0",
    "gulp-uglify": "^1.5.1",
    "gulp-util": "^3.0.7",
    "run-sequence": "^1.1.5"
>>>>>>> 1371c134
  },
  "scripts": {
    "preinstall": "npm install -g gulp"
  },
  "keywords": [
    "HTML5 Video",
    "HTML5 Audio",
    "Media Player"
  ],
  "repository": {
    "type": "git",
    "url": "git://github.com/selz/plyr.git"
  },
  "authors": [
    "Sam Potts <me@sampotts.me>"
  ],
  "license": "MIT"
}<|MERGE_RESOLUTION|>--- conflicted
+++ resolved
@@ -1,38 +1,21 @@
 {
   "name": "plyr",
-  "version": "1.3.7",
+  "version": "1.4.0",
   "description": "A simple HTML5 media player using custom controls",
   "homepage": "http://plyr.io",
   "main": "gulpfile.js",
   "dependencies": {},
   "devDependencies": {
-<<<<<<< HEAD
     "gulp": "^3.9.0",
-    "gulp-autoprefixer": "^3.0.2",
-    "gulp-concat": "^2.3.3",
-    "gulp-gzip": "^1.0.0",
-    "gulp-less": "^3.0.3",
-=======
-    "gulp": "^3.8.6",
     "gulp-autoprefixer": "^3.1.0",
     "gulp-concat": "^2.3.3",
     "gulp-gzip": "^1.0.0",
     "gulp-less": "^3.0.5",
->>>>>>> 1371c134
     "gulp-minify-css": "^1.2.1",
     "gulp-open": "^1.0.0",
     "gulp-rename": "^1.2.0",
     "gulp-replace": "^0.5.3",
     "gulp-s3": "^0.3.0",
-<<<<<<< HEAD
-    "gulp-sass": "^2.0.4",
-    "gulp-size": "^2.0.0",
-    "gulp-svgmin": "^1.0.0",
-    "gulp-svgstore": "^5.0.0",
-    "gulp-uglify": "^1.4.1",
-    "gulp-util": "^3.0.6",
-    "run-sequence": "^1.1.4"
-=======
     "gulp-sass": "^2.1.0",
     "gulp-size": "^2.0.0",
     "gulp-svgmin": "^1.0.0",
@@ -40,7 +23,6 @@
     "gulp-uglify": "^1.5.1",
     "gulp-util": "^3.0.7",
     "run-sequence": "^1.1.5"
->>>>>>> 1371c134
   },
   "scripts": {
     "preinstall": "npm install -g gulp"
