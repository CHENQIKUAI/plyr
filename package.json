{
    "name": "plyr",
    "version": "3.0.0-beta.13",
    "description": "A simple, accessible and customizable HTML5, YouTube and Vimeo media player",
    "homepage": "https://plyr.io",
    "main": "./dist/plyr.js",
    "sass": "./src/sass/plyr.scss",
    "style": "./dist/plyr.css",
    "devDependencies": {
        "babel-core": "^6.26.0",
        "babel-eslint": "^8.2.1",
        "babel-plugin-external-helpers": "^6.22.0",
        "babel-preset-env": "^1.6.1",
        "del": "^3.0.0",
        "eslint": "^4.17.0",
        "eslint-config-airbnb-base": "^12.1.0",
        "eslint-config-prettier": "^2.9.0",
        "eslint-plugin-import": "^2.8.0",
        "git-branch": "^1.0.0",
        "gulp": "^3.9.1",
        "gulp-autoprefixer": "^4.1.0",
        "gulp-better-rollup": "^3.0.0",
        "gulp-clean-css": "^3.9.2",
        "gulp-concat": "^2.6.1",
        "gulp-filter": "^5.1.0",
        "gulp-open": "^2.1.0",
        "gulp-rename": "^1.2.2",
        "gulp-replace": "^0.6.1",
        "gulp-s3": "^0.11.0",
        "gulp-sass": "^3.1.0",
        "gulp-size": "^3.0.0",
        "gulp-sourcemaps": "^2.6.4",
        "gulp-svgmin": "^1.2.4",
        "gulp-svgstore": "^6.1.1",
        "gulp-uglify": "^3.0.0",
        "gulp-util": "^3.0.8",
        "rollup-plugin-babel": "^3.0.3",
        "rollup-plugin-commonjs": "^8.3.0",
        "rollup-plugin-node-resolve": "^3.0.2",
        "run-sequence": "^2.2.1",
        "stylelint": "^8.4.0",
        "stylelint-config-prettier": "^2.0.0",
        "stylelint-config-sass-guidelines": "^4.1.0",
        "stylelint-config-standard": "^18.0.0",
        "stylelint-order": "^0.8.0",
        "stylelint-scss": "^2.3.0",
<<<<<<< HEAD
        "stylelint-selector-bem-pattern": "^2.0.0"
=======
        "stylelint-selector-bem-pattern": "^2.0.0",
        "uglify-es": "^3.3.10"
>>>>>>> c90f1bdf
    },
    "keywords": [
        "HTML5 Video",
        "HTML5 Audio",
        "Media Player",
        "DASH",
        "Shaka",
        "WordPress",
        "HLS"
    ],
    "repository": {
        "type": "git",
        "url": "git://github.com/sampotts/plyr.git"
    },
    "license": "MIT",
    "bugs": {
        "url": "https://github.com/sampotts/plyr/issues"
    },
    "directories": {
        "doc": "readme.md"
    },
    "scripts": {
        "test": "echo \"Error: no test specified\" && exit 1"
    },
    "author": "Sam Potts <sam@potts.es>",
    "dependencies": {}
}<|MERGE_RESOLUTION|>--- conflicted
+++ resolved
@@ -44,12 +44,8 @@
         "stylelint-config-standard": "^18.0.0",
         "stylelint-order": "^0.8.0",
         "stylelint-scss": "^2.3.0",
-<<<<<<< HEAD
-        "stylelint-selector-bem-pattern": "^2.0.0"
-=======
         "stylelint-selector-bem-pattern": "^2.0.0",
         "uglify-es": "^3.3.10"
->>>>>>> c90f1bdf
     },
     "keywords": [
         "HTML5 Video",
