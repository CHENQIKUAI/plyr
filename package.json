{
    "name": "plyr",
<<<<<<< HEAD
    "version": "3.3.16",
=======
    "version": "3.3.22",
>>>>>>> 544ab008
    "description":
        "A simple, accessible and customizable HTML5, YouTube and Vimeo media player",
    "homepage": "https://plyr.io",
    "author": "Sam Potts <sam@potts.es>",
    "keywords": [
        "HTML5 Video",
        "HTML5 Audio",
        "Media Player",
        "DASH",
        "Shaka",
        "WordPress",
        "HLS"
    ],
    "main": "./dist/plyr.js",
    "browser": "./dist/plyr.min.js",
    "sass": "./src/sass/plyr.scss",
    "style": "./dist/plyr.css",
    "license": "MIT",
    "repository": {
        "type": "git",
        "url": "git://github.com/sampotts/plyr.git"
    },
    "bugs": {
        "url": "https://github.com/sampotts/plyr/issues"
    },
    "directories": {
        "doc": "readme.md"
    },
    "scripts": {
        "build": "gulp build",
        "lint": "eslint src/js && npm run-script remark",
        "remark":
            "remark -f --use 'validate-links=repository:\"sampotts/plyr\"' '{,!(node_modules),.?**/}*.md'",
        "test": "echo \"Error: no test specified\" && exit 1"
    },
    "devDependencies": {
        "babel-core": "^6.26.3",
<<<<<<< HEAD
        "babel-eslint": "^8.2.5",
=======
        "babel-eslint": "^8.2.6",
>>>>>>> 544ab008
        "babel-plugin-external-helpers": "^6.22.0",
        "babel-preset-env": "^1.7.0",
        "del": "^3.0.0",
        "eslint": "^5.1.0",
        "eslint-config-airbnb-base": "^13.0.0",
        "eslint-config-prettier": "^2.9.0",
        "eslint-plugin-import": "^2.13.0",
        "fastly-purge": "^1.0.1",
        "git-branch": "^2.0.1",
        "gulp": "^3.9.1",
        "gulp-autoprefixer": "^5.0.0",
        "gulp-better-rollup": "^3.3.0",
        "gulp-clean-css": "^3.9.4",
        "gulp-concat": "^2.6.1",
        "gulp-filter": "^5.1.0",
        "gulp-header": "^2.0.5",
        "gulp-open": "^3.0.1",
        "gulp-postcss": "^7.0.1",
        "gulp-rename": "^1.3.0",
        "gulp-replace": "^1.0.0",
        "gulp-s3": "^0.11.0",
        "gulp-sass": "^4.0.1",
        "gulp-size": "^3.0.0",
        "gulp-sourcemaps": "^2.6.4",
        "gulp-svgmin": "^1.2.4",
        "gulp-svgstore": "^6.1.1",
        "gulp-uglify-es": "^1.0.4",
        "gulp-util": "^3.0.8",
        "postcss-custom-properties": "^7.0.0",
        "prettier-eslint": "^8.8.2",
        "prettier-stylelint": "^0.4.2",
<<<<<<< HEAD
=======
        "remark-cli": "^5.0.0",
        "remark-validate-links": "^7.0.0",
>>>>>>> 544ab008
        "rollup-plugin-babel": "^3.0.7",
        "rollup-plugin-commonjs": "^9.1.3",
        "rollup-plugin-node-resolve": "^3.3.0",
        "run-sequence": "^2.2.1",
        "stylelint": "^9.3.0",
        "stylelint-config-prettier": "^3.3.0",
        "stylelint-config-recommended": "^2.1.0",
        "stylelint-config-sass-guidelines": "^5.0.0",
        "stylelint-order": "^0.8.1",
        "stylelint-scss": "^3.1.3",
        "stylelint-selector-bem-pattern": "^2.0.0",
        "through2": "^2.0.3"
    },
    "dependencies": {
        "babel-polyfill": "^6.26.0",
        "custom-event-polyfill": "^0.3.0",
        "loadjs": "^3.5.4",
        "raven-js": "^3.26.3",
        "url-polyfill": "^1.0.13"
    }
}<|MERGE_RESOLUTION|>--- conflicted
+++ resolved
@@ -1,10 +1,6 @@
 {
     "name": "plyr",
-<<<<<<< HEAD
-    "version": "3.3.16",
-=======
     "version": "3.3.22",
->>>>>>> 544ab008
     "description":
         "A simple, accessible and customizable HTML5, YouTube and Vimeo media player",
     "homepage": "https://plyr.io",
@@ -42,11 +38,7 @@
     },
     "devDependencies": {
         "babel-core": "^6.26.3",
-<<<<<<< HEAD
-        "babel-eslint": "^8.2.5",
-=======
         "babel-eslint": "^8.2.6",
->>>>>>> 544ab008
         "babel-plugin-external-helpers": "^6.22.0",
         "babel-preset-env": "^1.7.0",
         "del": "^3.0.0",
@@ -78,11 +70,8 @@
         "postcss-custom-properties": "^7.0.0",
         "prettier-eslint": "^8.8.2",
         "prettier-stylelint": "^0.4.2",
-<<<<<<< HEAD
-=======
         "remark-cli": "^5.0.0",
         "remark-validate-links": "^7.0.0",
->>>>>>> 544ab008
         "rollup-plugin-babel": "^3.0.7",
         "rollup-plugin-commonjs": "^9.1.3",
         "rollup-plugin-node-resolve": "^3.3.0",
