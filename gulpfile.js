// ==========================================================================
// Gulp build script
// ==========================================================================
/* global require, __dirname */
/* eslint no-console: "off" */

const path = require('path');
const gulp = require('gulp');

// JavaScript
const terser = require('gulp-terser');
const rollup = require('gulp-better-rollup');
const babel = require('rollup-plugin-babel');
const commonjs = require('rollup-plugin-commonjs');
const resolve = require('rollup-plugin-node-resolve');

// CSS
const sass = require('gulp-sass');
<<<<<<< HEAD
const cleancss = require('gulp-clean-css');
const postcss = require('gulp-postcss');
const customprops = require('postcss-custom-properties');
const header = require('gulp-header');
=======
const clean = require('gulp-clean-css');
>>>>>>> c202551e
const prefix = require('gulp-autoprefixer');

// Images
const svgstore = require('gulp-svgstore');
const imagemin = require('gulp-imagemin');

// Utils
const del = require('del');
const filter = require('gulp-filter');
const header = require('gulp-header');
const gitbranch = require('git-branch');
const rename = require('gulp-rename');
const replace = require('gulp-replace');
const ansi = require('ansi-colors');
const log = require('fancy-log');
const open = require('gulp-open');
const plumber = require('gulp-plumber');
const size = require('gulp-size');
const sourcemaps = require('gulp-sourcemaps');
const through = require('through2');

// Deployment
const aws = require('aws-sdk');
const publish = require('gulp-awspublish');
const FastlyPurge = require('fastly-purge');

const pkg = require('./package.json');
const build = require('./build.json');
const deploy = require('./deploy.json');

const { browserslist: browsers, version } = pkg;

const minSuffix = '.min';

// Get AWS config
Object.values(deploy).forEach(target => {
    Object.assign(target, {
        publisher: publish.create({
            region: target.region,
            params: {
                Bucket: target.bucket,
            },
            credentials: new aws.SharedIniFileCredentials({ profile: 'plyr' }),
        }),
    });
});

// Paths
const paths = {
    plyr: {
        // Source paths
        src: {
            sass: path.join(__dirname, 'src/sass/**/*.scss'),
            js: path.join(__dirname, 'src/js/**/*.js'),
            sprite: path.join(__dirname, 'src/sprite/*.svg'),
        },

        // Output paths
        output: path.join(__dirname, 'dist/'),
    },
    demo: {
        // Source paths
        src: {
            sass: path.join(__dirname, 'demo/src/sass/**/*.scss'),
            js: path.join(__dirname, 'demo/src/js/**/*.js'),
        },

        // Output paths
        output: path.join(__dirname, 'demo/dist/'),

        // Demo
        root: path.join(__dirname, 'demo/'),
    },
    upload: [
        path.join(__dirname, `dist/*${minSuffix}.*`),
        path.join(__dirname, 'dist/*.css'),
        path.join(__dirname, 'dist/*.svg'),
        path.join(__dirname, `demo/dist/*${minSuffix}.*`),
        path.join(__dirname, 'demo/dist/*.css'),
        path.join(__dirname, 'demo/dist/*.svg'),
    ],
};

// Task arrays
const tasks = {
    css: [],
    js: [],
    sprite: [],
    clean: 'clean',
};

// Size plugin
const sizeOptions = { showFiles: true, gzip: true };

<<<<<<< HEAD
// Browserlist
const browsers = ['> 1%'];

// Babel config
const babelrc = (polyfill = false) => ({
    presets: [
        [
            '@babel/preset-env',
        {
            targets: {
                browsers,
            },
                useBuiltIns: polyfill ? 'usage' : false,
            modules: false,
        },
        ],
    ],
    babelrc: false,
    exclude: 'node_modules/**',
});

=======
>>>>>>> c202551e
// Clean out /dist
gulp.task(tasks.clean, done => {
    const dirs = [paths.plyr.output, paths.demo.output].map(dir => path.join(dir, '**/*'));

    // Don't delete the mp4
    dirs.push(`!${path.join(paths.plyr.output, '**/*.mp4')}`);

    del(dirs);

    done();
});

<<<<<<< HEAD
const build = {
    js(files, bundle, options) {
        Object.keys(files).forEach(key => {
            const name = `js:${key}`;
            tasks.js.push(name);
            const { output } = paths[bundle];
            const polyfill = name.includes('polyfilled');

            return gulp.task(name, () =>
                gulp
                    .src(bundles[bundle].js[key])
                    .pipe(sourcemaps.init())
                    .pipe(concat(key))
                    .pipe(
                        rollup(
                            {
                                plugins: [resolve(), commonjs(), babel(babelrc(polyfill))],
                            },
                            options,
                        ),
                    )
                    .pipe(header('typeof navigator === "object" && ')) // "Support" SSR (#935)
                    .pipe(sourcemaps.write(''))
                    .pipe(gulp.dest(output))
                    .pipe(filter('**/*.js'))
                    .pipe(uglify())
                    .pipe(size(sizeOptions))
                    .pipe(rename({ suffix: minSuffix }))
                    .pipe(sourcemaps.write(''))
                    .pipe(gulp.dest(output)),
            );
        });
    },
    sass(files, bundle) {
        Object.keys(files).forEach(key => {
            const name = `sass:${key}`;
            tasks.sass.push(name);

            return gulp.task(name, () =>
                gulp
                    .src(bundles[bundle].sass[key])
                    .pipe(sass())
                    .on('error', gutil.log)
                    .pipe(concat(key))
                    .pipe(prefix(browsers, { cascade: false }))
                    .pipe(postcss([customprops()]))
                    .pipe(cleancss())
                    .pipe(size(sizeOptions))
                    .pipe(gulp.dest(paths[bundle].output)),
            );
        });
    },
    sprite(bundle) {
        const name = `svg:sprite:${bundle}`;
        tasks.sprite.push(name);
=======
// JavaScript
Object.entries(build.js).forEach(([filename, entry]) => {
    entry.formats.forEach(format => {
        const name = `js:${filename}:${format}`;
        tasks.js.push(name);
        const polyfill = filename.includes('polyfilled');
        const extension = format === 'es' ? 'mjs' : 'js';
>>>>>>> c202551e

        gulp.task(name, () =>
            gulp
                .src(entry.src)
                .pipe(plumber())
                .pipe(sourcemaps.init())
                .pipe(
                    rollup(
                        {
                            plugins: [
                                resolve(),
                                commonjs(),
                                babel({
                                    presets: [
                                        [
                                            '@babel/env',
                                            {
                                                // debug: true,
                                                useBuiltIns: polyfill ? 'usage' : false,
                                            },
                                        ],
                                    ],
                                    babelrc: false,
                                    exclude: [/\/core-js\//],
                                }),
                            ],
                        },
                        {
                            name: entry.namespace,
                            format,
                        },
                    ),
                )
                .pipe(header('typeof navigator === "object" && ')) // "Support" SSR (#935)
                .pipe(
<<<<<<< HEAD
                    svgmin({
                        plugins: [
                            {
                            removeDesc: true,
                            },
                        ],
=======
                    rename({
                        extname: `.${extension}`,
>>>>>>> c202551e
                    }),
                )
                .pipe(gulp.dest(entry.dist))
                .pipe(filter(`**/*.${extension}`))
                .pipe(terser())
                .pipe(rename({ suffix: minSuffix }))
                .pipe(size(sizeOptions))
                .pipe(sourcemaps.write(''))
                .pipe(gulp.dest(entry.dist)),
        );
    });
});

// CSS
Object.entries(build.css).forEach(([filename, entry]) => {
    const name = `css:${filename}`;
    tasks.css.push(name);

    gulp.task(name, () =>
        gulp
            .src(entry.src)
            .pipe(plumber())
            .pipe(sass())
            .pipe(
                prefix(browsers, {
                    cascade: false,
                }),
            )
            .pipe(clean())
            .pipe(size(sizeOptions))
            .pipe(gulp.dest(entry.dist)),
    );
});

// SVG Sprites
Object.entries(build.sprite).forEach(([filename, entry]) => {
    const name = `sprite:${filename}`;
    tasks.sprite.push(name);

    gulp.task(name, () =>
        gulp
            .src(entry.src)
            .pipe(plumber())
            .pipe(imagemin())
            .pipe(svgstore())
            .pipe(rename({ basename: path.parse(filename).name }))
            .pipe(size(sizeOptions))
            .pipe(gulp.dest(entry.dist)),
    );
});

// Build all JS
gulp.task('js', () => gulp.parallel(...tasks.js));

// Watch for file changes
gulp.task('watch', () => {
    // Plyr core
    gulp.watch(paths.plyr.src.js, gulp.parallel(...tasks.js));
    gulp.watch(paths.plyr.src.sass, gulp.parallel(...tasks.css));
    gulp.watch(paths.plyr.src.sprite, gulp.parallel(...tasks.sprite));

    // Demo
    gulp.watch(paths.demo.src.js, gulp.parallel(...tasks.js));
    gulp.watch(paths.demo.src.sass, gulp.parallel(...tasks.css));
});

// Build distribution
gulp.task('build', gulp.series(tasks.clean, gulp.parallel(...tasks.js, ...tasks.css, ...tasks.sprite)));

// Default gulp task
gulp.task('default', gulp.series('build', 'watch'));

// Publish a version to CDN and demo
// --------------------------------------------
// Get deployment config
let credentials = {};
try {
    credentials = require('./credentials.json'); //eslint-disable-line
} catch (e) {
    // Do nothing
}

// Get branch info
const branch = {
    current: gitbranch.sync(),
    master: 'master',
    beta: 'beta',
};

const maxAge = 31536000; // 1 year
const options = {
    cdn: {
        headers: {
            'Cache-Control': `max-age=${maxAge}`,
        },
    },
    demo: {
        uploadPath: branch.current === branch.beta ? 'beta' : null,
        headers: {
            'Cache-Control': 'no-cache, no-store, must-revalidate, max-age=0',
        },
    },
    symlinks(ver, filename) {
        return {
            headers: {
                // http://stackoverflow.com/questions/2272835/amazon-s3-object-redirect
                'x-amz-website-redirect-location': `/${ver}/${filename}`,
                'Cache-Control': 'no-cache, no-store, must-revalidate, max-age=0',
            },
        };
    },
};

const regex =
    '(?:0|[1-9][0-9]*)\\.(?:0|[1-9][0-9]*).(?:0|[1-9][0-9]*)(?:-[\\da-z\\-]+(?:.[\\da-z\\-]+)*)?(?:\\+[\\da-z\\-]+(?:.[\\da-z\\-]+)*)?';
const semver = new RegExp(`v${regex}`, 'gi');
const localPath = new RegExp('(../)?dist', 'gi');
const versionPath = `https://${deploy.cdn.domain}/${version}`;
const cdnpath = new RegExp(`${deploy.cdn.domain}/${regex}/`, 'gi');

const renameFile = rename(p => {
    p.basename = p.basename.replace(minSuffix, ''); // eslint-disable-line
    p.dirname = p.dirname.replace('.', version); // eslint-disable-line
});

// Check we're on the correct branch to deploy
const canDeploy = () => {
    const allowed = [branch.master, branch.beta];

    if (!allowed.includes(branch.current)) {
        console.error(`Must be on ${allowed.join(', ')} to publish! (current: ${branch.current})`);

        return false;
    }

    return true;
};

gulp.task('version', done => {
    if (!canDeploy()) {
        done();
        return null;
    }

    const { domain } = deploy.cdn;

    log(`Uploading ${ansi.green.bold(version)} to ${ansi.cyan(domain)}...`);

    // Replace versioned URLs in source
    const files = ['plyr.js', 'plyr.polyfilled.js', 'config/defaults.js'];

    return gulp
        .src(files.map(file => path.join(__dirname, `src/js/${file}`)), { base: '.' })
        .pipe(replace(semver, `v${version}`))
        .pipe(replace(cdnpath, `${domain}/${version}/`))
        .pipe(gulp.dest('./'));
});

// Publish version to CDN bucket
gulp.task('cdn', done => {
    if (!canDeploy()) {
        done();
        return null;
    }

    const { domain, publisher } = deploy.cdn;

    if (!publisher) {
        throw new Error('No publisher instance. Check AWS configuration.');
    }

    log(`Uploading ${ansi.green.bold(pkg.version)} to ${ansi.cyan(domain)}...`);

    // Upload to CDN
    return (
        gulp
            .src(paths.upload)
            .pipe(renameFile)
            // Remove min suffix from source map URL
            .pipe(
                replace(
                    /sourceMappingURL=([\w-?.]+)/,
                    (match, filename) => `sourceMappingURL=${filename.replace(minSuffix, '')}`,
                ),
            )
            .pipe(size(sizeOptions))
            .pipe(replace(localPath, versionPath))
            .pipe(publisher.publish(options.cdn.headers))
            .pipe(publish.reporter())
    );
});

// Purge the fastly cache incase any 403/404 are cached
gulp.task('purge', () => {
    if (!Object.keys(credentials).includes('fastly')) {
        throw new Error('Fastly credentials required to purge cache.');
    }

    const { fastly } = credentials;
    const list = [];

    return gulp
        .src(paths.upload)
        .pipe(
            through.obj((file, enc, cb) => {
                const filename = file.path.split('/').pop();
                list.push(`${versionPath}/${filename.replace(minSuffix, '')}`);
                cb(null);
            }),
        )
        .on('end', () => {
            const purge = new FastlyPurge(fastly.token);

            list.forEach(url => {
                log(`Purging ${ansi.cyan(url)}...`);

                purge.url(url, (error, result) => {
                    if (error) {
                        log.error(error);
                    } else if (result) {
                        log(result);
                    }
                });
            });
        });
});

// Publish to demo bucket
gulp.task('demo', done => {
    if (!canDeploy()) {
        done();
        return null;
    }

    const { publisher } = deploy.demo;
    const { domain } = deploy.cdn;

    if (!publisher) {
        throw new Error('No publisher instance. Check AWS configuration.');
    }

    log(`Uploading ${ansi.green.bold(pkg.version)} to ${ansi.cyan(domain)}...`);

    // Replace versioned files in readme.md
    gulp.src([`${__dirname}/readme.md`])
        .pipe(replace(cdnpath, `${domain}/${version}/`))
        .pipe(gulp.dest(__dirname));

    // Replace local file paths with remote paths in demo HTML
    // e.g. "../dist/plyr.js" to "https://cdn.plyr.io/x.x.x/plyr.js"
    const index = `${paths.demo.root}index.html`;
    const error = `${paths.demo.root}error.html`;
    const pages = [index];

    if (branch.current === branch.master) {
        pages.push(error);
    }

    return gulp
        .src(pages)
        .pipe(replace(localPath, versionPath))
        .pipe(publisher.publish(options.demo.headers))
        .pipe(publish.reporter());
});

gulp.task('error', done => {
    // Only update CDN for master (prod)
    if (!canDeploy() || branch.current !== branch.master) {
        done();
        return null;
    }

    const { publisher } = deploy.cdn;

    if (!publisher) {
        throw new Error('No publisher instance. Check AWS configuration.');
    }

    // Replace local file paths with remote paths in demo HTML
    // e.g. "../dist/plyr.js" to "https://cdn.plyr.io/x.x.x/plyr.js"
    // Upload error.html to cdn
    return gulp
        .src(`${paths.demo.root}error.html`)
        .pipe(replace(localPath, versionPath))
        .pipe(publisher.publish(options.demo.headers))
        .pipe(publish.reporter());
});

// Open the demo site to check it's ok
gulp.task('open', () => {
    const { domain } = deploy.demo;

    return gulp.src(__filename).pipe(
        open({
            uri: `https://${domain}/${branch.current === branch.beta ? 'beta' : ''}`,
        }),
    );
});

// Do everything
gulp.task(
    'deploy',
    gulp.series(
        'version',
        tasks.clean,
        gulp.parallel(...tasks.js, ...tasks.css, ...tasks.sprite),
        'cdn',
        'demo',
        'purge',
        'open',
    ),
);<|MERGE_RESOLUTION|>--- conflicted
+++ resolved
@@ -16,15 +16,10 @@
 
 // CSS
 const sass = require('gulp-sass');
-<<<<<<< HEAD
-const cleancss = require('gulp-clean-css');
+const clean = require('gulp-clean-css');
+const prefix = require('gulp-autoprefixer');
 const postcss = require('gulp-postcss');
 const customprops = require('postcss-custom-properties');
-const header = require('gulp-header');
-=======
-const clean = require('gulp-clean-css');
->>>>>>> c202551e
-const prefix = require('gulp-autoprefixer');
 
 // Images
 const svgstore = require('gulp-svgstore');
@@ -118,30 +113,6 @@
 // Size plugin
 const sizeOptions = { showFiles: true, gzip: true };
 
-<<<<<<< HEAD
-// Browserlist
-const browsers = ['> 1%'];
-
-// Babel config
-const babelrc = (polyfill = false) => ({
-    presets: [
-        [
-            '@babel/preset-env',
-        {
-            targets: {
-                browsers,
-            },
-                useBuiltIns: polyfill ? 'usage' : false,
-            modules: false,
-        },
-        ],
-    ],
-    babelrc: false,
-    exclude: 'node_modules/**',
-});
-
-=======
->>>>>>> c202551e
 // Clean out /dist
 gulp.task(tasks.clean, done => {
     const dirs = [paths.plyr.output, paths.demo.output].map(dir => path.join(dir, '**/*'));
@@ -154,63 +125,6 @@
     done();
 });
 
-<<<<<<< HEAD
-const build = {
-    js(files, bundle, options) {
-        Object.keys(files).forEach(key => {
-            const name = `js:${key}`;
-            tasks.js.push(name);
-            const { output } = paths[bundle];
-            const polyfill = name.includes('polyfilled');
-
-            return gulp.task(name, () =>
-                gulp
-                    .src(bundles[bundle].js[key])
-                    .pipe(sourcemaps.init())
-                    .pipe(concat(key))
-                    .pipe(
-                        rollup(
-                            {
-                                plugins: [resolve(), commonjs(), babel(babelrc(polyfill))],
-                            },
-                            options,
-                        ),
-                    )
-                    .pipe(header('typeof navigator === "object" && ')) // "Support" SSR (#935)
-                    .pipe(sourcemaps.write(''))
-                    .pipe(gulp.dest(output))
-                    .pipe(filter('**/*.js'))
-                    .pipe(uglify())
-                    .pipe(size(sizeOptions))
-                    .pipe(rename({ suffix: minSuffix }))
-                    .pipe(sourcemaps.write(''))
-                    .pipe(gulp.dest(output)),
-            );
-        });
-    },
-    sass(files, bundle) {
-        Object.keys(files).forEach(key => {
-            const name = `sass:${key}`;
-            tasks.sass.push(name);
-
-            return gulp.task(name, () =>
-                gulp
-                    .src(bundles[bundle].sass[key])
-                    .pipe(sass())
-                    .on('error', gutil.log)
-                    .pipe(concat(key))
-                    .pipe(prefix(browsers, { cascade: false }))
-                    .pipe(postcss([customprops()]))
-                    .pipe(cleancss())
-                    .pipe(size(sizeOptions))
-                    .pipe(gulp.dest(paths[bundle].output)),
-            );
-        });
-    },
-    sprite(bundle) {
-        const name = `svg:sprite:${bundle}`;
-        tasks.sprite.push(name);
-=======
 // JavaScript
 Object.entries(build.js).forEach(([filename, entry]) => {
     entry.formats.forEach(format => {
@@ -218,7 +132,6 @@
         tasks.js.push(name);
         const polyfill = filename.includes('polyfilled');
         const extension = format === 'es' ? 'mjs' : 'js';
->>>>>>> c202551e
 
         gulp.task(name, () =>
             gulp
@@ -254,17 +167,8 @@
                 )
                 .pipe(header('typeof navigator === "object" && ')) // "Support" SSR (#935)
                 .pipe(
-<<<<<<< HEAD
-                    svgmin({
-                        plugins: [
-                            {
-                            removeDesc: true,
-                            },
-                        ],
-=======
                     rename({
                         extname: `.${extension}`,
->>>>>>> c202551e
                     }),
                 )
                 .pipe(gulp.dest(entry.dist))
@@ -293,6 +197,7 @@
                     cascade: false,
                 }),
             )
+            .pipe(postcss([customprops()]))
             .pipe(clean())
             .pipe(size(sizeOptions))
             .pipe(gulp.dest(entry.dist)),
