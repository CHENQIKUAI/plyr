// ==========================================================================
// Gulp build script
// ==========================================================================

const gulp = require('gulp');
<<<<<<< HEAD
// ------------------------------------
// JavaScript
// ------------------------------------
const terser = require('gulp-terser');
const rollup = require('gulp-better-rollup');
const babel = require('rollup-plugin-babel');
const commonjs = require('rollup-plugin-commonjs');
const resolve = require('rollup-plugin-node-resolve');
// ------------------------------------
// CSS
// ------------------------------------
const sass = require('gulp-sass');
const clean = require('gulp-clean-css');
const prefix = require('gulp-autoprefixer');
const postcss = require('gulp-postcss');
const customprops = require('postcss-custom-properties');
// ------------------------------------
// Images
// ------------------------------------
const svgstore = require('gulp-svgstore');
const imagemin = require('gulp-imagemin');
// ------------------------------------
// Utils
// ------------------------------------
const del = require('del');
const filter = require('gulp-filter');
const header = require('gulp-header');
const gitbranch = require('git-branch');
const rename = require('gulp-rename');
const replace = require('gulp-replace');
const ansi = require('ansi-colors');
const log = require('fancy-log');
const open = require('gulp-open');
const plumber = require('gulp-plumber');
const size = require('gulp-size');
const sourcemaps = require('gulp-sourcemaps');
const through = require('through2');
// ------------------------------------
// Deployment
// ------------------------------------
const aws = require('aws-sdk');
const publish = require('gulp-awspublish');
const FastlyPurge = require('fastly-purge');
// ------------------------------------
// Configs
// ------------------------------------
const pkg = require('./package.json');
const build = require('./build.json');
const deploy = require('./deploy.json');
// ------------------------------------
// Info from package
// ------------------------------------
const { browserslist: browsers, version } = pkg;
const minSuffix = '.min';

// Get AWS config
Object.values(deploy).forEach(target => {
    Object.assign(target, {
        publisher: publish.create({
            region: target.region,
            params: {
                Bucket: target.bucket,
            },
            credentials: new aws.SharedIniFileCredentials({ profile: 'plyr' }),
        }),
    });
});

// Paths
const paths = {
    plyr: {
        // Source paths
        src: {
            sass: path.join(__dirname, 'src/sass/**/*.scss'),
            js: path.join(__dirname, 'src/js/**/*.js'),
            sprite: path.join(__dirname, 'src/sprite/*.svg'),
        },

        // Output paths
        output: path.join(__dirname, 'dist/'),
    },
    demo: {
        // Source paths
        src: {
            sass: path.join(__dirname, 'demo/src/sass/**/*.scss'),
            js: path.join(__dirname, 'demo/src/js/**/*.js'),
        },

        // Output paths
        output: path.join(__dirname, 'demo/dist/'),

        // Demo
        root: path.join(__dirname, 'demo/'),
    },
    upload: [
        path.join(__dirname, `dist/*${minSuffix}.*`),
        path.join(__dirname, 'dist/*.css'),
        path.join(__dirname, 'dist/*.svg'),
        path.join(__dirname, `demo/dist/*${minSuffix}.*`),
        path.join(__dirname, 'demo/dist/*.css'),
        path.join(__dirname, 'demo/dist/*.svg'),
    ],
};

// Task arrays
const tasks = {
    css: [],
    js: [],
    sprite: [],
    clean: 'clean',
};

// Size plugin
const sizeOptions = { showFiles: true, gzip: true };

// Clean out /dist
gulp.task(tasks.clean, done => {
    const dirs = [paths.plyr.output, paths.demo.output].map(dir => path.join(dir, '**/*'));

    // Don't delete the mp4
    dirs.push(`!${path.join(paths.plyr.output, '**/*.mp4')}`);

    del(dirs);

    done();
});

// JavaScript
Object.entries(build.js).forEach(([filename, entry]) => {
    entry.formats.forEach(format => {
        const name = `js:${filename}:${format}`;
        tasks.js.push(name);
        const polyfill = filename.includes('polyfilled');
        const extension = format === 'es' ? 'mjs' : 'js';

        gulp.task(name, () =>
            gulp
                .src(entry.src)
                .pipe(plumber())
                .pipe(sourcemaps.init())
                .pipe(
                    rollup(
                        {
                            plugins: [
                                resolve(),
                                commonjs(),
                                babel({
                                    presets: [
                                        [
                                            '@babel/env',
                                            {
                                                // debug: true,
                                                useBuiltIns: polyfill ? 'usage' : false,
                                                corejs: polyfill ? 3 : undefined,
                                            },
                                        ],
                                    ],
                                    babelrc: false,
                                    exclude: [/\/core-js\//],
                                }),
                            ],
                        },
                        {
                            name: entry.namespace,
                            format,
                        },
                    ),
                )
                .pipe(header('typeof navigator === "object" && ')) // "Support" SSR (#935)
                .pipe(
                    rename({
                        extname: `.${extension}`,
                    }),
                )
                .pipe(gulp.dest(entry.dist))
                .pipe(filter(`**/*.${extension}`))
                .pipe(terser())
                .pipe(rename({ suffix: minSuffix }))
                .pipe(size(sizeOptions))
                .pipe(sourcemaps.write(''))
                .pipe(gulp.dest(entry.dist)),
        );
    });
});

// CSS
Object.entries(build.css).forEach(([filename, entry]) => {
    const name = `css:${filename}`;
    tasks.css.push(name);

    gulp.task(name, () =>
        gulp
            .src(entry.src)
            .pipe(plumber())
            .pipe(sass())
            .pipe(
                prefix(browsers, {
                    cascade: false,
                }),
            )
            .pipe(postcss([customprops()]))
            .pipe(clean())
            .pipe(size(sizeOptions))
            .pipe(gulp.dest(entry.dist)),
    );
});

// SVG Sprites
Object.entries(build.sprite).forEach(([filename, entry]) => {
    const name = `sprite:${filename}`;
    tasks.sprite.push(name);

    gulp.task(name, () =>
        gulp
            .src(entry.src)
            .pipe(plumber())
            .pipe(imagemin())
            .pipe(svgstore())
            .pipe(rename({ basename: path.parse(filename).name }))
            .pipe(size(sizeOptions))
            .pipe(gulp.dest(entry.dist)),
    );
});

// Build all JS
gulp.task('js', () => gulp.parallel(...tasks.js));

// Watch for file changes
gulp.task('watch', () => {
    // Plyr core
    gulp.watch(paths.plyr.src.js, gulp.parallel(...tasks.js));
    gulp.watch(paths.plyr.src.sass, gulp.parallel(...tasks.css));
    gulp.watch(paths.plyr.src.sprite, gulp.parallel(...tasks.sprite));

    // Demo
    gulp.watch(paths.demo.src.js, gulp.parallel(...tasks.js));
    gulp.watch(paths.demo.src.sass, gulp.parallel(...tasks.css));
});

// Build distribution
gulp.task('build', gulp.series(tasks.clean, gulp.parallel(...tasks.js, ...tasks.css, ...tasks.sprite)));

// Default gulp task
gulp.task('default', gulp.series('build', 'watch'));

// Publish a version to CDN and demo
// --------------------------------------------
// Get deployment config
let credentials = {};
try {
    credentials = require('./credentials.json'); //eslint-disable-line
} catch (e) {
    // Do nothing
}

// Get branch info
const branch = {
    current: gitbranch.sync(),
    master: 'master',
    beta: 'beta',
};

const maxAge = 31536000; // 1 year
const options = {
    cdn: {
        headers: {
            'Cache-Control': `max-age=${maxAge}`,
        },
    },
    demo: {
        uploadPath: branch.current === branch.beta ? 'beta' : null,
        headers: {
            'Cache-Control': 'no-cache, no-store, must-revalidate, max-age=0',
        },
    },
    symlinks(ver, filename) {
        return {
            headers: {
                // http://stackoverflow.com/questions/2272835/amazon-s3-object-redirect
                'x-amz-website-redirect-location': `/${ver}/${filename}`,
                'Cache-Control': 'no-cache, no-store, must-revalidate, max-age=0',
            },
        };
    },
};

const regex =
    '(?:0|[1-9][0-9]*)\\.(?:0|[1-9][0-9]*).(?:0|[1-9][0-9]*)(?:-[\\da-z\\-]+(?:.[\\da-z\\-]+)*)?(?:\\+[\\da-z\\-]+(?:.[\\da-z\\-]+)*)?';
const semver = new RegExp(`v${regex}`, 'gi');
const localPath = new RegExp('(../)?dist', 'gi');
const versionPath = `https://${deploy.cdn.domain}/${version}`;
const cdnpath = new RegExp(`${deploy.cdn.domain}/${regex}/`, 'gi');

const renameFile = rename(p => {
    p.basename = p.basename.replace(minSuffix, ''); // eslint-disable-line
    p.dirname = p.dirname.replace('.', version); // eslint-disable-line
});

// Check we're on the correct branch to deploy
const canDeploy = () => {
    const allowed = [branch.master, branch.beta];

    if (!allowed.includes(branch.current)) {
        console.error(`Must be on ${allowed.join(', ')} to publish! (current: ${branch.current})`);

        return false;
    }

    return true;
};

gulp.task('version', done => {
    if (!canDeploy()) {
        done();
        return null;
    }

    const { domain } = deploy.cdn;

    log(`Uploading ${ansi.green.bold(version)} to ${ansi.cyan(domain)}...`);

    // Replace versioned URLs in source
    const files = ['plyr.js', 'plyr.polyfilled.js', 'config/defaults.js'];

    return gulp
        .src(files.map(file => path.join(__dirname, `src/js/${file}`)), { base: '.' })
        .pipe(replace(semver, `v${version}`))
        .pipe(replace(cdnpath, `${domain}/${version}/`))
        .pipe(gulp.dest('./'));
});

// Publish version to CDN bucket
gulp.task('cdn', done => {
    if (!canDeploy()) {
        done();
        return null;
    }

    const { domain, publisher } = deploy.cdn;

    if (!publisher) {
        throw new Error('No publisher instance. Check AWS configuration.');
    }

    log(`Uploading ${ansi.green.bold(pkg.version)} to ${ansi.cyan(domain)}...`);

    // Upload to CDN
    return (
        gulp
            .src(paths.upload)
            .pipe(renameFile)
            // Remove min suffix from source map URL
            .pipe(
                replace(
                    /sourceMappingURL=([\w-?.]+)/,
                    (match, filename) => `sourceMappingURL=${filename.replace(minSuffix, '')}`,
                ),
            )
            .pipe(size(sizeOptions))
            .pipe(replace(localPath, versionPath))
            .pipe(publisher.publish(options.cdn.headers))
            .pipe(publish.reporter())
    );
});

// Purge the fastly cache incase any 403/404 are cached
gulp.task('purge', () => {
    if (!Object.keys(credentials).includes('fastly')) {
        throw new Error('Fastly credentials required to purge cache.');
    }

    const { fastly } = credentials;
    const list = [];

    return gulp
        .src(paths.upload)
        .pipe(
            through.obj((file, enc, cb) => {
                const filename = file.path.split('/').pop();
                list.push(`${versionPath}/${filename.replace(minSuffix, '')}`);
                cb(null);
            }),
        )
        .on('end', () => {
            const purge = new FastlyPurge(fastly.token);

            list.forEach(url => {
                log(`Purging ${ansi.cyan(url)}...`);

                purge.url(url, (error, result) => {
                    if (error) {
                        log.error(error);
                    } else if (result) {
                        log(result);
                    }
                });
            });
        });
});

// Publish to demo bucket
gulp.task('demo', done => {
    if (!canDeploy()) {
        done();
        return null;
    }

    const { publisher } = deploy.demo;
    const { domain } = deploy.cdn;

    if (!publisher) {
        throw new Error('No publisher instance. Check AWS configuration.');
    }

    log(`Uploading ${ansi.green.bold(pkg.version)} to ${ansi.cyan(domain)}...`);

    // Replace versioned files in readme.md
    gulp.src([`${__dirname}/readme.md`])
        .pipe(replace(cdnpath, `${domain}/${version}/`))
        .pipe(gulp.dest(__dirname));

    // Replace local file paths with remote paths in demo HTML
    // e.g. "../dist/plyr.js" to "https://cdn.plyr.io/x.x.x/plyr.js"
    const index = `${paths.demo.root}index.html`;
    const error = `${paths.demo.root}error.html`;
    const pages = [index];

    if (branch.current === branch.master) {
        pages.push(error);
    }

    return gulp
        .src(pages)
        .pipe(replace(localPath, versionPath))
        .pipe(publisher.publish(options.demo.headers))
        .pipe(publish.reporter());
});

gulp.task('error', done => {
    // Only update CDN for master (prod)
    if (!canDeploy() || branch.current !== branch.master) {
        done();
        return null;
    }

    const { publisher } = deploy.cdn;

    if (!publisher) {
        throw new Error('No publisher instance. Check AWS configuration.');
    }

    // Replace local file paths with remote paths in demo HTML
    // e.g. "../dist/plyr.js" to "https://cdn.plyr.io/x.x.x/plyr.js"
    // Upload error.html to cdn
    return gulp
        .src(`${paths.demo.root}error.html`)
        .pipe(replace(localPath, versionPath))
        .pipe(publisher.publish(options.demo.headers))
        .pipe(publish.reporter());
});

// Open the demo site to check it's ok
gulp.task('open', () => {
    const { domain } = deploy.demo;

    return gulp.src(__filename).pipe(
        open({
            uri: `https://${domain}/${branch.current === branch.beta ? 'beta' : ''}`,
        }),
    );
});

// Do everything
gulp.task(
    'deploy',
    gulp.series(
        'version',
        tasks.clean,
        gulp.parallel(...tasks.js, ...tasks.css, ...tasks.sprite),
        'cdn',
        'demo',
        'purge',
        'open',
    ),
);
=======
const HubRegistry = require('gulp-hub');

gulp.registry(new HubRegistry(['tasks/*.js']));
>>>>>>> ad63af50
<|MERGE_RESOLUTION|>--- conflicted
+++ resolved
@@ -3,494 +3,6 @@
 // ==========================================================================
 
 const gulp = require('gulp');
-<<<<<<< HEAD
-// ------------------------------------
-// JavaScript
-// ------------------------------------
-const terser = require('gulp-terser');
-const rollup = require('gulp-better-rollup');
-const babel = require('rollup-plugin-babel');
-const commonjs = require('rollup-plugin-commonjs');
-const resolve = require('rollup-plugin-node-resolve');
-// ------------------------------------
-// CSS
-// ------------------------------------
-const sass = require('gulp-sass');
-const clean = require('gulp-clean-css');
-const prefix = require('gulp-autoprefixer');
-const postcss = require('gulp-postcss');
-const customprops = require('postcss-custom-properties');
-// ------------------------------------
-// Images
-// ------------------------------------
-const svgstore = require('gulp-svgstore');
-const imagemin = require('gulp-imagemin');
-// ------------------------------------
-// Utils
-// ------------------------------------
-const del = require('del');
-const filter = require('gulp-filter');
-const header = require('gulp-header');
-const gitbranch = require('git-branch');
-const rename = require('gulp-rename');
-const replace = require('gulp-replace');
-const ansi = require('ansi-colors');
-const log = require('fancy-log');
-const open = require('gulp-open');
-const plumber = require('gulp-plumber');
-const size = require('gulp-size');
-const sourcemaps = require('gulp-sourcemaps');
-const through = require('through2');
-// ------------------------------------
-// Deployment
-// ------------------------------------
-const aws = require('aws-sdk');
-const publish = require('gulp-awspublish');
-const FastlyPurge = require('fastly-purge');
-// ------------------------------------
-// Configs
-// ------------------------------------
-const pkg = require('./package.json');
-const build = require('./build.json');
-const deploy = require('./deploy.json');
-// ------------------------------------
-// Info from package
-// ------------------------------------
-const { browserslist: browsers, version } = pkg;
-const minSuffix = '.min';
-
-// Get AWS config
-Object.values(deploy).forEach(target => {
-    Object.assign(target, {
-        publisher: publish.create({
-            region: target.region,
-            params: {
-                Bucket: target.bucket,
-            },
-            credentials: new aws.SharedIniFileCredentials({ profile: 'plyr' }),
-        }),
-    });
-});
-
-// Paths
-const paths = {
-    plyr: {
-        // Source paths
-        src: {
-            sass: path.join(__dirname, 'src/sass/**/*.scss'),
-            js: path.join(__dirname, 'src/js/**/*.js'),
-            sprite: path.join(__dirname, 'src/sprite/*.svg'),
-        },
-
-        // Output paths
-        output: path.join(__dirname, 'dist/'),
-    },
-    demo: {
-        // Source paths
-        src: {
-            sass: path.join(__dirname, 'demo/src/sass/**/*.scss'),
-            js: path.join(__dirname, 'demo/src/js/**/*.js'),
-        },
-
-        // Output paths
-        output: path.join(__dirname, 'demo/dist/'),
-
-        // Demo
-        root: path.join(__dirname, 'demo/'),
-    },
-    upload: [
-        path.join(__dirname, `dist/*${minSuffix}.*`),
-        path.join(__dirname, 'dist/*.css'),
-        path.join(__dirname, 'dist/*.svg'),
-        path.join(__dirname, `demo/dist/*${minSuffix}.*`),
-        path.join(__dirname, 'demo/dist/*.css'),
-        path.join(__dirname, 'demo/dist/*.svg'),
-    ],
-};
-
-// Task arrays
-const tasks = {
-    css: [],
-    js: [],
-    sprite: [],
-    clean: 'clean',
-};
-
-// Size plugin
-const sizeOptions = { showFiles: true, gzip: true };
-
-// Clean out /dist
-gulp.task(tasks.clean, done => {
-    const dirs = [paths.plyr.output, paths.demo.output].map(dir => path.join(dir, '**/*'));
-
-    // Don't delete the mp4
-    dirs.push(`!${path.join(paths.plyr.output, '**/*.mp4')}`);
-
-    del(dirs);
-
-    done();
-});
-
-// JavaScript
-Object.entries(build.js).forEach(([filename, entry]) => {
-    entry.formats.forEach(format => {
-        const name = `js:${filename}:${format}`;
-        tasks.js.push(name);
-        const polyfill = filename.includes('polyfilled');
-        const extension = format === 'es' ? 'mjs' : 'js';
-
-        gulp.task(name, () =>
-            gulp
-                .src(entry.src)
-                .pipe(plumber())
-                .pipe(sourcemaps.init())
-                .pipe(
-                    rollup(
-                        {
-                            plugins: [
-                                resolve(),
-                                commonjs(),
-                                babel({
-                                    presets: [
-                                        [
-                                            '@babel/env',
-                                            {
-                                                // debug: true,
-                                                useBuiltIns: polyfill ? 'usage' : false,
-                                                corejs: polyfill ? 3 : undefined,
-                                            },
-                                        ],
-                                    ],
-                                    babelrc: false,
-                                    exclude: [/\/core-js\//],
-                                }),
-                            ],
-                        },
-                        {
-                            name: entry.namespace,
-                            format,
-                        },
-                    ),
-                )
-                .pipe(header('typeof navigator === "object" && ')) // "Support" SSR (#935)
-                .pipe(
-                    rename({
-                        extname: `.${extension}`,
-                    }),
-                )
-                .pipe(gulp.dest(entry.dist))
-                .pipe(filter(`**/*.${extension}`))
-                .pipe(terser())
-                .pipe(rename({ suffix: minSuffix }))
-                .pipe(size(sizeOptions))
-                .pipe(sourcemaps.write(''))
-                .pipe(gulp.dest(entry.dist)),
-        );
-    });
-});
-
-// CSS
-Object.entries(build.css).forEach(([filename, entry]) => {
-    const name = `css:${filename}`;
-    tasks.css.push(name);
-
-    gulp.task(name, () =>
-        gulp
-            .src(entry.src)
-            .pipe(plumber())
-            .pipe(sass())
-            .pipe(
-                prefix(browsers, {
-                    cascade: false,
-                }),
-            )
-            .pipe(postcss([customprops()]))
-            .pipe(clean())
-            .pipe(size(sizeOptions))
-            .pipe(gulp.dest(entry.dist)),
-    );
-});
-
-// SVG Sprites
-Object.entries(build.sprite).forEach(([filename, entry]) => {
-    const name = `sprite:${filename}`;
-    tasks.sprite.push(name);
-
-    gulp.task(name, () =>
-        gulp
-            .src(entry.src)
-            .pipe(plumber())
-            .pipe(imagemin())
-            .pipe(svgstore())
-            .pipe(rename({ basename: path.parse(filename).name }))
-            .pipe(size(sizeOptions))
-            .pipe(gulp.dest(entry.dist)),
-    );
-});
-
-// Build all JS
-gulp.task('js', () => gulp.parallel(...tasks.js));
-
-// Watch for file changes
-gulp.task('watch', () => {
-    // Plyr core
-    gulp.watch(paths.plyr.src.js, gulp.parallel(...tasks.js));
-    gulp.watch(paths.plyr.src.sass, gulp.parallel(...tasks.css));
-    gulp.watch(paths.plyr.src.sprite, gulp.parallel(...tasks.sprite));
-
-    // Demo
-    gulp.watch(paths.demo.src.js, gulp.parallel(...tasks.js));
-    gulp.watch(paths.demo.src.sass, gulp.parallel(...tasks.css));
-});
-
-// Build distribution
-gulp.task('build', gulp.series(tasks.clean, gulp.parallel(...tasks.js, ...tasks.css, ...tasks.sprite)));
-
-// Default gulp task
-gulp.task('default', gulp.series('build', 'watch'));
-
-// Publish a version to CDN and demo
-// --------------------------------------------
-// Get deployment config
-let credentials = {};
-try {
-    credentials = require('./credentials.json'); //eslint-disable-line
-} catch (e) {
-    // Do nothing
-}
-
-// Get branch info
-const branch = {
-    current: gitbranch.sync(),
-    master: 'master',
-    beta: 'beta',
-};
-
-const maxAge = 31536000; // 1 year
-const options = {
-    cdn: {
-        headers: {
-            'Cache-Control': `max-age=${maxAge}`,
-        },
-    },
-    demo: {
-        uploadPath: branch.current === branch.beta ? 'beta' : null,
-        headers: {
-            'Cache-Control': 'no-cache, no-store, must-revalidate, max-age=0',
-        },
-    },
-    symlinks(ver, filename) {
-        return {
-            headers: {
-                // http://stackoverflow.com/questions/2272835/amazon-s3-object-redirect
-                'x-amz-website-redirect-location': `/${ver}/${filename}`,
-                'Cache-Control': 'no-cache, no-store, must-revalidate, max-age=0',
-            },
-        };
-    },
-};
-
-const regex =
-    '(?:0|[1-9][0-9]*)\\.(?:0|[1-9][0-9]*).(?:0|[1-9][0-9]*)(?:-[\\da-z\\-]+(?:.[\\da-z\\-]+)*)?(?:\\+[\\da-z\\-]+(?:.[\\da-z\\-]+)*)?';
-const semver = new RegExp(`v${regex}`, 'gi');
-const localPath = new RegExp('(../)?dist', 'gi');
-const versionPath = `https://${deploy.cdn.domain}/${version}`;
-const cdnpath = new RegExp(`${deploy.cdn.domain}/${regex}/`, 'gi');
-
-const renameFile = rename(p => {
-    p.basename = p.basename.replace(minSuffix, ''); // eslint-disable-line
-    p.dirname = p.dirname.replace('.', version); // eslint-disable-line
-});
-
-// Check we're on the correct branch to deploy
-const canDeploy = () => {
-    const allowed = [branch.master, branch.beta];
-
-    if (!allowed.includes(branch.current)) {
-        console.error(`Must be on ${allowed.join(', ')} to publish! (current: ${branch.current})`);
-
-        return false;
-    }
-
-    return true;
-};
-
-gulp.task('version', done => {
-    if (!canDeploy()) {
-        done();
-        return null;
-    }
-
-    const { domain } = deploy.cdn;
-
-    log(`Uploading ${ansi.green.bold(version)} to ${ansi.cyan(domain)}...`);
-
-    // Replace versioned URLs in source
-    const files = ['plyr.js', 'plyr.polyfilled.js', 'config/defaults.js'];
-
-    return gulp
-        .src(files.map(file => path.join(__dirname, `src/js/${file}`)), { base: '.' })
-        .pipe(replace(semver, `v${version}`))
-        .pipe(replace(cdnpath, `${domain}/${version}/`))
-        .pipe(gulp.dest('./'));
-});
-
-// Publish version to CDN bucket
-gulp.task('cdn', done => {
-    if (!canDeploy()) {
-        done();
-        return null;
-    }
-
-    const { domain, publisher } = deploy.cdn;
-
-    if (!publisher) {
-        throw new Error('No publisher instance. Check AWS configuration.');
-    }
-
-    log(`Uploading ${ansi.green.bold(pkg.version)} to ${ansi.cyan(domain)}...`);
-
-    // Upload to CDN
-    return (
-        gulp
-            .src(paths.upload)
-            .pipe(renameFile)
-            // Remove min suffix from source map URL
-            .pipe(
-                replace(
-                    /sourceMappingURL=([\w-?.]+)/,
-                    (match, filename) => `sourceMappingURL=${filename.replace(minSuffix, '')}`,
-                ),
-            )
-            .pipe(size(sizeOptions))
-            .pipe(replace(localPath, versionPath))
-            .pipe(publisher.publish(options.cdn.headers))
-            .pipe(publish.reporter())
-    );
-});
-
-// Purge the fastly cache incase any 403/404 are cached
-gulp.task('purge', () => {
-    if (!Object.keys(credentials).includes('fastly')) {
-        throw new Error('Fastly credentials required to purge cache.');
-    }
-
-    const { fastly } = credentials;
-    const list = [];
-
-    return gulp
-        .src(paths.upload)
-        .pipe(
-            through.obj((file, enc, cb) => {
-                const filename = file.path.split('/').pop();
-                list.push(`${versionPath}/${filename.replace(minSuffix, '')}`);
-                cb(null);
-            }),
-        )
-        .on('end', () => {
-            const purge = new FastlyPurge(fastly.token);
-
-            list.forEach(url => {
-                log(`Purging ${ansi.cyan(url)}...`);
-
-                purge.url(url, (error, result) => {
-                    if (error) {
-                        log.error(error);
-                    } else if (result) {
-                        log(result);
-                    }
-                });
-            });
-        });
-});
-
-// Publish to demo bucket
-gulp.task('demo', done => {
-    if (!canDeploy()) {
-        done();
-        return null;
-    }
-
-    const { publisher } = deploy.demo;
-    const { domain } = deploy.cdn;
-
-    if (!publisher) {
-        throw new Error('No publisher instance. Check AWS configuration.');
-    }
-
-    log(`Uploading ${ansi.green.bold(pkg.version)} to ${ansi.cyan(domain)}...`);
-
-    // Replace versioned files in readme.md
-    gulp.src([`${__dirname}/readme.md`])
-        .pipe(replace(cdnpath, `${domain}/${version}/`))
-        .pipe(gulp.dest(__dirname));
-
-    // Replace local file paths with remote paths in demo HTML
-    // e.g. "../dist/plyr.js" to "https://cdn.plyr.io/x.x.x/plyr.js"
-    const index = `${paths.demo.root}index.html`;
-    const error = `${paths.demo.root}error.html`;
-    const pages = [index];
-
-    if (branch.current === branch.master) {
-        pages.push(error);
-    }
-
-    return gulp
-        .src(pages)
-        .pipe(replace(localPath, versionPath))
-        .pipe(publisher.publish(options.demo.headers))
-        .pipe(publish.reporter());
-});
-
-gulp.task('error', done => {
-    // Only update CDN for master (prod)
-    if (!canDeploy() || branch.current !== branch.master) {
-        done();
-        return null;
-    }
-
-    const { publisher } = deploy.cdn;
-
-    if (!publisher) {
-        throw new Error('No publisher instance. Check AWS configuration.');
-    }
-
-    // Replace local file paths with remote paths in demo HTML
-    // e.g. "../dist/plyr.js" to "https://cdn.plyr.io/x.x.x/plyr.js"
-    // Upload error.html to cdn
-    return gulp
-        .src(`${paths.demo.root}error.html`)
-        .pipe(replace(localPath, versionPath))
-        .pipe(publisher.publish(options.demo.headers))
-        .pipe(publish.reporter());
-});
-
-// Open the demo site to check it's ok
-gulp.task('open', () => {
-    const { domain } = deploy.demo;
-
-    return gulp.src(__filename).pipe(
-        open({
-            uri: `https://${domain}/${branch.current === branch.beta ? 'beta' : ''}`,
-        }),
-    );
-});
-
-// Do everything
-gulp.task(
-    'deploy',
-    gulp.series(
-        'version',
-        tasks.clean,
-        gulp.parallel(...tasks.js, ...tasks.css, ...tasks.sprite),
-        'cdn',
-        'demo',
-        'purge',
-        'open',
-    ),
-);
-=======
 const HubRegistry = require('gulp-hub');
 
-gulp.registry(new HubRegistry(['tasks/*.js']));
->>>>>>> ad63af50
+gulp.registry(new HubRegistry(['tasks/*.js']));