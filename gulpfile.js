--- conflicted
+++ resolved
@@ -12,12 +12,8 @@
 const filter = require('gulp-filter');
 const sass = require('gulp-sass');
 const cleancss = require('gulp-clean-css');
-<<<<<<< HEAD
 const postcss = require('gulp-postcss');
 const customprops = require('postcss-custom-properties');
-const run = require('run-sequence');
-=======
->>>>>>> 2c8a337f
 const header = require('gulp-header');
 const prefix = require('gulp-autoprefixer');
 const gitbranch = require('git-branch');
@@ -97,13 +93,13 @@
     presets: [
         [
             '@babel/preset-env',
-            {
-                targets: {
-                    browsers,
-                },
+        {
+            targets: {
+                browsers,
+            },
                 useBuiltIns: polyfill ? 'usage' : false,
-                modules: false,
-            },
+            modules: false,
+        },
         ],
     ],
     babelrc: false,
@@ -186,7 +182,7 @@
                     svgmin({
                         plugins: [
                             {
-                                removeDesc: true,
+                            removeDesc: true,
                             },
                         ],
                     }),
