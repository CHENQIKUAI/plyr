# Plyr

A simple, lightweight, accessible and customizable HTML5, YouTube and Vimeo media player that supports [_modern_](#browser-support) browsers.

[Checkout the demo](https://plyr.io) - [Donate to support Plyr](#donate) - [Chat on Slack](https://bit.ly/plyr-chat)

[![Image of Plyr](https://cdn.plyr.io/static/demo/screenshot.png?v=3)](https://plyr.io)

## Features

-   **Accessible** - full support for VTT captions and screen readers
-   **[Customisable](#html)** - make the player look how you want with the markup you want
-   **Good HTML** - uses the _right_ elements. `<input type="range">` for volume and `<progress>` for progress and well, `<button>`s for buttons. There's no
    `<span>` or `<a href="#">` button hacks
-   **Responsive** - works with any screen size
-   **HTML Video & Audio** - support for both formats
-   **[Embedded Video](#embeds)** - support for YouTube and Vimeo video playback
-   **[Monetization](#ads)** - make money from your videos
-   **[Streaming](#try-plyr-online)** - support for hls.js, Shaka and dash.js streaming playback
-   **[API](#api)** - toggle playback, volume, seeking, and more through a standardized API
-   **[Events](#events)** - no messing around with Vimeo and YouTube APIs, all events are standardized across formats
-   **[Fullscreen](#fullscreen)** - supports native fullscreen with fallback to "full window" modes
-   **[Shortcuts](#shortcuts)** - supports keyboard shortcuts
-   **Picture-in-Picture** - supports Safari's picture-in-picture mode
-   **Playsinline** - supports the `playsinline` attribute
-   **Speed controls** - adjust speed on the fly
-   **Multiple captions** - support for multiple caption tracks
-   **i18n support** - support for internationalization of controls
-   **No dependencies** - written in "vanilla" ES6 JavaScript, no jQuery required
-   **SASS** - to include in your build processes

Oh and yes, it works with Bootstrap.

## Changelog

Check out the [changelog](changelog.md) to see what's new with Plyr.

## Plugins & Components

Some awesome folks have made plugins for CMSs and Components for JavaScript frameworks:

| Type      | Maintainer                                                     | Link                                                                                         |
| --------- | -------------------------------------------------------------- | -------------------------------------------------------------------------------------------- |
| WordPress | Brandon Lavigne ([@drrobotnik](https://github.com/drrobotnik)) | [https://wordpress.org/plugins/plyr/](https://wordpress.org/plugins/plyr/)                   |
| React     | Jose Miguel Bejarano ([@xDae](https://github.com/xDae))        | [https://github.com/xDae/react-plyr](https://github.com/xDae/react-plyr)                     |
| Vue       | Gabe Dunn ([@redxtech](https://github.com/redxtech))           | [https://github.com/redxtech/vue-plyr](https://github.com/redxtech/vue-plyr)                 |
| Neos      | Jon Uhlmann ([@jonnitto](https://github.com/jonnitto))         | [https://packagist.org/packages/jonnitto/plyr](https://packagist.org/packages/jonnitto/plyr) |
| Kirby     | Dominik Pschenitschni ([@dpschen](https://github.com/dpschen)) | [https://github.com/dpschen/kirby-plyrtag](https://github.com/dpschen/kirby-plyrtag)         |

## Quick setup

Here's a quick run through on getting up and running. There's also a [demo on Codepen](http://codepen.io/sampotts/pen/jARJYp). You can grab all of the source with [NPM](https://www.npmjs.com/package/plyr) using `npm install plyr`.

### Try Plyr online

You can try Plyr in Codepen using our minimal templates: [HTML5 video](https://codepen.io/pen?template=bKeqpr), [HTML5 audio](https://codepen.io/pen?template=rKLywR), [YouTube](https://codepen.io/pen?template=GGqbbJ), [Vimeo](https://codepen.io/pen?template=bKeXNq). For Streaming we also have example integrations with: [Dash.js](https://codepen.io/pen?template=zaBgBy), [Hls.js](https://codepen.io/pen?template=oyLKQb) and [Shaka Player](https://codepen.io/pen?template=ZRpzZO)

### HTML

Plyr extends upon the standard [HTML5 media element](https://developer.mozilla.org/en-US/docs/Web/API/HTMLMediaElement) markup so that's all you need for those types.

#### HTML5 Video

```html
<video poster="/path/to/poster.jpg" id="player" playsinline controls>
    <source src="/path/to/video.mp4" type="video/mp4">
    <source src="/path/to/video.webm" type="video/webm">

    <!-- Captions are optional -->
    <track kind="captions" label="English captions" src="/path/to/captions.vtt" srclang="en" default>
</video>
```

#### HTML5 Audio

```html
<audio id="player" controls>
    <source src="/path/to/audio.mp3" type="audio/mp3">
    <source src="/path/to/audio.ogg" type="audio/ogg">
</audio>
```

For YouTube and Vimeo players, Plyr uses progressive enhancement to enhance the default `<iframe>` embeds. Below are some examples. The `plyr__video-embed` classname will make the embed responsive. You can add the `autoplay`, `loop`, `hl` (YouTube only) and `playsinline` (YouTube only) query parameters to the URL and they will be set as config options automatically. For YouTube, the `origin` should be updated to reflect the domain you're hosting the embed on, or you can opt to omit it.

#### YouTube embed

We recommend [progressive enhancement](https://www.smashingmagazine.com/2009/04/progressive-enhancement-what-it-is-and-how-to-use-it/) with the embedded players. You can elect to use an `<iframe>` as the source element (which Plyr will progressively enhance) or a bog standard `<div>` with two essential data attributes - `data-plyr-provider` and `data-plyr-embed-id`.

```html
<div class="plyr__video-embed" id="player">
    <iframe src="https://www.youtube.com/embed/bTqVqk7FSmY?origin=https://plyr.io&amp;iv_load_policy=3&amp;modestbranding=1&amp;playsinline=1&amp;showinfo=0&amp;rel=0&amp;enablejsapi=1" allowfullscreen allowtransparency allow="autoplay"></iframe>
</div>
```

_Note_: The `plyr__video-embed` classname will make the player a responsive 16:9 (most common) iframe embed. When plyr itself kicks in, your custom `ratio` config option will be used.

Or the `<div>` non progressively enhanced method:

```html
<div id="player" data-plyr-provider="youtube" data-plyr-embed-id="bTqVqk7FSmY"></div>
```

_Note_: The `data-plyr-embed-id` can either be the video ID or URL for the media.

#### Vimeo embed

Much the same as YouTube above.

```html
<div class="plyr__video-embed" id="player">
    <iframe src="https://player.vimeo.com/video/76979871?loop=false&amp;byline=false&amp;portrait=false&amp;title=false&amp;speed=true&amp;transparent=0&amp;gesture=media" allowfullscreen allowtransparency allow="autoplay"></iframe>
</div>
```

Or the `<div>` non progressively enhanced method:

```html
<div id="player" data-plyr-provider="vimeo" data-plyr-embed-id="76979871"></div>
```

### JavaScript

Include the `plyr.js` script before the closing `</body>` tag and then in your JS create a new instance of Plyr as below.

```html
<script src="path/to/plyr.js"></script>
<script>const player = new Plyr('#player');</script>
```

See [initialising](#initialising) for more information on advanced setups.

You can use our CDN (provided by [Fastly](https://www.fastly.com/)) for the JavaScript. There's 2 versions; one with and one without [polyfills](#polyfills). My recommendation would be to manage polyfills seperately as part of your application but to make life easier you can use the polyfilled build.

```html
<script src="https://cdn.plyr.io/3.4.0-beta.2/plyr.js"></script>
```

...or...

```html
<script src="https://cdn.plyr.io/3.4.0-beta.2/plyr.polyfilled.js"></script>
```

### CSS

Include the `plyr.css` stylsheet into your `<head>`

```html
<link rel="stylesheet" href="path/to/plyr.css">
```

If you want to use our CDN (provided by [Fastly](https://www.fastly.com/)) for the default CSS, you can use the following:

```html
<link rel="stylesheet" href="https://cdn.plyr.io/3.4.0-beta.2/plyr.css">
```

### SVG Sprite

The SVG sprite is loaded automatically from our CDN (provided by [Fastly](https://www.fastly.com/)). To change this, see the [options](#options) below. For
reference, the CDN hosted SVG sprite can be found at `https://cdn.plyr.io/3.4.0-beta.2/plyr.svg`.

## Ads

Plyr has partnered up with [vi.ai](https://vi.ai/publisher-video-monetization/?aid=plyrio) to offer monetization options for your videos. Getting setup is easy:

-   [Sign up for a vi.ai account](https://vi.ai/publisher-video-monetization/?aid=plyrio)
-   Grab your publisher ID from the code snippet
-   Enable ads in the [config options](#options) and enter your publisher ID

Any questions regarding the ads can be sent straight to vi.ai and any issues with rendering raised through GitHub issues.

## Advanced

### SASS

You can use `bundle.scss` file included in `/src` as part of your build and change variables to suit your design. The SASS require you to
use the [autoprefixer](https://www.npmjs.com/package/gulp-autoprefixer) plugin (you be should already!) as all declarations use the W3C definitions.

The HTML markup uses the BEM methodology with `plyr` as the block, e.g. `.plyr__controls`. You can change the class hooks in the options to match any custom CSS
you write. Check out the JavaScript source for more on this.

### SVG

The icons used in the Plyr controls are loaded in an SVG sprite. The sprite is automatically loaded from our CDN by default. If you already have an icon build
system in place, you can include the source plyr icons (see `/src/sprite` for source icons).

#### Using the `iconUrl` option

You can however specify your own `iconUrl` option and Plyr will determine if the url is absolute and requires loading by AJAX/CORS due to current browser
limitations or if it's a relative path, just use the path directly.

If you're using the `<base>` tag on your site, you may need to use something like this: [svgfixer.js](https://gist.github.com/leonderijke/c5cf7c5b2e424c0061d2)

More info on SVG sprites here: [http://css-tricks.com/svg-sprites-use-better-icon-fonts/](http://css-tricks.com/svg-sprites-use-better-icon-fonts/) and the AJAX
technique here: [http://css-tricks.com/ajaxing-svg-sprite/](http://css-tricks.com/ajaxing-svg-sprite/)

### Cross Origin (CORS)

You'll notice the `crossorigin` attribute on the example `<video>` elements. This is because the TextTrack captions are loaded from another domain. If your
TextTrack captions are also hosted on another domain, you will need to add this attribute and make sure your host has the correct headers setup. For more info
on CORS checkout the MDN docs:
[https://developer.mozilla.org/en-US/docs/Web/HTTP/Access_control_CORS](https://developer.mozilla.org/en-US/docs/Web/HTTP/Access_control_CORS)

### Captions

WebVTT captions are supported. To add a caption track, check the HTML example above and look for the `<track>` element. Be sure to
[validate your caption files](https://quuz.org/webvtt/).

### JavaScript

#### Initialising

You can specify a range of arguments for the constructor to use:

-   A CSS string selector that's compatible with [`querySelector`](https://developer.mozilla.org/en-US/docs/Web/API/Document/querySelector)
-   A [`HTMLElement`](https://developer.mozilla.org/en/docs/Web/API/HTMLElement)
-   A [`NodeList`](https://developer.mozilla.org/en-US/docs/Web/API/NodeList)
-   A [jQuery](https://jquery.com) object

_Note_: If a `NodeList`, `Array`, or jQuery object are passed, the first element will be used for setup. To setup multiple players, see [setting up multiple players](#setting-up-multiple-players) below.

Here's some examples

Passing a [string selector](https://developer.mozilla.org/en-US/docs/Web/API/NodeList):

```javascript
const player = new Plyr('#player');
```

Passing a [HTMLElement](https://developer.mozilla.org/en/docs/Web/API/HTMLElement):

```javascript
const player = new Plyr(document.getElementById('player'));
```

Passing a [NodeList](https://developer.mozilla.org/en-US/docs/Web/API/NodeList) (see note below):

```javascript
const player = new Plyr(document.querySelectorAll('.js-player'));
```

The NodeList, HTMLElement or string selector can be the target `<video>`, `<audio>`, or `<div>` wrapper for embeds.

##### Setting up multiple players

You have two choices here. You can either use a simple array loop to map the constructor:

```javascript
const players = Array.from(document.querySelectorAll('.js-player')).map(p => new Plyr(p));
```

...or use a static method where you can pass a [string selector](https://developer.mozilla.org/en-US/docs/Web/API/NodeList), a [NodeList](https://developer.mozilla.org/en-US/docs/Web/API/NodeList) or an [Array](https://developer.mozilla.org/en-US/docs/Web/JavaScript/Reference/Global_Objects/Array) of elements:

```javascript
const players = Plyr.setup('.js-player');
```

Both options will also return an array of instances in the order of they were in the DOM for the string selector or the source NodeList or Array.

##### Passing options

The second argument for the constructor is the [options](#options) object:

```javascript
const player = new Plyr('#player', {
    /* options */
});
```

In all cases, the constructor will return a Plyr object that can be used with the [API](#api) methods. See the [API](#api) section for more info.

#### Options

Options can be passed as an object to the constructor as above or as JSON in `data-plyr-config` attribute on each of your target elements:

```html
<video src="/path/to/video.mp4" id="player" controls data-plyr-config='{ "title": "This is an example video", "volume": 1, "debug": true }'></video>
```

Note the single quotes encapsulating the JSON and double quotes on the object keys. Only string values need double quotes.

| Option               | Type                       | Default                                                                                                                        | Description                                                                                                                                                                                                                                                                                                                                                            |
| -------------------- | -------------------------- | ------------------------------------------------------------------------------------------------------------------------------ | ---------------------------------------------------------------------------------------------------------------------------------------------------------------------------------------------------------------------------------------------------------------------------------------------------------------------------------------------------------------------- |
| `enabled`            | Boolean                    | `true`                                                                                                                         | Completely disable Plyr. This would allow you to do a User Agent check or similar to programmatically enable or disable Plyr for a certain UA. Example below.                                                                                                                                                                                                          |
| `debug`              | Boolean                    | `false`                                                                                                                        | Display debugging information in the console                                                                                                                                                                                                                                                                                                                           |
| `controls`           | Array, Function or Element | `['play-large', 'play', 'progress', 'current-time', 'mute', 'volume', 'captions', 'settings', 'pip', 'airplay', 'fullscreen']` | If a function is passed, it is assumed your method will return either an element or HTML string for the controls. Three arguments will be passed to your function; `id` (the unique id for the player), `seektime` (the seektime step in seconds), and `title` (the media title). See [controls.md](controls.md) for more info on how the html needs to be structured. |
| `settings`           | Array                      | `['captions', 'quality', 'speed', 'loop']`                                                                                     | If you're using the default controls are used then you can specify which settings to show in the menu                                                                                                                                                                                                                                                                  |
| `i18n`               | Object                     | See [defaults.js](/src/js/config/defaults.js)                                                                                  | Used for internationalization (i18n) of the text within the UI.                                                                                                                                                                                                                                                                                                        |
| `loadSprite`         | Boolean                    | `true`                                                                                                                         | Load the SVG sprite specified as the `iconUrl` option (if a URL). If `false`, it is assumed you are handling sprite loading yourself.                                                                                                                                                                                                                                  |
| `iconUrl`            | String                     | `null`                                                                                                                         | Specify a URL or path to the SVG sprite. See the [SVG section](#svg) for more info.                                                                                                                                                                                                                                                                                    |
| `iconPrefix`         | String                     | `plyr`                                                                                                                         | Specify the id prefix for the icons used in the default controls (e.g. "plyr-play" would be "plyr"). This is to prevent clashes if you're using your own SVG sprite but with the default controls. Most people can ignore this option.                                                                                                                                 |
| `blankVideo`         | String                     | `https://cdn.plyr.io/static/blank.mp4`                                                                                         | Specify a URL or path to a blank video file used to properly cancel network requests.                                                                                                                                                                                                                                                                                  |
| `autoplay`           | Boolean                    | `false`                                                                                                                        | Autoplay the media on load. This is generally advised against on UX grounds. It is also disabled by default in some browsers. If the `autoplay` attribute is present on a `<video>` or `<audio>` element, this will be automatically set to true.                                                                                                                      |
| `autopause`&sup1;    | Boolean                    | `true`                                                                                                                         | Only allow one player playing at once.                                                                                                                                                                                                                                                                                                                                 |
| `seekTime`           | Number                     | `10`                                                                                                                           | The time, in seconds, to seek when a user hits fast forward or rewind.                                                                                                                                                                                                                                                                                                 |
| `volume`             | Number                     | `1`                                                                                                                            | A number, between 0 and 1, representing the initial volume of the player.                                                                                                                                                                                                                                                                                              |
| `muted`              | Boolean                    | `false`                                                                                                                        | Whether to start playback muted. If the `muted` attribute is present on a `<video>` or `<audio>` element, this will be automatically set to true.                                                                                                                                                                                                                      |
| `clickToPlay`        | Boolean                    | `true`                                                                                                                         | Click (or tap) of the video container will toggle play/pause.                                                                                                                                                                                                                                                                                                          |
| `disableContextMenu` | Boolean                    | `true`                                                                                                                         | Disable right click menu on video to <em>help</em> as very primitive obfuscation to prevent downloads of content.                                                                                                                                                                                                                                                      |
| `hideControls`       | Boolean                    | `true`                                                                                                                         | Hide video controls automatically after 2s of no mouse or focus movement, on control element blur (tab out), on playback start or entering fullscreen. As soon as the mouse is moved, a control element is focused or playback is paused, the controls reappear instantly.                                                                                             |
| `resetOnEnd`         | Boolean                    | false                                                                                                                          | Reset the playback to the start once playback is complete.                                                                                                                                                                                                                                                                                                             |
| `keyboard`           | Object                     | `{ focused: true, global: false }`                                                                                             | Enable [keyboard shortcuts](#shortcuts) for focused players only or globally                                                                                                                                                                                                                                                                                           |
| `tooltips`           | Object                     | `{ controls: false, seek: true }`                                                                                              | `controls`: Display control labels as tooltips on `:hover` & `:focus` (by default, the labels are screen reader only). `seek`: Display a seek tooltip to indicate on click where the media would seek to.                                                                                                                                                              |
| `duration`           | Number                     | `null`                                                                                                                         | Specify a custom duration for media.                                                                                                                                                                                                                                                                                                                                   |
| `displayDuration`    | Boolean                    | `true`                                                                                                                         | Displays the duration of the media on the "metadataloaded" event (on startup) in the current time display. This will only work if the `preload` attribute is not set to `none` (or is not set at all) and you choose not to display the duration (see `controls` option).                                                                                              |
| `invertTime`         | Boolean                    | `true`                                                                                                                         | Display the current time as a countdown rather than an incremental counter.                                                                                                                                                                                                                                                                                            |
| `toggleInvert`       | Boolean                    | `true`                                                                                                                         | Allow users to click to toggle the above.                                                                                                                                                                                                                                                                                                                              |
| `listeners`          | Object                     | `null`                                                                                                                         | Allows binding of event listeners to the controls before the default handlers. See the `defaults.js` for available listeners. If your handler prevents default on the event (`event.preventDefault()`), the default handler will not fire.                                                                                                                             |
| `captions`           | Object                     | `{ active: false, language: 'auto', update: false }`                                                                           | `active`: Toggles if captions should be active by default. `language`: Sets the default language to load (if available). 'auto' uses the browser language. `update`: Listen to changes to tracks and update menu. This is needed for some streaming libraries, but can result in unselectable language options).                                                       |
| `fullscreen`         | Object                     | `{ enabled: true, fallback: true, iosNative: false }`                                                                          | `enabled`: Toggles whether fullscreen should be enabled. `fallback`: Allow fallback to a full-window solution. `iosNative`: whether to use native iOS fullscreen when entering fullscreen (no custom controls)                                                                                                                                                         |
| `ratio`              | String                     | `16:9`                                                                                                                         | The aspect ratio you want to use for embedded players.                                                                                                                                                                                                                                                                                                                 |
| `storage`            | Object                     | `{ enabled: true, key: 'plyr' }`                                                                                               | `enabled`: Allow use of local storage to store user settings. `key`: The key name to use.                                                                                                                                                                                                                                                                              |
| `speed`              | Object                     | `{ selected: 1, options: [0.5, 0.75, 1, 1.25, 1.5, 1.75, 2] }`                                                                 | `selected`: The default speed for playback. `options`: Options to display in the menu. Most browsers will refuse to play slower than 0.5.                                                                                                                                                                                                                              |
| `quality`            | Object                     | `{ default: 'default', options: ['hd2160', 'hd1440', 'hd1080', 'hd720', 'large', 'medium', 'small', 'tiny', 'default'] }`      | Currently only supported by YouTube. `default` is the default quality level, determined by YouTube. `options` are the options to display.                                                                                                                                                                                                                              |
| `loop`               | Object                     | `{ active: false }`                                                                                                            | `active`: Whether to loop the current video. If the `loop` attribute is present on a `<video>` or `<audio>` element, this will be automatically set to true This is an object to support future functionality.                                                                                                                                                         |
| `ads`                | Object                     | `{ enabled: false, publisherId: '' }`                                                                                          | `enabled`: Whether to enable vi.ai ads. `publisherId`: Your unique vi.ai publisher ID.                                                                                                                                                                                                                                                                                 |

1.  Vimeo only

## API

There are methods, setters and getters on a Plyr object.

### Object

The easiest way to access the Plyr object is to set the return value from your call to the constructor to a variable. For example:

```javascript
const player = new Plyr('#player', {
    /* options */
});
```

You can also access the object through any events:

```javascript
element.addEventListener('ready', event => {
    const player = event.detail.plyr;
});
```

### Methods

Example method use:

```javascript
player.play(); // Start playback
player.fullscreen.enter(); // Enter fullscreen
```

| Method                   | Parameters       | Description                                                                                                |
| ------------------------ | ---------------- | ---------------------------------------------------------------------------------------------------------- |
| `play()`&sup1;           | -                | Start playback.                                                                                            |
| `pause()`                | -                | Pause playback.                                                                                            |
| `togglePlay(toggle)`     | Boolean          | Toggle playback, if no parameters are passed, it will toggle based on current status.                      |
| `stop()`                 | -                | Stop playback and reset to start.                                                                          |
| `restart()`              | -                | Restart playback.                                                                                          |
| `rewind(seekTime)`       | Number           | Rewind playback by the specified seek time. If no parameter is passed, the default seek time will be used. |
| `forward(seekTime)`      | Number           | Fast forward by the specified seek time. If no parameter is passed, the default seek time will be used.    |
| `increaseVolume(step)`   | Number           | Increase volume by the specified step. If no parameter is passed, the default step will be used.           |
| `decreaseVolume(step)`   | Number           | Increase volume by the specified step. If no parameter is passed, the default step will be used.           |
| `toggleCaptions(toggle)` | Boolean          | Toggle captions display. If no parameter is passed, it will toggle based on current status.                |
| `fullscreen.enter()`     | -                | Enter fullscreen. If fullscreen is not supported, a fallback "full window/viewport" is used instead.       |
| `fullscreen.exit()`      | -                | Exit fullscreen.                                                                                           |
| `fullscreen.toggle()`    | -                | Toggle fullscreen.                                                                                         |
| `airplay()`              | -                | Trigger the airplay dialog on supported devices.                                                           |
| `toggleControls(toggle)` | Boolean          | Toggle the controls (video only). Takes optional truthy value to force it on/off.                          |
| `on(event, function)`    | String, Function | Add an event listener for the specified event.                                                             |
| `once(event, function)`  | String, Function | Add an event listener for the specified event once.                                                        |
| `off(event, function)`   | String, Function | Remove an event listener for the specified event.                                                          |
| `supports(type)`         | String           | Check support for a mime type.                                                                             |
| `destroy()`              | -                | Destroy the instance and garbage collect any elements.                                                     |

1.  For HTML5 players, `play()` will return a [`Promise`](https://developer.mozilla.org/en-US/docs/Web/JavaScript/Reference/Global_Objects/Promise) in _some_ browsers - WebKit and Mozilla [according to MDN](https://developer.mozilla.org/en-US/docs/Web/API/HTMLMediaElement/play) at time of writing.

### Getters and Setters

Example setters:

```javascript
player.volume = 0.5; // Sets volume at 50%
player.currentTime = 10; // Seeks to 10 seconds
```

Example getters:

```javascript
player.volume; // 0.5;
player.currentTime; // 10
player.fullscreen.active; // false;
```

| Property             | Getter | Setter | Description                                                                                                                                                                                                                                                                                                                            |
| -------------------- | ------ | ------ | -------------------------------------------------------------------------------------------------------------------------------------------------------------------------------------------------------------------------------------------------------------------------------------------------------------------------------------- |
| `isHTML5`            | ✓      | -      | Returns a boolean indicating if the current player is HTML5.                                                                                                                                                                                                                                                                           |
| `isEmbed`            | ✓      | -      | Returns a boolean indicating if the current player is an embedded player.                                                                                                                                                                                                                                                              |
| `playing`            | ✓      | -      | Returns a boolean indicating if the current player is playing.                                                                                                                                                                                                                                                                         |
| `paused`             | ✓      | -      | Returns a boolean indicating if the current player is paused.                                                                                                                                                                                                                                                                          |
| `stopped`            | ✓      | -      | Returns a boolean indicating if the current player is stopped.                                                                                                                                                                                                                                                                         |
| `ended`              | ✓      | -      | Returns a boolean indicating if the current player has finished playback.                                                                                                                                                                                                                                                              |
| `buffered`           | ✓      | -      | Returns a float between 0 and 1 indicating how much of the media is buffered                                                                                                                                                                                                                                                           |
| `currentTime`        | ✓      | ✓      | Gets or sets the currentTime for the player. The setter accepts a float in seconds.                                                                                                                                                                                                                                                    |
| `seeking`            | ✓      | -      | Returns a boolean indicating if the current player is seeking.                                                                                                                                                                                                                                                                         |
| `duration`           | ✓      | -      | Returns the duration for the current media.                                                                                                                                                                                                                                                                                            |
| `volume`             | ✓      | ✓      | Gets or sets the volume for the player. The setter accepts a float between 0 and 1.                                                                                                                                                                                                                                                    |
| `muted`              | ✓      | ✓      | Gets or sets the muted state of the player. The setter accepts a boolean.                                                                                                                                                                                                                                                              |
| `hasAudio`           | ✓      | -      | Returns a boolean indicating if the current media has an audio track.                                                                                                                                                                                                                                                                  |
| `speed`              | ✓      | ✓      | Gets or sets the speed for the player. The setter accepts a value in the options specified in your config. Generally the minimum should be 0.5.                                                                                                                                                                                        |
| `quality`&sup1;      | ✓      | ✓      | Gets or sets the quality for the player. The setter accepts a value from the options specified in your config.                                                                                                                                                                                                                         |
| `loop`               | ✓      | ✓      | Gets or sets the current loop state of the player. The setter accepts a boolean.                                                                                                                                                                                                                                                       |
| `source`             | ✓      | ✓      | Gets or sets the current source for the player. The setter accepts an object. See [source setter](#the-source-setter) below for examples.                                                                                                                                                                                              |
| `poster`             | ✓      | ✓      | Gets or sets the current poster image for the player. The setter accepts a string; the URL for the updated poster image.                                                                                                                                                                                                               |
| `autoplay`           | ✓      | ✓      | Gets or sets the autoplay state of the player. The setter accepts a boolean.                                                                                                                                                                                                                                                           |
| `currentTrack`       | ✓      | ✓      | Gets or sets the caption track by index. `-1` means the track is missing or captions is not active                                                                                                                                                                                                                                     |
| `language`           | ✓      | ✓      | Gets or sets the preferred captions language for the player. The setter accepts an ISO two-letter language code. Support for the languages is dependent on the captions you include. If your captions don't have any language data, or if you have multiple tracks with the same language, you may want to use `currentTrack` instead. |
| `fullscreen.active`  | ✓      | -      | Returns a boolean indicating if the current player is in fullscreen mode.                                                                                                                                                                                                                                                              |
| `fullscreen.enabled` | ✓      | -      | Returns a boolean indicating if the current player has fullscreen enabled.                                                                                                                                                                                                                                                             |
| `pip`                | ✓      | ✓      | Gets or sets the picture-in-picture state of the player. The setter accepts a boolean. This currently only supported on Safari 10+ on MacOS Sierra+ and iOS 10+.                                                                                                                                                                       |

1.  YouTube only. HTML5 will follow.
2.  HTML5 only

#### The `.source` setter

This allows changing the player source and type on the fly.

Video example:

```javascript
player.source = {
    type: 'video',
    title: 'Example title',
    sources: [
        {
            src: '/path/to/movie.mp4',
            type: 'video/mp4',
            size: 720,
        },
        {
            src: '/path/to/movie.webm',
            type: 'video/webm',
            size: 1080,
        },
    ],
    poster: '/path/to/poster.jpg',
    tracks: [
        {
            kind: 'captions',
            label: 'English',
            srclang: 'en',
            src: '/path/to/captions.en.vtt',
            default: true,
        },
        {
            kind: 'captions',
            label: 'French',
            srclang: 'fr',
            src: '/path/to/captions.fr.vtt',
        },
    ],
};
```

Audio example:

```javascript
player.source = {
    type: 'audio',
    title: 'Example title',
    sources: [
        {
            src: '/path/to/audio.mp3',
            type: 'audio/mp3',
        },
        {
            src: '/path/to/audio.ogg',
            type: 'audio/ogg',
        },
    ],
};
```

YouTube example:

```javascript
player.source = {
    type: 'video',
    sources: [
        {
            src: 'bTqVqk7FSmY',
            provider: 'youtube',
        },
    ],
};
```

_Note_: `src` can be the video ID or URL

Vimeo example

```javascript
player.source = {
    type: 'video',
    sources: [
        {
            src: '143418951',
            provider: 'vimeo',
        },
    ],
};
```

_Note:_ `src` property for YouTube and Vimeo can either be the video ID or the whole URL.

| Property       | Type   | Description                                                                                                                                                                                                                                                                                                                                                                                                    |
| -------------- | ------ | -------------------------------------------------------------------------------------------------------------------------------------------------------------------------------------------------------------------------------------------------------------------------------------------------------------------------------------------------------------------------------------------------------------- |
| `type`         | String | Either `video` or `audio`. _Note:_ YouTube and Vimeo are currently not supported as audio sources.                                                                                                                                                                                                                                                                                                             |
| `title`        | String | _Optional._ Title of the new media. Used for the `aria-label` attribute on the play button, and outer container. YouTube and Vimeo are populated automatically.                                                                                                                                                                                                                                                |
| `sources`      | Array  | This is an array of sources. For HTML5 media, the properties of this object are mapped directly to HTML attributes so more can be added to the object if required.                                                                                                                                                                                                                                             |
| `poster`&sup1; | String | The URL for the poster image (HTML5 video only).                                                                                                                                                                                                                                                                                                                                                               |
| `tracks`&sup1; | String | An array of track objects. Each element in the array is mapped directly to a track element and any keys mapped directly to HTML attributes so as in the example above, it will render as `<track kind="captions" label="English" srclang="en" src="https://cdn.selz.com/plyr/1.0/example_captions_en.vtt" default>` and similar for the French version. Booleans are converted to HTML5 value-less attributes. |

1.  HTML5 only

## Events

You can listen for events on the target element you setup Plyr on (see example under the table). Some events only apply to HTML5 audio and video. Using your
reference to the instance, you can use the `on()` API method or `addEventListener()`. Access to the API can be obtained this way through the `event.detail.plyr`
property. Here's an example:

```javascript
player.on('ready', event => {
    const instance = event.detail.plyr;
});
```

### Standard Media Events

| Event Type         | Description                                                                                                                                                                                                            |
| ------------------ | ---------------------------------------------------------------------------------------------------------------------------------------------------------------------------------------------------------------------- |
| `progress`         | Sent periodically to inform interested parties of progress downloading the media. Information about the current amount of the media that has been downloaded is available in the media element's `buffered` attribute. |
| `playing`          | Sent when the media begins to play (either for the first time, after having been paused, or after ending and then restarting).                                                                                         |
| `play`             | Sent when playback of the media starts after having been paused; that is, when playback is resumed after a prior `pause` event.                                                                                        |
| `pause`            | Sent when playback is paused.                                                                                                                                                                                          |
| `timeupdate`       | The time indicated by the element's `currentTime` attribute has changed.                                                                                                                                               |
| `volumechange`     | Sent when the audio volume changes (both when the volume is set and when the `muted` state is changed).                                                                                                                |
| `seeking`          | Sent when a seek operation begins.                                                                                                                                                                                     |
| `seeked`           | Sent when a seek operation completes.                                                                                                                                                                                  |
| `ratechange`       | Sent when the playback speed changes.                                                                                                                                                                                  |
| `ended`            | Sent when playback completes. _Note:_ This does not fire if `autoplay` is true.                                                                                                                                        |
| `enterfullscreen`  | Sent when the player enters fullscreen mode (either the proper fullscreen or full-window fallback for older browsers).                                                                                                 |
| `exitfullscreen`   | Sent when the player exits fullscreen mode.                                                                                                                                                                            |
| `captionsenabled`  | Sent when captions are enabled.                                                                                                                                                                                        |
| `captionsdisabled` | Sent when captions are disabled.                                                                                                                                                                                       |
| `languagechange`   | Sent when the caption language is changed.                                                                                                                                                                             |
| `controlshidden`   | Sent when the controls are hidden.                                                                                                                                                                                     |
| `controlsshown`    | Sent when the controls are shown.                                                                                                                                                                                      |
| `ready`            | Triggered when the instance is ready for API calls.                                                                                                                                                                    |

#### HTML5 only

| Event Type       | Description                                                                                                                                                                                                                                                                                                                                    |
| ---------------- | ---------------------------------------------------------------------------------------------------------------------------------------------------------------------------------------------------------------------------------------------------------------------------------------------------------------------------------------------- |
| `loadstart`      | Sent when loading of the media begins.                                                                                                                                                                                                                                                                                                         |
| `loadeddata`     | The first frame of the media has finished loading.                                                                                                                                                                                                                                                                                             |
| `loadedmetadata` | The media's metadata has finished loading; all attributes now contain as much useful information as they're going to.                                                                                                                                                                                                                          |
| `qualitychange`  | The quality of playback has changed.                                                                                                                                                                                                                                                                                                           |
| `canplay`        | Sent when enough data is available that the media can be played, at least for a couple of frames. This corresponds to the `HAVE_ENOUGH_DATA` `readyState`.                                                                                                                                                                                     |
| `canplaythrough` | Sent when the ready state changes to `CAN_PLAY_THROUGH`, indicating that the entire media can be played without interruption, assuming the download rate remains at least at the current level. _Note:_ Manually setting the `currentTime` will eventually fire a `canplaythrough` event in firefox. Other browsers might not fire this event. |
| `stalled`        | Sent when the user agent is trying to fetch media data, but data is unexpectedly not forthcoming.                                                                                                                                                                                                                                              |
| `waiting`        | Sent when the requested operation (such as playback) is delayed pending the completion of another operation (such as a seek).                                                                                                                                                                                                                  |
| `emptied`        | he media has become empty; for example, this event is sent if the media has already been loaded (or partially loaded), and the `load()` method is called to reload it.                                                                                                                                                                         |
| `cuechange`      | Sent when a `TextTrack` has changed the currently displaying cues.                                                                                                                                                                                                                                                                             |
| `error`          | Sent when an error occurs. The element's `error` attribute contains more information.                                                                                                                                                                                                                                                          |

#### YouTube only

| Event Type    | Description                                                                                                                                                                                                                                                                                                                |
| ------------- | -------------------------------------------------------------------------------------------------------------------------------------------------------------------------------------------------------------------------------------------------------------------------------------------------------------------------- |
| `statechange` | The state of the player has changed. The code can be accessed via `event.detail.code`. Possible values are `-1`: Unstarted, `0`: Ended, `1`: Playing, `2`: Paused, `3`: Buffering, `5`: Video cued. See the [YouTube Docs](https://developers.google.com/youtube/iframe_api_reference#onStateChange) for more information. |

_Note:_ These events also bubble up the DOM. The event target will be the container element.

Some event details borrowed from [MDN](https://developer.mozilla.org/en-US/docs/Web/Guide/Events/Media_events).

## Embeds

YouTube and Vimeo are currently supported and function much like a HTML5 video. Similar events and API methods are available for all types. However if you wish
to access the API's directly. You can do so via the `embed` property of your player object - e.g. `player.embed`. You can then use the relevant methods from the
third party APIs. More info on the respective API's here:

-   [YouTube iframe API Reference](https://developers.google.com/youtube/iframe_api_reference)
-   [Vimeo player.js Reference](https://github.com/vimeo/player.js)

_Note_: Not all API methods may work 100%. Your mileage may vary. It's better to use the Plyr API where possible.

## Shortcuts

By default, a player will bind the following keyboard shortcuts when it has focus. If you have the `global` option to `true` and there's only one player in the
document then the shortcuts will work when any element has focus, apart from an element that requires input.

| Key        | Action                                 |
| ---------- | -------------------------------------- |
| `0` to `9` | Seek from 0 to 90% respectively        |
| `space`    | Toggle playback                        |
| `K`        | Toggle playback                        |
| &larr;     | Seek backward by the `seekTime` option |
| &rarr;     | Seek forward by the `seekTime` option  |
| &uarr;     | Increase volume                        |
| &darr;     | Decrease volume                        |
| `M`        | Toggle mute                            |
| `F`        | Toggle fullscreen                      |
| `C`        | Toggle captions                        |
| `L`        | Toggle loop                            |

## Fullscreen

Fullscreen in Plyr is supported by all browsers that [currently support it](http://caniuse.com/#feat=fullscreen).

## Browser support

Plyr supports the last 2 versions of most _modern_ browsers.

| Browser       | Supported     |
| ------------- | ------------- |
| Safari        | ✓             |
| Mobile Safari | ✓&sup1;       |
| Firefox       | ✓             |
| Chrome        | ✓             |
| Opera         | ✓             |
| Edge          | ✓             |
| IE11          | ✓&sup3;       |
| IE10          | ✓&sup2;&sup3; |

1.  Mobile Safari on the iPhone forces the native player for `<video>` unless the `playsinline` attribute is present. Volume controls are also disabled as they are handled device wide.
2.  Native player used (no support for `<progress>` or `<input type="range">`) but the API is supported. No native fullscreen support, fallback can be used (see [options](#options)).
3.  Polyfills required. See below.

### Polyfills

Plyr uses ES6 which isn't supported in all browsers quite yet. This means some features will need to be polyfilled to be available otherwise you'll run into issues. We've elected to not burden the ~90% of users that do support these features with extra JS and instead leave polyfilling to you to work out based on your needs. The easiest method I've found is to use [polyfill.io](https://polyfill.io) which provides polyfills based on user agent. This is the method the demo uses.

### Checking for support

You can use the static method to check for support. For example

```javascript
const supported = Plyr.supported('video', 'html5', true);
```

The arguments are:

-   Media type (`audio` or `video`)
-   Provider (`html5`, `youtube` or `vimeo`)
-   Whether the player has the `playsinline` attribute (only applicable to iOS 10+)

### Disable support programatically

The `enabled` option can be used to disable certain User Agents. For example, if you don't want to use Plyr for smartphones, you could use:

```javascript
{
    enabled: /Android|webOS|iPhone|iPad|iPod|BlackBerry/i.test(navigator.userAgent);
}
```

If a User Agent is disabled but supports `<video>` and `<audio>` natively, it will use the native player.

## RangeTouch

Some touch browsers (particularly Mobile Safari on iOS) seem to have issues with `<input type="range">` elements whereby touching the track to set the value
doesn't work and sliding the thumb can be tricky. To combat this, I've created [RangeTouch](https://rangetouch.com) which I'd recommend including in your
solution. It's a tiny script with a nice benefit for users on touch devices.

## Issues

If you find anything weird with Plyr, please let us know using the GitHub issues tracker.

## Author

Plyr is developed by [@sam_potts](https://twitter.com/sam_potts) / [sampotts.me](http://sampotts.me) with help from the awesome
[contributors](https://github.com/sampotts/plyr/graphs/contributors)

## Donate

Plyr costs money to run, not only my time. I donate my time for free as I enjoy building Plyr but unfortunately have to pay for domains, hosting, and more. Any help with costs is appreciated...

<<<<<<< HEAD
-   [Donate via Patron](https://www.patreon.com/plyr)
-   [Donate via PayPal](https://www.paypal.me/pottsy/20usd)
=======
*   [Donate via Patreon](https://www.patreon.com/plyr)
*   [Donate via PayPal](https://www.paypal.me/pottsy/20usd)
>>>>>>> a8f8486c

## Mentions

-   [ProductHunt](https://www.producthunt.com/tech/plyr)
-   [The Changelog](http://thechangelog.com/plyr-simple-html5-media-player-custom-controls-webvtt-captions/)
-   [HTML5 Weekly #177](http://html5weekly.com/issues/177)
-   [Responsive Design #149](http://us4.campaign-archive2.com/?u=559bc631fe5294fc66f5f7f89&id=451a61490f)
-   [Web Design Weekly #174](https://web-design-weekly.com/2015/02/24/web-design-weekly-174/)
-   [Hacker News](https://news.ycombinator.com/item?id=9136774)
-   [Web Platform Daily](http://webplatformdaily.org/releases/2015-03-04)
-   [LayerVault Designer News](https://news.layervault.com/stories/45394-plyr--a-simple-html5-media-player)
-   [The Treehouse Show #131](https://teamtreehouse.com/library/episode-131-origami-react-responsive-hero-images)
-   [noupe.com](http://www.noupe.com/design/html5-plyr-is-a-responsive-and-accessible-video-player-94389.html)

## Used by

-   [Selz.com](https://selz.com)
-   [Peugeot.fr](http://www.peugeot.fr/marque-et-technologie/technologies/peugeot-i-cockpit.html)
-   [Peugeot.de](http://www.peugeot.de/modelle/modellberater/208-3-turer/fotos-videos.html)
-   [TomTom.com](http://prioritydriving.tomtom.com/)
-   [DIGBMX](http://digbmx.com/)
-   [Grime Archive](https://grimearchive.com/)
-   [koel - A personal music streaming server that works.](http://koel.phanan.net/)
-   [Oscar Radio](http://oscar-radio.xyz/)
-   [Sparkk TV](https://www.sparkktv.com/)

Let me know on [Twitter](https://twitter.com/sam_potts) I can add you to the above list. It'd be awesome to see how you're using Plyr :-)

## Useful links and credits

Credit to the PayPal HTML5 Video player from which Plyr's caption functionality was originally ported from:

-   [PayPal's Accessible HTML5 Video Player](https://github.com/paypal/accessible-html5-video-player)
-   [An awesome guide for Plyr in Japanese!](http://syncer.jp/how-to-use-plyr-io) by [@arayutw](https://twitter.com/arayutw)

## Thanks

[![Fastly](https://cdn.plyr.io/static/fastly-logo.png)](https://www.fastly.com/)

Massive thanks to [Fastly](https://www.fastly.com/) for providing the CDN services.

[![Sentry](https://cdn.plyr.io/static/sentry-logo-black.svg)](https://sentry.io/)

Massive thanks to [Sentry](https://sentry.io/) for providing the logging services for the demo site.

## Copyright and License

[The MIT license](license.md)<|MERGE_RESOLUTION|>--- conflicted
+++ resolved
@@ -686,13 +686,8 @@
 
 Plyr costs money to run, not only my time. I donate my time for free as I enjoy building Plyr but unfortunately have to pay for domains, hosting, and more. Any help with costs is appreciated...
 
-<<<<<<< HEAD
--   [Donate via Patron](https://www.patreon.com/plyr)
+-   [Donate via Patreon](https://www.patreon.com/plyr)
 -   [Donate via PayPal](https://www.paypal.me/pottsy/20usd)
-=======
-*   [Donate via Patreon](https://www.patreon.com/plyr)
-*   [Donate via PayPal](https://www.paypal.me/pottsy/20usd)
->>>>>>> a8f8486c
 
 ## Mentions
 
